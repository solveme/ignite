/*
 * Licensed to the Apache Software Foundation (ASF) under one or more
 * contributor license agreements.  See the NOTICE file distributed with
 * this work for additional information regarding copyright ownership.
 * The ASF licenses this file to You under the Apache License, Version 2.0
 * (the "License"); you may not use this file except in compliance with
 * the License.  You may obtain a copy of the License at
 *
 *      http://www.apache.org/licenses/LICENSE-2.0
 *
 * Unless required by applicable law or agreed to in writing, software
 * distributed under the License is distributed on an "AS IS" BASIS,
 * WITHOUT WARRANTIES OR CONDITIONS OF ANY KIND, either express or implied.
 * See the License for the specific language governing permissions and
 * limitations under the License.
 */

package org.apache.ignite.internal.processors.cache;

import javax.cache.CacheException;
import java.util.ArrayList;
import java.util.LinkedHashMap;
import java.util.List;
import org.apache.ignite.Ignite;
import org.apache.ignite.IgniteCache;
import org.apache.ignite.IgniteClientDisconnectedException;
import org.apache.ignite.IgniteDataStreamer;
import org.apache.ignite.binary.BinaryObject;
import org.apache.ignite.binary.BinaryObjectBuilder;
import org.apache.ignite.cache.CacheAtomicityMode;
import org.apache.ignite.cache.CacheMode;
import org.apache.ignite.cache.QueryEntity;
import org.apache.ignite.cache.QueryIndex;
import org.apache.ignite.configuration.CacheConfiguration;
import org.apache.ignite.configuration.IgniteConfiguration;
import org.apache.ignite.events.Event;
import org.apache.ignite.events.EventType;
import org.apache.ignite.internal.binary.BinaryMarshaller;
import org.apache.ignite.lang.IgnitePredicate;
import org.apache.ignite.testframework.junits.common.GridCommonAbstractTest;
import org.jetbrains.annotations.NotNull;

/**
 */
public class ClientReconnectAfterClusterRestartTest extends GridCommonAbstractTest {
<<<<<<< HEAD

=======
>>>>>>> 88d5ff8f
    /** Server id. */
    private static final int SERVER_ID = 0;

    /** Client id. */
    private static final int CLIENT_ID = 1;

    /** Cache params. */
    private static final String CACHE_PARAMS = "PPRB_PARAMS";

    /** {@inheritDoc} */
    @Override protected IgniteConfiguration getConfiguration(String igniteInstanceName) throws Exception {
        IgniteConfiguration cfg = super.getConfiguration(igniteInstanceName);

        cfg.setMarshaller(new BinaryMarshaller());
        cfg.setIncludeEventTypes(EventType.EVTS_CACHE);

        if (getTestIgniteInstanceName(CLIENT_ID).equals(igniteInstanceName)) {
            cfg.setClientMode(true);
<<<<<<< HEAD
=======

>>>>>>> 88d5ff8f
            CacheConfiguration ccfg = getCacheConfiguration();

            cfg.setCacheConfiguration(ccfg);
        }

        return cfg;
    }

    /**
     * @return CacheConfiguration Cache configuration.
     */
    @NotNull private CacheConfiguration getCacheConfiguration() {
        CacheConfiguration ccfg = defaultCacheConfiguration();

        ccfg.setName(CACHE_PARAMS);
        ccfg.setAtomicityMode(CacheAtomicityMode.TRANSACTIONAL);
        ccfg.setCacheMode(CacheMode.PARTITIONED);

        List<QueryEntity> queryEntities = new ArrayList<>();

        QueryEntity entity = new QueryEntity();

        entity.setValueType("Params");
        entity.setKeyType("java.lang.Long");

        LinkedHashMap<String, String> fields = new LinkedHashMap<>();

        fields.put("ID", "java.lang.Long");
        fields.put("PARTITIONID", "java.lang.Long");
        fields.put("CLIENTID", "java.lang.Long");
        fields.put("PARAMETRCODE", "java.lang.Long");
        fields.put("PARAMETRVALUE", "java.lang.Object");
        fields.put("PARENTID", "java.lang.Long");

        entity.setFields(fields);

        List<QueryIndex> indexes = new ArrayList<>();

        indexes.add(new QueryIndex("CLIENTID"));
        indexes.add(new QueryIndex("ID"));
        indexes.add(new QueryIndex("PARENTID"));

        entity.setIndexes(indexes);

        queryEntities.add(entity);

        ccfg.setQueryEntities(queryEntities);
        return ccfg;
    }

    /** */
    public void testReconnectClient() throws Exception {
        try {
            startGrid(SERVER_ID);
<<<<<<< HEAD
            Ignite client = startGrid(CLIENT_ID);
=======

            Ignite client = startGrid(CLIENT_ID);

>>>>>>> 88d5ff8f
            checkTopology(2);

            IgniteCache<Long, BinaryObject> cache = client.getOrCreateCache(CACHE_PARAMS).withKeepBinary();

            client.events().localListen(new IgnitePredicate<Event>() {

                @Override public boolean apply(Event event) {
                    switch (event.type()) {
                        case EventType.EVT_CLIENT_NODE_DISCONNECTED:
                            info("Client disconnected");

                            break;
                        case EventType.EVT_CLIENT_NODE_RECONNECTED:
                            info("Client reconnected");
                    }

                    return true;
                }
            }, EventType.EVT_CLIENT_NODE_DISCONNECTED, EventType.EVT_CLIENT_NODE_RECONNECTED);

            IgniteDataStreamer<Long, BinaryObject> streamer = client.dataStreamer(CACHE_PARAMS);

            streamer.allowOverwrite(true);
            streamer.keepBinary(true);
            streamer.perNodeBufferSize(10000);
            streamer.perNodeParallelOperations(100);

            BinaryObjectBuilder builder = client.binary().builder("PARAMS");

            builder.setField("ID", 1L);
            builder.setField("PARTITIONID", 1L);
            builder.setField("CLIENTID", 1L);
            builder.setField("PARAMETRCODE", 1L);
            builder.setField("PARAMETRVALUE", "Test value");
            builder.setField("PARENTID", 1L);
            BinaryObject obj = builder.build();

            streamer.addData(1L, obj);
            streamer.flush();

            stopAllServers(false);

            Thread.sleep(2_000);

            startGrid(SERVER_ID);

            try {
                assertNull(cache.get(1L));
            } catch (CacheException ce) {
                IgniteClientDisconnectedException icde = (IgniteClientDisconnectedException)ce.getCause();

                icde.reconnectFuture().get();

                assertNull(cache.get(1L));
            }

            info("Pre-insert");

            IgniteCache<Object, Object> pprbParams = client.cache(CACHE_PARAMS);
            assertNotNull(pprbParams);

            streamer = client.dataStreamer(CACHE_PARAMS);
            streamer.allowOverwrite(true);
            streamer.keepBinary(true);
            streamer.perNodeBufferSize(10000);
            streamer.perNodeParallelOperations(100);

            IgniteCache<Long, BinaryObject> cache = client.getOrCreateCache(CACHE_PARAMS).withKeepBinary();

            builder = client.binary().builder("PARAMS");
            builder.setField("ID", 2L);
            builder.setField("PARTITIONID", 1L);
            builder.setField("CLIENTID", 1L);
            builder.setField("PARAMETRCODE", 1L);
            builder.setField("PARAMETRVALUE", "Test value");
            builder.setField("PARENTID", 1L);
            obj = builder.build();

            //streamer.addData(2L, obj);
            cache.put(2L, obj);

            builder = client.binary().builder("PARAMS");
            builder.setField("ID", 3L);
            builder.setField("PARTITIONID", 1L);
            builder.setField("CLIENTID", 1L);
            builder.setField("PARAMETRCODE", 1L);
            builder.setField("PARAMETRVALUE", "Test value");
            builder.setField("PARENTID", 1L);
            obj = builder.build();

            //streamer.addData(3L, obj);
            cache.put(3L, obj);

            builder = client.binary().builder("PARAMS");
            builder.setField("ID", 4L);
            builder.setField("PARTITIONID", 1L);
            builder.setField("CLIENTID", 1L);
            builder.setField("PARAMETRCODE", 1L);
            builder.setField("PARAMETRVALUE", "Test value");
            builder.setField("PARENTID", 1L);
            obj = builder.build();

            cache.put(4L, obj);

            info("Post-insert");

            obj = cache.get(4L);

            assertNotNull(obj);

            info("End");
        }
        finally {
            stopAllGrids();
        }
    }
}<|MERGE_RESOLUTION|>--- conflicted
+++ resolved
@@ -43,10 +43,6 @@
 /**
  */
 public class ClientReconnectAfterClusterRestartTest extends GridCommonAbstractTest {
-<<<<<<< HEAD
-
-=======
->>>>>>> 88d5ff8f
     /** Server id. */
     private static final int SERVER_ID = 0;
 
@@ -65,10 +61,7 @@
 
         if (getTestIgniteInstanceName(CLIENT_ID).equals(igniteInstanceName)) {
             cfg.setClientMode(true);
-<<<<<<< HEAD
-=======
-
->>>>>>> 88d5ff8f
+
             CacheConfiguration ccfg = getCacheConfiguration();
 
             cfg.setCacheConfiguration(ccfg);
@@ -123,13 +116,8 @@
     public void testReconnectClient() throws Exception {
         try {
             startGrid(SERVER_ID);
-<<<<<<< HEAD
+
             Ignite client = startGrid(CLIENT_ID);
-=======
-
-            Ignite client = startGrid(CLIENT_ID);
-
->>>>>>> 88d5ff8f
             checkTopology(2);
 
             IgniteCache<Long, BinaryObject> cache = client.getOrCreateCache(CACHE_PARAMS).withKeepBinary();

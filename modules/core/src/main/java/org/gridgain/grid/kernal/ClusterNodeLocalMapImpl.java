--- conflicted
+++ resolved
@@ -17,7 +17,6 @@
 
 package org.gridgain.grid.kernal;
 
-import org.apache.ignite.*;
 import org.apache.ignite.cluster.*;
 import org.gridgain.grid.util.typedef.*;
 import org.gridgain.grid.util.typedef.internal.*;
@@ -69,83 +68,6 @@
     }
 
     /** {@inheritDoc} */
-<<<<<<< HEAD
-    @Override public <V> V addMeta(String name, V val) {
-        return impl.addMeta(name, val);
-    }
-
-    /** {@inheritDoc} */
-    @Override public <V> V putMetaIfAbsent(String name, V val) {
-        return impl.putMetaIfAbsent(name, val);
-    }
-
-    /** {@inheritDoc} */
-    @Override public <V> V putMetaIfAbsent(String name, Callable<V> c) {
-        return impl.putMetaIfAbsent(name, c);
-    }
-
-    /** {@inheritDoc} */
-    @Override public <V> V addMetaIfAbsent(String name, V val) {
-        return impl.addMetaIfAbsent(name, val);
-    }
-
-    /** {@inheritDoc} */
-    @Override public <V> V addMetaIfAbsent(String name, Callable<V> c) {
-        return impl.addMetaIfAbsent(name, c);
-    }
-
-    /** {@inheritDoc} */
-    @SuppressWarnings("unchecked")
-    @Nullable
-    @Override public <V> V meta(String name) {
-        return (V)impl.meta(name);
-    }
-
-    /** {@inheritDoc} */
-    @SuppressWarnings("unchecked")
-    @Nullable
-    @Override public <V> V removeMeta(String name) {
-        return (V)impl.removeMeta(name);
-    }
-
-    /** {@inheritDoc} */
-    @Override public <V> boolean removeMeta(String name, V val) {
-        return impl.removeMeta(name, val);
-    }
-
-    /** {@inheritDoc} */
-    @Override public <V> Map<String, V> allMeta() {
-        return impl.allMeta();
-    }
-
-    /** {@inheritDoc} */
-    @Override public boolean hasMeta(String name) {
-        return impl.hasMeta(name);
-    }
-
-    /** {@inheritDoc} */
-    @Override public <V> boolean hasMeta(String name, V val) {
-        return impl.hasMeta(name, val);
-    }
-
-    /** {@inheritDoc} */
-    @Override public <V> boolean replaceMeta(String name, V curVal, V newVal) {
-        return impl.replaceMeta(name, curVal, newVal);
-    }
-
-    /** {@inheritDoc} */
-    @Override public void copyMeta(IgniteMetadataAware from) {
-        impl.copyMeta(from);
-    }
-
-    /** {@inheritDoc} */
-    @Override public void copyMeta(Map<String, ?> data) {
-        impl.copyMeta(data);
-    }
-
-    /** {@inheritDoc} */
-=======
->>>>>>> 8795b0fd
     @Override public void writeExternal(ObjectOutput out) throws IOException {
         U.writeString(out, ctx.gridName());
     }

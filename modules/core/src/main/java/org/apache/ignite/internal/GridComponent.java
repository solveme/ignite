--- conflicted
+++ resolved
@@ -52,17 +52,13 @@
         CLUSTER_PROC,
 
         /** */
-<<<<<<< HEAD
         DISCOVERY_PROC,
 
         /** */
-        MARSHALLER_PROC
-=======
         MARSHALLER_PROC,
 
         /** */
         BINARY_PROC
->>>>>>> 44cf1d21
     }
 
     /**

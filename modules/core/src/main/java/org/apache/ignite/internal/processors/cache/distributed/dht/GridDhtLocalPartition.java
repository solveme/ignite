/*
 * Licensed to the Apache Software Foundation (ASF) under one or more
 * contributor license agreements.  See the NOTICE file distributed with
 * this work for additional information regarding copyright ownership.
 * The ASF licenses this file to You under the Apache License, Version 2.0
 * (the "License"); you may not use this file except in compliance with
 * the License.  You may obtain a copy of the License at
 *
 *      http://www.apache.org/licenses/LICENSE-2.0
 *
 * Unless required by applicable law or agreed to in writing, software
 * distributed under the License is distributed on an "AS IS" BASIS,
 * WITHOUT WARRANTIES OR CONDITIONS OF ANY KIND, either express or implied.
 * See the License for the specific language governing permissions and
 * limitations under the License.
 */

package org.apache.ignite.internal.processors.cache.distributed.dht;

import java.util.HashMap;
import java.util.Iterator;
import java.util.Map;
import java.util.Set;
import java.util.concurrent.ConcurrentNavigableMap;
import java.util.concurrent.ConcurrentSkipListMap;
import java.util.concurrent.CopyOnWriteArrayList;
import java.util.concurrent.atomic.AtomicLong;
import java.util.concurrent.atomic.AtomicReference;
import java.util.concurrent.locks.ReentrantLock;
import org.apache.ignite.IgniteCheckedException;
import org.apache.ignite.IgniteException;
import org.apache.ignite.IgniteLogger;
import org.apache.ignite.internal.IgniteInternalFuture;
import org.apache.ignite.internal.IgniteInterruptedCheckedException;
import org.apache.ignite.internal.processors.affinity.AffinityTopologyVersion;
import org.apache.ignite.internal.processors.cache.CacheEntryPredicate;
import org.apache.ignite.internal.processors.cache.CacheObject;
import org.apache.ignite.internal.processors.cache.GridCacheConcurrentMap;
import org.apache.ignite.internal.processors.cache.GridCacheConcurrentMapImpl;
import org.apache.ignite.internal.processors.cache.GridCacheContext;
import org.apache.ignite.internal.processors.cache.GridCacheEntryEx;
import org.apache.ignite.internal.processors.cache.GridCacheMapEntry;
import org.apache.ignite.internal.processors.cache.GridCacheMapEntryFactory;
import org.apache.ignite.internal.processors.cache.KeyCacheObject;
import org.apache.ignite.internal.processors.cache.database.CacheDataRow;
import org.apache.ignite.internal.processors.cache.distributed.dht.preloader.GridDhtPreloader;
import org.apache.ignite.internal.processors.cache.extras.GridCacheObsoleteEntryExtras;
import org.apache.ignite.internal.processors.cache.version.GridCacheVersion;
import org.apache.ignite.internal.util.GridCircularBuffer;
import org.apache.ignite.internal.util.future.GridFutureAdapter;
import org.apache.ignite.internal.util.lang.GridIterator;
import org.apache.ignite.internal.util.tostring.GridToStringExclude;
import org.apache.ignite.internal.util.typedef.CI1;
import org.apache.ignite.internal.util.typedef.T2;
import org.apache.ignite.internal.util.typedef.internal.CU;
import org.apache.ignite.internal.util.typedef.internal.S;
import org.apache.ignite.internal.util.typedef.internal.U;
import org.apache.ignite.lang.IgniteUuid;
import org.jetbrains.annotations.NotNull;
import org.jetbrains.annotations.Nullable;

import static org.apache.ignite.IgniteSystemProperties.IGNITE_ATOMIC_CACHE_DELETE_HISTORY_SIZE;
import static org.apache.ignite.events.EventType.EVT_CACHE_REBALANCE_OBJECT_UNLOADED;
import static org.apache.ignite.internal.processors.cache.IgniteCacheOffheapManager.CacheDataStore;
import static org.apache.ignite.internal.processors.cache.distributed.dht.GridDhtPartitionState.EVICTED;
import static org.apache.ignite.internal.processors.cache.distributed.dht.GridDhtPartitionState.MOVING;
import static org.apache.ignite.internal.processors.cache.distributed.dht.GridDhtPartitionState.OWNING;
import static org.apache.ignite.internal.processors.cache.distributed.dht.GridDhtPartitionState.RENTING;

/**
 * Key partition.
 */
public class GridDhtLocalPartition implements Comparable<GridDhtLocalPartition>, GridReservable, GridCacheConcurrentMap,
    CacheDataStore.Listener {
    /** Maximum size for delete queue. */
    public static final int MAX_DELETE_QUEUE_SIZE = Integer.getInteger(IGNITE_ATOMIC_CACHE_DELETE_HISTORY_SIZE,
        200_000);

    /** Static logger to avoid re-creation. */
    private static final AtomicReference<IgniteLogger> logRef = new AtomicReference<>();

    /** Logger. */
    private static volatile IgniteLogger log;

    /** Partition ID. */
    private final int id;

    /** State. */
    @GridToStringExclude
    private final AtomicLong state = new AtomicLong((long)MOVING.ordinal() << 32);

    /** Rent future. */
    @GridToStringExclude
    private final GridFutureAdapter<?> rent;

    /** Entries map. */
    private final GridCacheConcurrentMap map;

    /** Context. */
    private final GridCacheContext cctx;

    /** Create time. */
    @GridToStringExclude
    private final long createTime = U.currentTimeMillis();

    /** Eviction history. */
    private volatile Map<KeyCacheObject, GridCacheVersion> evictHist = new HashMap<>();

    /** Lock. */
    private final ReentrantLock lock = new ReentrantLock();

    /** Remove queue. */
    private final GridCircularBuffer<T2<KeyCacheObject, GridCacheVersion>> rmvQueue;

    /** Group reservations. */
    private final CopyOnWriteArrayList<GridDhtPartitionsReservation> reservations = new CopyOnWriteArrayList<>();

    /** Update counter. */
    private final AtomicLong cntr = new AtomicLong();

    /** */
    private final CacheDataStore store;

    /** Partition size. */
    private final AtomicLong storageSize = new AtomicLong();

    /** Partition updates. */
    private ConcurrentNavigableMap<Long, Boolean> updates = new ConcurrentSkipListMap<>();

    /** Last applied update. */
    private AtomicLong lastApplied = new AtomicLong(0);

    /**
     * @param cctx Context.
     * @param id Partition ID.
     */
    @SuppressWarnings("ExternalizableWithoutPublicNoArgConstructor") GridDhtLocalPartition(GridCacheContext cctx,
        int id, GridCacheMapEntryFactory entryFactory) {
        assert cctx != null;

        this.id = id;
        this.cctx = cctx;

        log = U.logger(cctx.kernalContext(), logRef, this);

        rent = new GridFutureAdapter<Object>() {
            @Override public String toString() {
                return "PartitionRentFuture [part=" + GridDhtLocalPartition.this + ", map=" + map + ']';
            }
        };

        map = new GridCacheConcurrentMapImpl(cctx, entryFactory, cctx.config().getStartSize() / cctx.affinity().partitions());

        int delQueueSize = CU.isSystemCache(cctx.name()) ? 100 :
            Math.max(MAX_DELETE_QUEUE_SIZE / cctx.affinity().partitions(), 20);

        rmvQueue = new GridCircularBuffer<>(U.ceilPow2(delQueueSize));

        try {
            store = cctx.offheap().createCacheDataStore(id, this);
        }
        catch (IgniteCheckedException e) {
            // TODO ignite-db
            throw new IgniteException(e);
        }
    }

    /**
     * @return Data store.
     */
    public CacheDataStore dataStore() {
        return store;
    }

    /**
     * @param size Partition size.
     * @param partCntr Partition counter.
     */
    public void init(long size, long partCntr) {
        storageSize.set(size);
        cntr.set(partCntr);

        own();
    }

    /**
     * Adds group reservation to this partition.
     *
     * @param r Reservation.
     * @return {@code false} If such reservation already added.
     */
    public boolean addReservation(GridDhtPartitionsReservation r) {
        assert GridDhtPartitionState.fromOrdinal((int)(state.get() >> 32)) != EVICTED :
            "we can reserve only active partitions";
        assert (state.get() & 0xFFFF) != 0 : "partition must be already reserved before adding group reservation";

        return reservations.addIfAbsent(r);
    }

    /**
     * @param r Reservation.
     */
    public void removeReservation(GridDhtPartitionsReservation r) {
        if (!reservations.remove(r))
            throw new IllegalStateException("Reservation was already removed.");
    }

    /**
     * @return Partition ID.
     */
    public int id() {
        return id;
    }

    /**
     * @return Create time.
     */
    long createTime() {
        return createTime;
    }

    /**
     * @return Partition state.
     */
    public GridDhtPartitionState state() {
        return GridDhtPartitionState.fromOrdinal((int)(state.get() >> 32));
    }

    /**
     * @return Reservations.
     */
    public int reservations() {
        return (int)(state.get() & 0xFFFF);
    }

    /**
     * @return Keys belonging to partition.
     */
    public Set<KeyCacheObject> keySet() {
        return map.keySet();
    }

    /**
     * @return {@code True} if partition is empty.
     */
    public boolean isEmpty() {
        return size() <= 0; // TODO: replace with == after size consistency is fixed.
    }

    /**
     * @return Last applied update.
     */
    public long lastAppliedUpdate() {
        return lastApplied.get();
    }

    /**
     * @return Last received update.
     */
    private long lastReceivedUpdate() {
        if (updates.isEmpty())
            return lastApplied.get();

        return updates.lastKey();
    }

    /**
     * @param cntr Received counter.
     */
    public void onUpdateReceived(long cntr) {
        boolean changed = updates.putIfAbsent(cntr, true) == null;

        if (!changed)
            return;

        while (true) {
            Map.Entry<Long, Boolean> entry = updates.firstEntry();

            if (entry == null)
                return;

            long first = entry.getKey();

            long cntr0 = lastApplied.get();

            if (first <= cntr0)
                updates.remove(first);
            else if (first == cntr0 + 1)
                if (lastApplied.compareAndSet(cntr0, first))
                    updates.remove(first);
                else
                    break;
            else
                break;
        }
    }

    /** {@inheritDoc} */
    @Override public int size() {
        return (int)storageSize.get();
    }

    /** {@inheritDoc} */
    @Override public int publicSize() {
        return (int)storageSize.get();
    }

<<<<<<< HEAD
    /**
     *
     */
    public void onInsert() {
        storageSize.incrementAndGet();
    }

    /**
     *
     */
    public void onRemove() {
=======
    /** {@inheritDoc} */
    @Override public void onInsert() {
        storageSize.incrementAndGet();
    }

    /** {@inheritDoc} */
    @Override public void onRemove() {
>>>>>>> 152426d3
        storageSize.decrementAndGet();
    }

    /** {@inheritDoc} */
    @Override public void incrementPublicSize(GridCacheEntryEx e) {
        map.incrementPublicSize(e);
    }

    /** {@inheritDoc} */
    @Override public void decrementPublicSize(GridCacheEntryEx e) {
        map.decrementPublicSize(e);
    }

    /**
     * @return If partition is moving or owning or renting.
     */
    public boolean valid() {
        GridDhtPartitionState state = state();

        return state == MOVING || state == OWNING || state == RENTING;
    }

    /** {@inheritDoc} */
    @Override @Nullable public GridCacheMapEntry getEntry(KeyCacheObject key) {
        return map.getEntry(key);
    }

    /** {@inheritDoc} */
    @Override public boolean removeEntry(GridCacheEntryEx entry) {
        return map.removeEntry(entry);
    }

    /** {@inheritDoc} */
    @Override public Iterable<GridCacheMapEntry> entries(
        CacheEntryPredicate... filter) {
        return map.entries(filter);
    }

    /** {@inheritDoc} */
    @Override public Iterable<GridCacheMapEntry> allEntries(CacheEntryPredicate... filter) {
        return map.allEntries(filter);
    }

    /** {@inheritDoc} */
    @Override public Set<GridCacheMapEntry> entrySet(CacheEntryPredicate... filter) {
        return map.entrySet(filter);
    }

    /** {@inheritDoc} */
    @Override @Nullable public GridCacheMapEntry randomEntry() {
        return map.randomEntry();
    }

    /** {@inheritDoc} */
    @Override public GridCacheMapEntry putEntryIfObsoleteOrAbsent(
        AffinityTopologyVersion topVer, KeyCacheObject key,
        @Nullable CacheObject val, boolean create, boolean touch) {
        return map.putEntryIfObsoleteOrAbsent(topVer, key, val, create, touch);
    }

    /** {@inheritDoc} */
    @Override public Set<KeyCacheObject> keySet(CacheEntryPredicate... filter) {
        return map.keySet(filter);
    }

    /**
     * @param entry Entry to remove.
     */
    void onRemoved(GridDhtCacheEntry entry) {
        assert entry.obsolete() : entry;

        // Make sure to remove exactly this entry.
        map.removeEntry(entry);

        // Attempt to evict.
        tryEvict();
    }

    /**
     * @param key Removed key.
     * @param ver Removed version.
     * @throws IgniteCheckedException If failed.
     */
    public void onDeferredDelete(KeyCacheObject key, GridCacheVersion ver) throws IgniteCheckedException {
        try {
            T2<KeyCacheObject, GridCacheVersion> evicted = rmvQueue.add(new T2<>(key, ver));

            if (evicted != null)
                cctx.dht().removeVersionedEntry(evicted.get1(), evicted.get2());
        }
        catch (InterruptedException e) {
            Thread.currentThread().interrupt();

            throw new IgniteInterruptedCheckedException(e);
        }
    }

    /**
     * Locks partition.
     */
    @SuppressWarnings({"LockAcquiredButNotSafelyReleased"})
    public void lock() {
        lock.lock();
    }

    /**
     * Unlocks partition.
     */
    public void unlock() {
        lock.unlock();
    }

    /**
     * @param key Key.
     * @param ver Version.
     */
    public void onEntryEvicted(KeyCacheObject key, GridCacheVersion ver) {
        assert key != null;
        assert ver != null;
        assert lock.isHeldByCurrentThread(); // Only one thread can enter this method at a time.

        if (state() != MOVING)
            return;

        Map<KeyCacheObject, GridCacheVersion> evictHist0 = evictHist;

        if (evictHist0 != null) {
            GridCacheVersion ver0 = evictHist0.get(key);

            if (ver0 == null || ver0.isLess(ver)) {
                GridCacheVersion ver1 = evictHist0.put(key, ver);

                assert ver1 == ver0;
            }
        }
    }

    /**
     * Cache preloader should call this method within partition lock.
     *
     * @param key Key.
     * @param ver Version.
     * @return {@code True} if preloading is permitted.
     */
    public boolean preloadingPermitted(KeyCacheObject key, GridCacheVersion ver) {
        assert key != null;
        assert ver != null;
        assert lock.isHeldByCurrentThread(); // Only one thread can enter this method at a time.

        if (state() != MOVING)
            return false;

        Map<KeyCacheObject, GridCacheVersion> evictHist0 = evictHist;

        if (evictHist0 != null) {
            GridCacheVersion ver0 = evictHist0.get(key);

            // Permit preloading if version in history
            // is missing or less than passed in.
            return ver0 == null || ver0.isLess(ver);
        }

        return false;
    }

    /**
     * Reserves a partition so it won't be cleared.
     *
     * @return {@code True} if reserved.
     */
    @Override public boolean reserve() {
        while (true) {
            long reservations = state.get();

            if ((int)(reservations >> 32) == EVICTED.ordinal())
                return false;

            if (state.compareAndSet(reservations, reservations + 1))
                return true;
        }
    }

    /**
     * Releases previously reserved partition.
     */
    @Override public void release() {
        while (true) {
            long reservations = state.get();

            if ((int)(reservations & 0xFFFF) == 0)
                return;

            assert (int)(reservations >> 32) != EVICTED.ordinal();

            // Decrement reservations.
            if (state.compareAndSet(reservations, --reservations)) {
                tryEvict();

                break;
            }
        }
    }

    /**
     * @param reservations Current aggregated value.
     * @param toState State to switch to.
     * @return {@code true} if cas succeeds.
     */
    private boolean casState(long reservations, GridDhtPartitionState toState) {
        return state.compareAndSet(reservations, (reservations & 0xFFFF) | ((long)toState.ordinal() << 32));
    }

    /**
     * @return {@code True} if transitioned to OWNING state.
     */
    boolean own() {
        while (true) {
            long reservations = state.get();

            int ord = (int)(reservations >> 32);

            if (ord == RENTING.ordinal() || ord == EVICTED.ordinal())
                return false;

            if (ord == OWNING.ordinal())
                return true;

            assert ord == MOVING.ordinal();

            if (casState(reservations, OWNING)) {
                if (log.isDebugEnabled())
                    log.debug("Owned partition: " + this);

                // No need to keep history any more.
                evictHist = null;

                return true;
            }
        }
    }

    /**
     * @param updateSeq Update sequence.
     * @return Future to signal that this node is no longer an owner or backup.
     */
    IgniteInternalFuture<?> rent(boolean updateSeq) {
        while (true) {
            long reservations = state.get();

            int ord = (int)(reservations >> 32);

            if (ord == RENTING.ordinal() || ord == EVICTED.ordinal())
                return rent;

            if (casState(reservations, RENTING)) {
                if (log.isDebugEnabled())
                    log.debug("Moved partition to RENTING state: " + this);

                // Evict asynchronously, as the 'rent' method may be called
                // from within write locks on local partition.
                tryEvictAsync(updateSeq);

                break;
            }
        }

        return rent;
    }

    /**
     * @param updateSeq Update sequence.
     */
    void tryEvictAsync(boolean updateSeq) {
        long reservations = state.get();

        int ord = (int)(reservations >> 32);

        if (isEmpty() &&
            ord == RENTING.ordinal() && (reservations & 0xFFFF) == 0 &&
            casState(reservations, EVICTED)) {
            if (log.isDebugEnabled())
                log.debug("Evicted partition: " + this);

            clearPageStore();

            if (cctx.isDrEnabled())
                cctx.dr().partitionEvicted(id);

            cctx.dataStructures().onPartitionEvicted(id);

            rent.onDone();

            ((GridDhtPreloader)cctx.preloader()).onPartitionEvicted(this, updateSeq);

            clearDeferredDeletes();
        }
        else
            cctx.preloader().evictPartitionAsync(this);
    }

    /**
     *
     */
    private void clearPageStore() {
        try {
            if (cctx.shared().pageStore() != null)
                cctx.shared().pageStore().onPartitionDestroyed(cctx.cacheId(), id);
        }
        catch (IgniteCheckedException e) {
            U.error(log, "Failed to gracefully clean resources for evicted partition " +
                "[cache=" + cctx.name() + ", partId=" + id + ']');
        }
    }

    /**
     * @return {@code true} If there is a group reservation.
     */
    private boolean groupReserved() {
        for (GridDhtPartitionsReservation reservation : reservations) {
            if (!reservation.invalidate())
                return true; // Failed to invalidate reservation -> we are reserved.
        }

        return false;
    }

    /**
     *
     */
    public void tryEvict() {
        long reservations = state.get();

        int ord = (int)(reservations >> 32);

        if (ord != RENTING.ordinal() || (reservations & 0xFFFF) != 0 || groupReserved())
            return;

        // Attempt to evict partition entries from cache.
        clearAll();

        if (isEmpty() && casState(reservations, EVICTED)) {
            if (log.isDebugEnabled())
                log.debug("Evicted partition: " + this);

            if (cctx.isDrEnabled())
                cctx.dr().partitionEvicted(id);

            cctx.continuousQueries().onPartitionEvicted(id);

            cctx.dataStructures().onPartitionEvicted(id);

            rent.onDone();

            ((GridDhtPreloader)cctx.preloader()).onPartitionEvicted(this, true);

            clearDeferredDeletes();
        }
    }

    /**
     *
     */
    void onUnlock() {
        tryEvict();
    }

    /**
     * @param topVer Topology version.
     * @return {@code True} if local node is primary for this partition.
     */
    public boolean primary(AffinityTopologyVersion topVer) {
        return cctx.affinity().primary(cctx.localNode(), id, topVer);
    }

    /**
     * @param topVer Topology version.
     * @return {@code True} if local node is backup for this partition.
     */
    public boolean backup(AffinityTopologyVersion topVer) {
        return cctx.affinity().backup(cctx.localNode(), id, topVer);
    }

    /**
     * @return Next update index.
     */
    public long nextUpdateCounter() {
        return cntr.incrementAndGet();
    }

    /**
     * @return Current update index.
     */
    public long updateCounter() {
        return cntr.get();
    }

    /**
     * @param val Update index value.
     */
    public void updateCounter(long val) {
        while (true) {
            long val0 = cntr.get();

            if (val0 >= val)
                break;

            if (cntr.compareAndSet(val0, val))
                break;
        }
    }

    /**
     * Clears values for this partition.
     */
    private void clearAll() {
        GridCacheVersion clearVer = cctx.versions().next();

        boolean rec = cctx.events().isRecordable(EVT_CACHE_REBALANCE_OBJECT_UNLOADED);

        Iterator<GridDhtCacheEntry> it = (Iterator)map.allEntries().iterator();

        GridCacheObsoleteEntryExtras extras = new GridCacheObsoleteEntryExtras(clearVer);

        while (it.hasNext()) {
            GridDhtCacheEntry cached = null;

            try {
                cached = it.next();

                if (cached.clearInternal(clearVer, extras)) {
                    map.removeEntry(cached);

                    if (!cached.isInternal()) {
                        if (rec) {
                            cctx.events().addEvent(cached.partition(),
                                cached.key(),
                                cctx.localNodeId(),
                                (IgniteUuid)null,
                                null,
                                EVT_CACHE_REBALANCE_OBJECT_UNLOADED,
                                null,
                                false,
                                cached.rawGet(),
                                cached.hasValue(),
                                null,
                                null,
                                null,
                                false);
                        }
                    }
                }
            }
            catch (GridDhtInvalidPartitionException e) {
                assert isEmpty() && state() == EVICTED : "Invalid error [e=" + e + ", part=" + this + ']';

                break; // Partition is already concurrently cleared and evicted.
            }
            catch (IgniteCheckedException e) {
                U.error(log, "Failed to clear cache entry for evicted partition: " + cached, e);
            }
        }

        try {
            GridIterator<CacheDataRow> it0 = cctx.offheap().iterator(id);

            while (it0.hasNext()) {
                CacheDataRow row = it0.next();

                GridDhtCacheEntry cached = (GridDhtCacheEntry)cctx.cache().entryEx(row.key());

                if (cached.clearInternal(clearVer, extras)) {
                    if (rec) {
                        cctx.events().addEvent(cached.partition(),
                            cached.key(),
                            cctx.localNodeId(),
                            (IgniteUuid)null,
                            null,
                            EVT_CACHE_REBALANCE_OBJECT_UNLOADED,
                            null,
                            false,
                            cached.rawGet(),
                            cached.hasValue(),
                            null,
                            null,
                            null,
                            false);
                    }
                }
            }
        }
        catch (IgniteCheckedException e) {
            U.error(log, "Failed to get iterator for evicted partition: " + id, e);
        }
    }

    /**
     *
     */
    private void clearDeferredDeletes() {
        rmvQueue.forEach(new CI1<T2<KeyCacheObject, GridCacheVersion>>() {
            @Override public void apply(T2<KeyCacheObject, GridCacheVersion> t) {
                cctx.dht().removeVersionedEntry(t.get1(), t.get2());
            }
        });
    }

    /** {@inheritDoc} */
    @Override public int hashCode() {
        return id;
    }

    /** {@inheritDoc} */
    @SuppressWarnings({"OverlyStrongTypeCast"})
    @Override public boolean equals(Object obj) {
        return obj instanceof GridDhtLocalPartition && (obj == this || ((GridDhtLocalPartition)obj).id() == id);
    }

    /** {@inheritDoc} */
    @Override public int compareTo(@NotNull GridDhtLocalPartition part) {
        if (part == null)
            return 1;

        return Integer.compare(id, part.id());
    }

    /** {@inheritDoc} */
    @Override public String toString() {
        return S.toString(GridDhtLocalPartition.class, this,
            "state", state(),
            "reservations", reservations(),
            "empty", isEmpty(),
            "createTime", U.format(createTime));
    }
}<|MERGE_RESOLUTION|>--- conflicted
+++ resolved
@@ -305,19 +305,6 @@
         return (int)storageSize.get();
     }
 
-<<<<<<< HEAD
-    /**
-     *
-     */
-    public void onInsert() {
-        storageSize.incrementAndGet();
-    }
-
-    /**
-     *
-     */
-    public void onRemove() {
-=======
     /** {@inheritDoc} */
     @Override public void onInsert() {
         storageSize.incrementAndGet();
@@ -325,7 +312,6 @@
 
     /** {@inheritDoc} */
     @Override public void onRemove() {
->>>>>>> 152426d3
         storageSize.decrementAndGet();
     }
 

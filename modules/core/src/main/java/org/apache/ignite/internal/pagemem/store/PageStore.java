--- conflicted
+++ resolved
@@ -33,16 +33,12 @@
      */
     public long allocatePage() throws IgniteCheckedException;
 
-<<<<<<< HEAD
+    /**
+     * Gets number of allocated pages.
+     *
+     * @return Number of allocated pages.
+     */
     public int pages();
-=======
-    /**
-     * Gets the index of last aloocated page.
-     *
-     * @return Last allocated page index.
-     */
-    public long lastPage();
->>>>>>> 86d5c801
 
     /**
      * Reads a page.

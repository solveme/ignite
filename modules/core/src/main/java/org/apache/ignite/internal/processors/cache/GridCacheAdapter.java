/*
 * Licensed to the Apache Software Foundation (ASF) under one or more
 * contributor license agreements.  See the NOTICE file distributed with
 * this work for additional information regarding copyright ownership.
 * The ASF licenses this file to You under the Apache License, Version 2.0
 * (the "License"); you may not use this file except in compliance with
 * the License.  You may obtain a copy of the License at
 *
 *      http://www.apache.org/licenses/LICENSE-2.0
 *
 * Unless required by applicable law or agreed to in writing, software
 * distributed under the License is distributed on an "AS IS" BASIS,
 * WITHOUT WARRANTIES OR CONDITIONS OF ANY KIND, either express or implied.
 * See the License for the specific language governing permissions and
 * limitations under the License.
 */

package org.apache.ignite.internal.processors.cache;

import java.io.Externalizable;
import java.io.IOException;
import java.io.InvalidObjectException;
import java.io.ObjectInput;
import java.io.ObjectOutput;
import java.io.ObjectStreamException;
import java.util.AbstractSet;
import java.util.ArrayList;
import java.util.Collection;
import java.util.Collections;
import java.util.HashMap;
import java.util.HashSet;
import java.util.Iterator;
import java.util.List;
import java.util.Map;
import java.util.NoSuchElementException;
import java.util.Set;
import java.util.UUID;
import java.util.concurrent.Callable;
import java.util.concurrent.ExecutorService;
import java.util.concurrent.Executors;
import java.util.concurrent.Semaphore;
import java.util.concurrent.TimeUnit;
import java.util.concurrent.locks.ReentrantLock;
import javax.cache.Cache;
import javax.cache.expiry.ExpiryPolicy;
import javax.cache.processor.EntryProcessor;
import javax.cache.processor.EntryProcessorException;
import javax.cache.processor.EntryProcessorResult;
import org.apache.ignite.Ignite;
import org.apache.ignite.IgniteCache;
import org.apache.ignite.IgniteCheckedException;
import org.apache.ignite.IgniteException;
import org.apache.ignite.IgniteLogger;
import org.apache.ignite.IgniteSystemProperties;
import org.apache.ignite.cache.CacheEntry;
import org.apache.ignite.cache.CacheInterceptor;
import org.apache.ignite.cache.CacheMemoryMode;
import org.apache.ignite.cache.CacheMetrics;
import org.apache.ignite.cache.CachePeekMode;
import org.apache.ignite.cache.affinity.Affinity;
import org.apache.ignite.cluster.ClusterGroup;
import org.apache.ignite.cluster.ClusterNode;
import org.apache.ignite.cluster.ClusterTopologyException;
import org.apache.ignite.compute.ComputeJob;
import org.apache.ignite.compute.ComputeJobAdapter;
import org.apache.ignite.compute.ComputeJobContext;
import org.apache.ignite.compute.ComputeJobResult;
import org.apache.ignite.compute.ComputeJobResultPolicy;
import org.apache.ignite.compute.ComputeTaskAdapter;
import org.apache.ignite.configuration.CacheConfiguration;
import org.apache.ignite.configuration.FileSystemConfiguration;
import org.apache.ignite.configuration.IgniteConfiguration;
import org.apache.ignite.configuration.TransactionConfiguration;
import org.apache.ignite.internal.ComputeTaskInternalFuture;
import org.apache.ignite.internal.IgniteInternalFuture;
import org.apache.ignite.internal.IgniteInterruptedCheckedException;
import org.apache.ignite.internal.IgniteKernal;
import org.apache.ignite.internal.IgniteTransactionsEx;
import org.apache.ignite.internal.IgnitionEx;
import org.apache.ignite.internal.cluster.ClusterTopologyCheckedException;
import org.apache.ignite.internal.cluster.ClusterTopologyServerNotFoundException;
import org.apache.ignite.internal.cluster.IgniteClusterEx;
import org.apache.ignite.internal.processors.affinity.AffinityTopologyVersion;
import org.apache.ignite.internal.processors.cache.affinity.GridCacheAffinityImpl;
import org.apache.ignite.internal.processors.cache.distributed.IgniteExternalizableExpiryPolicy;
import org.apache.ignite.internal.processors.cache.distributed.dht.GridDhtCacheAdapter;
import org.apache.ignite.internal.processors.cache.distributed.dht.GridDhtInvalidPartitionException;
import org.apache.ignite.internal.processors.cache.dr.GridCacheDrInfo;
import org.apache.ignite.internal.processors.cache.transactions.IgniteInternalTx;
import org.apache.ignite.internal.processors.cache.transactions.IgniteTxAdapter;
import org.apache.ignite.internal.processors.cache.transactions.IgniteTxLocalAdapter;
import org.apache.ignite.internal.processors.cache.transactions.IgniteTxLocalEx;
import org.apache.ignite.internal.processors.cache.transactions.TransactionProxyImpl;
import org.apache.ignite.internal.processors.cache.version.GridCacheRawVersionedEntry;
import org.apache.ignite.internal.processors.cache.version.GridCacheVersion;
import org.apache.ignite.internal.processors.datastreamer.DataStreamerEntry;
import org.apache.ignite.internal.processors.datastreamer.DataStreamerImpl;
import org.apache.ignite.internal.processors.dr.IgniteDrDataStreamerCacheUpdater;
import org.apache.ignite.internal.processors.platform.cache.PlatformCacheEntryFilter;
import org.apache.ignite.internal.processors.task.GridInternal;
import org.apache.ignite.internal.transactions.IgniteTxHeuristicCheckedException;
import org.apache.ignite.internal.transactions.IgniteTxRollbackCheckedException;
import org.apache.ignite.internal.util.future.GridCompoundFuture;
import org.apache.ignite.internal.util.future.GridEmbeddedFuture;
import org.apache.ignite.internal.util.future.GridFinishedFuture;
import org.apache.ignite.internal.util.future.GridFutureAdapter;
import org.apache.ignite.internal.util.lang.GridCloseableIterator;
import org.apache.ignite.internal.util.lang.GridClosureException;
import org.apache.ignite.internal.util.tostring.GridToStringExclude;
import org.apache.ignite.internal.util.typedef.C1;
import org.apache.ignite.internal.util.typedef.C2;
import org.apache.ignite.internal.util.typedef.CI1;
import org.apache.ignite.internal.util.typedef.CI2;
import org.apache.ignite.internal.util.typedef.CIX2;
import org.apache.ignite.internal.util.typedef.CIX3;
import org.apache.ignite.internal.util.typedef.CX1;
import org.apache.ignite.internal.util.typedef.F;
import org.apache.ignite.internal.util.typedef.T2;
import org.apache.ignite.internal.util.typedef.X;
import org.apache.ignite.internal.util.typedef.internal.A;
import org.apache.ignite.internal.util.typedef.internal.CU;
import org.apache.ignite.internal.util.typedef.internal.GPC;
import org.apache.ignite.internal.util.typedef.internal.S;
import org.apache.ignite.internal.util.typedef.internal.U;
import org.apache.ignite.lang.IgniteBiPredicate;
import org.apache.ignite.lang.IgniteBiTuple;
import org.apache.ignite.lang.IgniteCallable;
import org.apache.ignite.lang.IgniteClosure;
import org.apache.ignite.lang.IgniteInClosure;
import org.apache.ignite.lang.IgniteOutClosure;
import org.apache.ignite.lang.IgnitePredicate;
import org.apache.ignite.lang.IgniteProductVersion;
import org.apache.ignite.mxbean.CacheMetricsMXBean;
import org.apache.ignite.plugin.security.SecurityPermission;
import org.apache.ignite.resources.IgniteInstanceResource;
import org.apache.ignite.resources.JobContextResource;
import org.apache.ignite.spi.discovery.tcp.internal.TcpDiscoveryNode;
import org.apache.ignite.transactions.Transaction;
import org.apache.ignite.transactions.TransactionConcurrency;
import org.apache.ignite.transactions.TransactionIsolation;
import org.jetbrains.annotations.Nullable;
import org.jsr166.LongAdder8;

import static org.apache.ignite.IgniteSystemProperties.IGNITE_CACHE_KEY_VALIDATION_DISABLED;
import static org.apache.ignite.IgniteSystemProperties.IGNITE_CACHE_RETRIES_COUNT;
import static org.apache.ignite.internal.GridClosureCallMode.BROADCAST;
import static org.apache.ignite.internal.processors.dr.GridDrType.DR_LOAD;
import static org.apache.ignite.internal.processors.dr.GridDrType.DR_NONE;
import static org.apache.ignite.internal.processors.task.GridTaskThreadContextKey.TC_NO_FAILOVER;
import static org.apache.ignite.internal.processors.task.GridTaskThreadContextKey.TC_SUBGRID;
import static org.apache.ignite.transactions.TransactionConcurrency.OPTIMISTIC;
import static org.apache.ignite.transactions.TransactionIsolation.READ_COMMITTED;

/**
 * Adapter for different cache implementations.
 */
@SuppressWarnings("unchecked")
public abstract class GridCacheAdapter<K, V> implements IgniteInternalCache<K, V>, Externalizable {
    /** */
    private static final long serialVersionUID = 0L;

    /** clearLocally() split threshold. */
    public static final int CLEAR_ALL_SPLIT_THRESHOLD = 10000;

    /** Maximum number of retries when topology changes. */
    public static final int MAX_RETRIES = IgniteSystemProperties.getInteger(IGNITE_CACHE_RETRIES_COUNT, 100);

    /** */
    public static final IgniteProductVersion LOAD_CACHE_JOB_SINCE = IgniteProductVersion.fromString("1.5.7");

    /** */
    public static final IgniteProductVersion LOAD_CACHE_JOB_V2_SINCE = IgniteProductVersion.fromString("1.5.19");

    /** Deserialization stash. */
    private static final ThreadLocal<IgniteBiTuple<String, String>> stash = new ThreadLocal<IgniteBiTuple<String,
        String>>() {
        @Override protected IgniteBiTuple<String, String> initialValue() {
            return new IgniteBiTuple<>();
        }
    };

    /** {@link GridCacheReturn}-to-value conversion. */
    private static final IgniteClosure RET2VAL =
        new CX1<IgniteInternalFuture<GridCacheReturn>, Object>() {
            @Nullable @Override public Object applyx(IgniteInternalFuture<GridCacheReturn> fut)
                throws IgniteCheckedException {
                return fut.get().value();
            }

            @Override public String toString() {
                return "Cache return value to value converter.";
            }
        };

    /** {@link GridCacheReturn}-to-null conversion. */
    protected static final IgniteClosure RET2NULL =
        new CX1<IgniteInternalFuture<GridCacheReturn>, Object>() {
            @Nullable @Override public Object applyx(IgniteInternalFuture<GridCacheReturn> fut)
                throws IgniteCheckedException {
                fut.get();

                return null;
            }

            @Override public String toString() {
                return "Cache return value to null converter.";
            }
        };

    /** {@link GridCacheReturn}-to-success conversion. */
    private static final IgniteClosure RET2FLAG =
        new CX1<IgniteInternalFuture<GridCacheReturn>, Boolean>() {
            @Override public Boolean applyx(IgniteInternalFuture<GridCacheReturn> fut) throws IgniteCheckedException {
                return fut.get().success();
            }

            @Override public String toString() {
                return "Cache return value to boolean flag converter.";
            }
        };

    /** */
    protected boolean keyCheck = !Boolean.getBoolean(IGNITE_CACHE_KEY_VALIDATION_DISABLED);

    /** Last asynchronous future. */
    protected ThreadLocal<FutureHolder> lastFut = new ThreadLocal<FutureHolder>() {
        @Override protected FutureHolder initialValue() {
            return new FutureHolder();
        }
    };

    /** Cache configuration. */
    @GridToStringExclude
    protected GridCacheContext<K, V> ctx;

    /** Local map. */
    @GridToStringExclude
    protected GridCacheConcurrentMap map;

    /** Local node ID. */
    @GridToStringExclude
    protected UUID locNodeId;

    /** Cache configuration. */
    @GridToStringExclude
    protected CacheConfiguration cacheCfg;

    /** Grid configuration. */
    @GridToStringExclude
    protected IgniteConfiguration gridCfg;

    /** Cache metrics. */
    protected CacheMetricsImpl metrics;

    /** Cache localMxBean. */
    protected CacheMetricsMXBean localMxBean;

    /** Cache mxBean. */
    protected CacheMetricsMXBean clusterMxBean;

    /** Logger. */
    protected IgniteLogger log;

    /** Affinity impl. */
    private Affinity<K> aff;

    /** Whether this cache is IGFS data cache. */
    private boolean igfsDataCache;

    /** Whether this cache is Mongo data cache. */
    @SuppressWarnings("UnusedDeclaration")
    private boolean mongoDataCache;

    /** Whether this cache is Mongo meta cache. */
    @SuppressWarnings("UnusedDeclaration")
    private boolean mongoMetaCache;

    /** Current IGFS data cache size. */
    private LongAdder8 igfsDataCacheSize;

    /** Max space for IGFS. */
    private long igfsDataSpaceMax;

    /** Asynchronous operations limit semaphore. */
    private Semaphore asyncOpsSem;

    /** {@inheritDoc} */
    @Override public String name() {
        return cacheCfg.getName();
    }

    /**
     * Empty constructor required by {@link Externalizable}.
     */
    protected GridCacheAdapter() {
        // No-op.
    }

    /**
     * @param ctx Cache context.
     * @param startSize Start size.
     */
    @SuppressWarnings("OverriddenMethodCallDuringObjectConstruction")
    protected GridCacheAdapter(GridCacheContext<K, V> ctx, int startSize) {
        this(ctx, null);
    }

    /**
     * @param ctx Cache context.
     * @param map Concurrent map.
     */
    @SuppressWarnings({"OverriddenMethodCallDuringObjectConstruction", "deprecation"})
    protected GridCacheAdapter(final GridCacheContext<K, V> ctx, @Nullable GridCacheConcurrentMap map) {
        assert ctx != null;

        this.ctx = ctx;

        gridCfg = ctx.gridConfig();
        cacheCfg = ctx.config();

        locNodeId = ctx.gridConfig().getNodeId();

        this.map = map;

        log = ctx.logger(getClass());

        metrics = new CacheMetricsImpl(ctx);

        localMxBean = new CacheLocalMetricsMXBeanImpl(this);
        clusterMxBean = new CacheClusterMetricsMXBeanImpl(this);

        FileSystemConfiguration[] igfsCfgs = gridCfg.getFileSystemConfiguration();

        if (igfsCfgs != null) {
            for (FileSystemConfiguration igfsCfg : igfsCfgs) {
                if (F.eq(ctx.name(), igfsCfg.getDataCacheName())) {
                    if (!ctx.isNear()) {
                        igfsDataCache = true;
                        igfsDataCacheSize = new LongAdder8();

                        igfsDataSpaceMax = igfsCfg.getMaxSpaceSize();

                        if (igfsDataSpaceMax == 0) {
                            long maxMem = Runtime.getRuntime().maxMemory();

                            // We leave JVM at least 500M of memory for correct operation.
                            long jvmFreeSize = (maxMem - 512 * 1024 * 1024);

                            if (jvmFreeSize <= 0)
                                jvmFreeSize = maxMem / 2;

                            long dfltMaxSize = (long)(0.8f * maxMem);

                            igfsDataSpaceMax = Math.min(dfltMaxSize, jvmFreeSize);
                        }
                    }

                    break;
                }
            }
        }

        if (ctx.config().getMaxConcurrentAsyncOperations() > 0)
            asyncOpsSem = new Semaphore(ctx.config().getMaxConcurrentAsyncOperations());

        init();

        aff = new GridCacheAffinityImpl<>(ctx);
    }

    /**
     * Prints memory stats.
     */
    public void printMemoryStats() {
        if (ctx.isNear()) {
            X.println(">>>  Near cache size: " + size());

            ctx.near().dht().printMemoryStats();
        }
        else if (ctx.isDht())
            X.println(">>>  DHT cache size: " + size());
        else
            X.println(">>>  Cache size: " + size());
    }

    /**
     * @return Base map.
     */
    public GridCacheConcurrentMap map() {
        return map;
    }

    /**
     * Increments map public size.
     * @param e Map entry.
     */
    public void incrementSize(GridCacheMapEntry e) {
        map.incrementPublicSize(e);
    }

    /**
     * Decrements map public size.
     * @param e Map entry.
     */
    public void decrementSize(GridCacheMapEntry e) {
        map.decrementPublicSize(e);
    }

    /**
     * @return Context.
     */
    @Override public GridCacheContext<K, V> context() {
        return ctx;
    }

    /**
     * @return Logger.
     */
    protected IgniteLogger log() {
        return log;
    }

    /**
     * @return {@code True} if this is near cache.
     */
    public boolean isNear() {
        return false;
    }

    /**
     * @return {@code True} if cache is local.
     */
    public boolean isLocal() {
        return false;
    }

    /**
     * @return {@code True} if cache is colocated.
     */
    public boolean isColocated() {
        return false;
    }

    /**
     * @return {@code True} if cache is DHT Atomic.
     */
    public boolean isDhtAtomic() {
        return false;
    }

    /**
     * @return {@code True} if cache is DHT.
     */
    public boolean isDht() {
        return false;
    }

    /**
     * @return Preloader.
     */
    public abstract GridCachePreloader preloader();

    /** {@inheritDoc} */
    @Override public Affinity<K> affinity() {
        return aff;
    }

    /** {@inheritDoc} */
    @SuppressWarnings({"unchecked", "RedundantCast"})
    @Override public <K1, V1> IgniteInternalCache<K1, V1> cache() {
        return (IgniteInternalCache<K1, V1>)this;
    }

    /** {@inheritDoc} */
    @Override public GridCacheProxyImpl<K, V> forSubjectId(UUID subjId) {
        CacheOperationContext opCtx = new CacheOperationContext(false, subjId, false, null, false, null);

        return new GridCacheProxyImpl<>(ctx, this, opCtx);
    }

    /** {@inheritDoc} */
    @Override public boolean skipStore() {
        return false;
    }

    /** {@inheritDoc} */
    @Override public GridCacheProxyImpl<K, V> setSkipStore(boolean skipStore) {
        CacheOperationContext opCtx = new CacheOperationContext(true, null, false, null, false, null);

        return new GridCacheProxyImpl<>(ctx, this, opCtx);
    }

    /** {@inheritDoc} */
    @Override public <K1, V1> GridCacheProxyImpl<K1, V1> keepBinary() {
        CacheOperationContext opCtx = new CacheOperationContext(false, null, true, null, false, null);

        return new GridCacheProxyImpl<>((GridCacheContext<K1, V1>)ctx, (GridCacheAdapter<K1, V1>)this, opCtx);
    }

    /** {@inheritDoc} */
    @Nullable @Override public ExpiryPolicy expiry() {
        return null;
    }

    /** {@inheritDoc} */
    @Override public GridCacheProxyImpl<K, V> withExpiryPolicy(ExpiryPolicy plc) {
        assert !CU.isUtilityCache(ctx.name());
        assert !CU.isAtomicsCache(ctx.name());
        assert !CU.isMarshallerCache(ctx.name());

        CacheOperationContext opCtx = new CacheOperationContext(false, null, false, plc, false, null);

        return new GridCacheProxyImpl<>(ctx, this, opCtx);
    }

    /** {@inheritDoc} */
    @Override public IgniteInternalCache<K, V> withNoRetries() {
        CacheOperationContext opCtx = new CacheOperationContext(false, null, false, null, true, null);

        return new GridCacheProxyImpl<>(ctx, this, opCtx);
    }

    /** {@inheritDoc} */
    @Override public CacheConfiguration configuration() {
        return ctx.config();
    }

    /**
     * @param keys Keys to lock.
     * @param timeout Lock timeout.
     * @param tx Transaction.
     * @param isRead {@code True} for read operations.
     * @param retval Flag to return value.
     * @param isolation Transaction isolation.
     * @param invalidate Invalidate flag.
     * @param accessTtl TTL for read operation.
     * @return Locks future.
     */
    public abstract IgniteInternalFuture<Boolean> txLockAsync(
        Collection<KeyCacheObject> keys,
        long timeout,
        IgniteTxLocalEx tx,
        boolean isRead,
        boolean retval,
        TransactionIsolation isolation,
        boolean invalidate,
        long accessTtl);

    /**
     * Post constructor initialization for subclasses.
     */
    protected void init() {
        // No-op.
    }

    /**
     * @return Entry factory.
     */
    protected abstract GridCacheMapEntryFactory entryFactory();

    /**
     * Starts this cache. Child classes should override this method
     * to provide custom start-up behavior.
     *
     * @throws IgniteCheckedException If start failed.
     */
    public void start() throws IgniteCheckedException {
        if (map == null) {
            int initSize = ctx.config().getStartSize();

            if (!isLocal())
                initSize /= ctx.affinity().partitions();

            map = new GridCacheConcurrentMapImpl(ctx, entryFactory(), initSize);
        }
    }

    /**
     * Startup info.
     *
     * @return Startup info.
     */
    protected final String startInfo() {
        return "Cache started: " + U.maskName(ctx.config().getName());
    }

    /**
     * Stops this cache. Child classes should override this method
     * to provide custom stop behavior.
     */
    public void stop() {
        // Nulling thread local reference to ensure values will be eventually GCed
        // no matter what references these futures are holding.
        lastFut = null;
    }

    /**
     * Stop info.
     *
     * @return Stop info.
     */
    protected final String stopInfo() {
        return "Cache stopped: " + U.maskName(ctx.config().getName());
    }

    /**
     * Kernal start callback.
     *
     * @throws IgniteCheckedException If callback failed.
     */
    protected void onKernalStart() throws IgniteCheckedException {
        // No-op.
    }

    /**
     * Kernal stop callback.
     */
    public void onKernalStop() {
        // No-op.
    }

    /** {@inheritDoc} */
    @Override public boolean isEmpty() {
        try {
            return localSize(CachePeekModes.ONHEAP_ONLY) == 0;
        }
        catch (IgniteCheckedException e) {
            throw new IgniteException(e);
        }
    }

    /** {@inheritDoc} */
    @Override public boolean containsKey(K key) {
        try {
            return containsKeyAsync(key).get();
        }
        catch (IgniteCheckedException e) {
            throw new IgniteException(e);
        }
    }

    /** {@inheritDoc} */
    @Override public final IgniteInternalFuture<Boolean> containsKeyAsync(K key) {
        A.notNull(key, "key");

        return (IgniteInternalFuture)getAsync(
            key,
            /*force primary*/false,
            /*skip tx*/false,
            /*subj id*/null,
            /*task name*/null,
            /*deserialize binary*/false,
            /*skip values*/true,
            /*can remap*/true,
            false
        );
    }

    /** {@inheritDoc} */
    @Override public boolean containsKeys(Collection<? extends K> keys) {
        try {
            return containsKeysAsync(keys).get();
        }
        catch (IgniteCheckedException e) {
            throw new IgniteException(e);
        }
    }

    /** {@inheritDoc} */
    @Override public IgniteInternalFuture<Boolean> containsKeysAsync(final Collection<? extends K> keys) {
        A.notNull(keys, "keys");

        return getAllAsync(
            keys,
            /*force primary*/false,
            /*skip tx*/false,
            /*subj id*/null,
            /*task name*/null,
            /*deserialize binary*/false,
            /*skip values*/true,
            /*can remap*/true,
            false
        ).chain(new CX1<IgniteInternalFuture<Map<K, V>>, Boolean>() {
            @Override public Boolean applyx(IgniteInternalFuture<Map<K, V>> fut) throws IgniteCheckedException {
                Map<K, V> kvMap = fut.get();

                if (keys.size() != kvMap.size())
                    return false;

                for (Map.Entry<K, V> entry : kvMap.entrySet()) {
                    if (entry.getValue() == null)
                        return false;
                }

                return true;
            }
        });
    }

    /** {@inheritDoc} */
    @Override public Iterable<Cache.Entry<K, V>> localEntries(CachePeekMode[] peekModes) throws IgniteCheckedException {
        assert peekModes != null;

        ctx.checkSecurity(SecurityPermission.CACHE_READ);

        PeekModes modes = parsePeekModes(peekModes, false);

        Collection<Iterator<Cache.Entry<K, V>>> its = new ArrayList<>();

        if (ctx.isLocal()) {
            modes.primary = true;
            modes.backup = true;

            if (modes.heap)
                its.add(iterator(map.entries().iterator(), !ctx.keepBinary()));
        }
        else if (modes.heap) {
            if (modes.near && ctx.isNear())
                its.add(ctx.near().nearEntries().iterator());

            if (modes.primary || modes.backup) {
                GridDhtCacheAdapter<K, V> cache = ctx.isNear() ? ctx.near().dht() : ctx.dht();

                its.add(cache.localEntriesIterator(modes.primary, modes.backup));
            }
        }

        // Swap and offheap are disabled for near cache.
        if (modes.primary || modes.backup) {
            AffinityTopologyVersion topVer = ctx.affinity().affinityTopologyVersion();

            IgniteCacheOffheapManager offheapMgr = ctx.isNear() ? ctx.near().dht().context().offheap() : ctx.offheap();

            if (modes.offheap)
                its.add(offheapMgr.<K, V>entriesIterator(modes.primary, modes.backup, topVer, ctx.keepBinary()));
        }

        final Iterator<Cache.Entry<K, V>> it = F.flatIterators(its);

        return new Iterable<Cache.Entry<K, V>>() {
            @Override public Iterator<Cache.Entry<K, V>> iterator() {
                return it;
            }

            public String toString() {
                return "CacheLocalEntries []";
            }
        };
    }

    /** {@inheritDoc} */
    @SuppressWarnings("ForLoopReplaceableByForEach")
    @Nullable @Override public V localPeek(K key,
        CachePeekMode[] peekModes,
        @Nullable IgniteCacheExpiryPolicy plc)
        throws IgniteCheckedException {
        A.notNull(key, "key");

        if (keyCheck)
            validateCacheKey(key);

        ctx.checkSecurity(SecurityPermission.CACHE_READ);

        PeekModes modes = parsePeekModes(peekModes, false);

        try {
            KeyCacheObject cacheKey = ctx.toCacheKeyObject(key);

            CacheObject cacheVal = null;

            if (!ctx.isLocal()) {
                AffinityTopologyVersion topVer = ctx.affinity().affinityTopologyVersion();

                int part = ctx.affinity().partition(cacheKey);

                boolean nearKey;

                if (!(modes.near && modes.primary && modes.backup)) {
                    boolean keyPrimary = ctx.affinity().primary(ctx.localNode(), part, topVer);

                    if (keyPrimary) {
                        if (!modes.primary)
                            return null;

                        nearKey = false;
                    }
                    else {
                        boolean keyBackup = ctx.affinity().belongs(ctx.localNode(), part, topVer);

                        if (keyBackup) {
                            if (!modes.backup)
                                return null;

                            nearKey = false;
                        }
                        else {
                            if (!modes.near)
                                return null;

                            nearKey = true;

                            // Swap and offheap are disabled for near cache.
                            modes.offheap = false;
                        }
                    }
                }
                else {
                    nearKey = !ctx.affinity().belongs(ctx.localNode(), part, topVer);

                    if (nearKey) {
                        // Swap and offheap are disabled for near cache.
                        modes.offheap = false;
                    }
                }

                if (nearKey && !ctx.isNear())
                    return null;

                GridCacheEntryEx e;
                GridCacheContext ctx0;

                if (nearKey) {
                    ctx0 = context();
                    e = peekEx(key);
                }
                else {
                    ctx0 = ctx.isNear() ? ctx.near().dht().context() : ctx;
                    e = modes.offheap ? ctx0.cache().entryEx(key) : ctx0.cache().peekEx(key);
                }

                if (e != null) {
                    try {
                        cacheVal = e.peek(modes.heap, modes.offheap, topVer, plc);
                    }
                    finally {
                        ctx0.evicts().touch(e, null);
                    }
                }
            }
            else
                cacheVal = localCachePeek0(cacheKey, modes.heap, modes.offheap, plc);

            Object val = ctx.unwrapBinaryIfNeeded(cacheVal, ctx.keepBinary(), false);

            return (V)val;
        }
        catch (GridCacheEntryRemovedException ignore) {
            if (log.isDebugEnabled())
                log.debug("Got removed entry during 'peek': " + key);

            return null;
        }
    }

    /**
     * @param key Key.
     * @param heap Read heap flag.
     * @param offheap Read offheap flag.
     * @param plc Optional expiry policy.
     * @return Value.
     * @throws GridCacheEntryRemovedException If entry removed.
     * @throws IgniteCheckedException If failed.
     */
    @SuppressWarnings("ConstantConditions")
    @Nullable private CacheObject localCachePeek0(KeyCacheObject key,
        boolean heap,
        boolean offheap,
        IgniteCacheExpiryPolicy plc)
        throws GridCacheEntryRemovedException, IgniteCheckedException {
        assert ctx.isLocal();
        assert heap || offheap;

        GridCacheEntryEx e = offheap ? entryEx(key) : peekEx(key);

        if (e != null) {
            try {
                return e.peek(heap, offheap, AffinityTopologyVersion.NONE, plc);
            }
            finally {
                ctx.evicts().touch(e, null);
            }
        }

        return null;
    }

    /**
     * Undeploys and removes all entries for class loader.
     *
     * @param ldr Class loader to undeploy.
     */
    public void onUndeploy(ClassLoader ldr) {
        ctx.deploy().onUndeploy(ldr, context());
    }

    /**
     *
     * @param key Entry key.
     * @return Entry or <tt>null</tt>.
     */
    @Nullable public GridCacheEntryEx peekEx(KeyCacheObject key) {
        return entry0(key, ctx.affinity().affinityTopologyVersion(), false, false);
    }

    /**
     *
     * @param key Entry key.
     * @return Entry or <tt>null</tt>.
     */
    @Nullable public GridCacheEntryEx peekEx(Object key) {
        return entry0(ctx.toCacheKeyObject(key), ctx.affinity().affinityTopologyVersion(), false, false);
    }

    /**
     * @param key Entry key.
     * @return Entry (never {@code null}).
     */
    public GridCacheEntryEx entryEx(Object key) {
        return entryEx(ctx.toCacheKeyObject(key), false);
    }

    /**
     * @param key Entry key.
     * @return Entry (never {@code null}).
     */
    public GridCacheEntryEx entryEx(KeyCacheObject key) {
        return entryEx(key, false);
    }

    /**
     * @param key Entry key.
     * @param touch Whether created entry should be touched.
     * @return Entry (never {@code null}).
     */
    public GridCacheEntryEx entryEx(KeyCacheObject key, boolean touch) {
        GridCacheEntryEx e = entry0(key, ctx.affinity().affinityTopologyVersion(), true, touch);

        assert e != null;

        return e;
    }

    /**
     * @param topVer Topology version.
     * @param key Entry key.
     * @return Entry (never {@code null}).
     */
    public GridCacheEntryEx entryEx(KeyCacheObject key, AffinityTopologyVersion topVer) {
        GridCacheEntryEx e = entry0(key, topVer, true, false);

        assert e != null;

        return e;
    }

    /**
     * @param key Entry key.
     * @param topVer Topology version at the time of creation.
     * @param create Flag to create entry if it does not exist.
     * @param touch Flag to touch created entry (only if entry was actually created).
     * @return Entry or <tt>null</tt>.
     */
    @Nullable private GridCacheEntryEx entry0(KeyCacheObject key, AffinityTopologyVersion topVer, boolean create,
        boolean touch) {
        GridCacheMapEntry cur = map.getEntry(key);

        if (cur == null || cur.obsolete()) {
            cur = map.putEntryIfObsoleteOrAbsent(
                topVer,
                key,
                null,
                create, touch);
        }

        return cur;
    }

    /**
     * @return Set of internal cached entry representations.
     */
    public Iterable<? extends GridCacheEntryEx> entries() {
        return allEntries();
    }

    /**
     * @return Set of internal cached entry representations.
     */
    public Iterable<? extends GridCacheEntryEx> allEntries() {
        return map.entries();
    }

    /** {@inheritDoc} */
    @Override public Set<Cache.Entry<K, V>> entrySet() {
        return entrySet((CacheEntryPredicate[])null);
    }

    /** {@inheritDoc} */
    @Override public Set<Cache.Entry<K, V>> entrySetx(final CacheEntryPredicate... filter) {
        return new EntrySet(map.entrySet(filter));
    }

    /** {@inheritDoc} */
    @Override public Set<Cache.Entry<K, V>> entrySet(int part) {
        throw new UnsupportedOperationException();
    }

    /** {@inheritDoc} */
    @Override public Set<K> keySet() {
        return new KeySet(map.entrySet());
    }

    /** {@inheritDoc} */
    @Override public Set<K> keySetx() {
        return keySet();
    }

    /** {@inheritDoc} */
    @Override public Set<K> primaryKeySet() {
        return new KeySet(map.entrySet(CU.cachePrimary(ctx.grid().affinity(ctx.name()), ctx.localNode())));
    }

    /** {@inheritDoc} */
    @Override public Iterable<V> values() {
        return values((CacheEntryPredicate[])null);
    }

    /**
     * Collection of values cached on this node. You cannot modify this collection.
     * <p>
     * Iterator over this collection will not fail if collection was
     * concurrently updated by another thread. This means that iterator may or
     * may not return latest values depending on whether they were added before
     * or after current iterator position.
     * <p>
     * NOTE: this operation is not distributed and returns only the values cached on this node.
     *
     * @param filter Filters.
     * @return Collection of cached values.
     */
    public Iterable<V> values(final CacheEntryPredicate... filter) {
        return new Iterable<V>() {
            @Override public Iterator<V> iterator() {
                return new Iterator<V>() {
                    private final Iterator<? extends GridCacheEntryEx> it = entries().iterator();

                    @Override public boolean hasNext() {
                        return it.hasNext();
                    }

                    @Override public V next() {
                        return (V) it.next().wrap().getValue();
                    }

                    @Override public void remove() {
                        throw new UnsupportedOperationException("remove");
                    }
                };
            }
        };
    }

    /**
     *
     * @param key Entry key.
     */
    public void removeIfObsolete(KeyCacheObject key) {
        assert key != null;

        GridCacheMapEntry entry = map.getEntry(key);

        if (entry.obsolete())
            removeEntry(entry);
    }

    /**
     * Split clearLocally all task into multiple runnables.
     *
     * @param srv Whether to clear server cache.
     * @param near Whether to clear near cache.
     * @param readers Whether to clear readers.
     * @return Split runnables.
     */
    public List<GridCacheClearAllRunnable<K, V>> splitClearLocally(boolean srv, boolean near, boolean readers) {
        if ((isNear() && near) || (!isNear() && srv)) {
            int keySize = size();

            int cnt = Math.min(keySize / CLEAR_ALL_SPLIT_THRESHOLD + (keySize % CLEAR_ALL_SPLIT_THRESHOLD != 0 ? 1 : 0),
                Runtime.getRuntime().availableProcessors());

            if (cnt == 0)
                cnt = 1; // Still perform cleanup since there could be entries in swap.

            GridCacheVersion obsoleteVer = ctx.versions().next();

            List<GridCacheClearAllRunnable<K, V>> res = new ArrayList<>(cnt);

            for (int i = 0; i < cnt; i++)
                res.add(new GridCacheClearAllRunnable<>(this, obsoleteVer, i, cnt, readers));

            return res;
        }
        else
            return null;
    }

    /** {@inheritDoc} */
    @Override public boolean clearLocally(K key) {
        return clearLocally0(key, false);
    }

    /** {@inheritDoc} */
    @Override public void clearLocallyAll(Set<? extends K> keys, boolean srv, boolean near, boolean readers) {
        if (keys != null && ((isNear() && near) || (!isNear() && srv))) {
            for (K key : keys)
                clearLocally0(key, readers);
        }
    }

    /** {@inheritDoc} */
    @Override public void clearLocally(boolean srv, boolean near, boolean readers) {
        ctx.checkSecurity(SecurityPermission.CACHE_REMOVE);

        List<GridCacheClearAllRunnable<K, V>> jobs = splitClearLocally(srv, near, readers);

        if (!F.isEmpty(jobs)) {
            ExecutorService execSvc = null;

            if (jobs.size() > 1) {
                execSvc = Executors.newFixedThreadPool(jobs.size() - 1);

                for (int i = 1; i < jobs.size(); i++)
                    execSvc.submit(jobs.get(i));
            }

            try {
                jobs.get(0).run();
            }
            finally {
                if (execSvc != null) {
                    execSvc.shutdown();

                    try {
                        while (!execSvc.isTerminated() && !Thread.currentThread().isInterrupted())
                            execSvc.awaitTermination(1000, TimeUnit.MILLISECONDS);
                    }
                    catch (InterruptedException ignore) {
                        U.warn(log, "Got interrupted while waiting for Cache.clearLocally() executor service to " +
                            "finish.");

                        Thread.currentThread().interrupt();
                    }
                }
            }
        }
    }

    /** {@inheritDoc} */
    @Override public void clear() throws IgniteCheckedException {
        clear((Set<? extends K>)null);
    }

    /** {@inheritDoc} */
    @Override public void clear(K key) throws IgniteCheckedException {
        clear(Collections.singleton(key));
    }

    /** {@inheritDoc} */
    @Override public void clearAll(Set<? extends K> keys) throws IgniteCheckedException {
        clear(keys);
    }

    /** {@inheritDoc} */
    @Override public IgniteInternalFuture<?> clearAsync() {
        return clearAsync((Set<? extends K>)null);
    }

    /** {@inheritDoc} */
    @Override public IgniteInternalFuture<?> clearAsync(K key) {
        return clearAsync(Collections.singleton(key));
    }

    /** {@inheritDoc} */
    @Override public IgniteInternalFuture<?> clearAllAsync(Set<? extends K> keys) {
        return clearAsync(keys);
    }

    /**
     * @param keys Keys to clear.
     * @throws IgniteCheckedException In case of error.
     */
    private void clear(@Nullable Set<? extends K> keys) throws IgniteCheckedException {
        executeClearTask(keys, false).get();
        executeClearTask(keys, true).get();
    }

    /**
     * @param keys Keys to clear or {@code null} if all cache should be cleared.
     * @return Future.
     */
    private IgniteInternalFuture<?> clearAsync(@Nullable final Set<? extends K> keys) {
        return executeClearTask(keys, false).chain(new CX1<IgniteInternalFuture<?>, Object>() {
            @Override public Object applyx(IgniteInternalFuture<?> fut) throws IgniteCheckedException {
                executeClearTask(keys, true).get();

                return null;
            }
        });
    }

    /**
     * @param keys Keys to clear.
     * @param near Near cache flag.
     * @return Future.
     */
    private IgniteInternalFuture<?> executeClearTask(@Nullable Set<? extends K> keys, boolean near) {
        Collection<ClusterNode> srvNodes = ctx.grid().cluster().forCacheNodes(name(), !near, near, false).nodes();

        if (!srvNodes.isEmpty()) {
            ctx.kernalContext().task().setThreadContext(TC_SUBGRID, srvNodes);

            return ctx.kernalContext().task().execute(
                new ClearTask(ctx.name(), ctx.affinity().affinityTopologyVersion(), keys, near), null);
        }
        else
            return new GridFinishedFuture<>();
    }

    /**
     * @param keys Keys.
     * @param readers Readers flag.
     */
    public void clearLocally(Collection<KeyCacheObject> keys, boolean readers) {
        if (F.isEmpty(keys))
            return;

        GridCacheVersion obsoleteVer = ctx.versions().next();

        for (KeyCacheObject key : keys) {
            GridCacheEntryEx e = peekEx(key);

            try {
                if (e != null)
                    e.clear(obsoleteVer, readers);
            }
            catch (IgniteCheckedException ex) {
                U.error(log, "Failed to clearLocally entry (will continue to clearLocally other entries): " + e,
                    ex);
            }
        }
    }

    /**
     * @param entry Removes entry from cache if currently mapped value is the same as passed.
     */
    public void removeEntry(GridCacheEntryEx entry) {
        boolean removed = map.removeEntry(entry);

        if (log.isDebugEnabled()) {
            if (removed)
                log.debug("Removed entry from cache: " + entry);
            else
                log.debug("Remove will not be done for key (entry got replaced or removed): " + entry.key());
        }
    }

    /**
     * Evicts an entry from cache.
     *
     * @param key Key.
     * @param ver Version.
     * @param filter Filter.
     * @return {@code True} if entry was evicted.
     */
    private boolean evictx(K key, GridCacheVersion ver,
        @Nullable CacheEntryPredicate[] filter) {
        KeyCacheObject cacheKey = ctx.toCacheKeyObject(key);

        GridCacheEntryEx entry = peekEx(cacheKey);

        if (entry == null)
            return true;

        try {
            return ctx.evicts().evict(entry, ver, true, filter);
        }
        catch (IgniteCheckedException ex) {
            U.error(log, "Failed to evict entry from cache: " + entry, ex);

            return false;
        }
    }

    /** {@inheritDoc} */
    @Override public V getForcePrimary(K key) throws IgniteCheckedException {
        String taskName = ctx.kernalContext().job().currentTaskName();

        return getAllAsync(
            F.asList(key),
            /*force primary*/true,
            /*skip tx*/false,
            /*subject id*/null,
            taskName,
            /*deserialize cache objects*/true,
            /*skip values*/false,
            /*can remap*/true,
            false
        ).get().get(key);
    }

    /** {@inheritDoc} */
    @Override public IgniteInternalFuture<V> getForcePrimaryAsync(final K key) {
        String taskName = ctx.kernalContext().job().currentTaskName();

        return getAllAsync(
            Collections.singletonList(key),
            /*force primary*/true,
            /*skip tx*/false,
            null,
            taskName,
            true,
            false,
            /*can remap*/true,
            false
        ).chain(new CX1<IgniteInternalFuture<Map<K, V>>, V>() {
            @Override public V applyx(IgniteInternalFuture<Map<K, V>> e) throws IgniteCheckedException {
                return e.get().get(key);
            }
        });
    }

    /** {@inheritDoc} */
    public V getTopologySafe(K key) throws IgniteCheckedException {
        String taskName = ctx.kernalContext().job().currentTaskName();

        return getAllAsync(
            F.asList(key),
            /*force primary*/false,
            /*skip tx*/false,
            /*subject id*/null,
            taskName,
            /*deserialize cache objects*/true,
            /*skip values*/false,
            /*can remap*/false,
            false
        ).get().get(key);
    }

    /** {@inheritDoc} */
    @Nullable @Override public Map<K, V> getAllOutTx(Set<? extends K> keys) throws IgniteCheckedException {
        return getAllOutTxAsync(keys).get();
    }

    /** {@inheritDoc} */
    @Override public IgniteInternalFuture<Map<K, V>> getAllOutTxAsync(Set<? extends K> keys) {
        String taskName = ctx.kernalContext().job().currentTaskName();

        return getAllAsync(keys,
            !ctx.config().isReadFromBackup(),
            /*skip tx*/true,
            null,
            taskName,
            !ctx.keepBinary(),
            /*skip values*/false,
            /*can remap*/true,
            false);
    }

    /**
     * @param key Key.
     * @param topVer Topology version.
     * @return Entry.
     */
    @Nullable protected GridCacheEntryEx entryExSafe(KeyCacheObject key, AffinityTopologyVersion topVer) {
        return entryEx(key);
    }

    /** {@inheritDoc} */
    @Nullable @Override public V get(K key) throws IgniteCheckedException {
        A.notNull(key, "key");

        boolean statsEnabled = ctx.config().isStatisticsEnabled();

        long start = statsEnabled ? System.nanoTime() : 0L;

        boolean keeyBinary = ctx.keepBinary();

        if (keeyBinary)
            key = (K)ctx.toCacheKeyObject(key);

        V val = get(key, !keeyBinary, false);

        if (ctx.config().getInterceptor() != null) {
            key = keeyBinary ? (K) ctx.unwrapBinaryIfNeeded(key, true, false) : key;

            val = (V)ctx.config().getInterceptor().onGet(key, val);
        }

        if (statsEnabled)
            metrics0().addGetTimeNanos(System.nanoTime() - start);

        return val;
    }

    /** {@inheritDoc} */
    @Nullable @Override public CacheEntry<K, V> getEntry(K key) throws IgniteCheckedException {
        A.notNull(key, "key");

        boolean statsEnabled = ctx.config().isStatisticsEnabled();

        long start = statsEnabled ? System.nanoTime() : 0L;

        boolean keepBinary = ctx.keepBinary();

        if (keepBinary)
            key = (K)ctx.toCacheKeyObject(key);

        T2<V, GridCacheVersion> t = (T2<V, GridCacheVersion>)get(key, !keepBinary, true);

        CacheEntry<K, V> val = t != null ? new CacheEntryImplEx<>(
            keepBinary ? (K)ctx.unwrapBinaryIfNeeded(key, true, false) : key,
            t.get1(),
            t.get2())
            : null;

        if (ctx.config().getInterceptor() != null) {
            key = keepBinary ? (K) ctx.unwrapBinaryIfNeeded(key, true, false) : key;

            V val0 = (V)ctx.config().getInterceptor().onGet(key, t != null ? val.getValue() : null);

            val = (val0 != null) ? new CacheEntryImplEx<>(key, val0, t != null ? t.get2() : null) : null;
        }

        if (statsEnabled)
            metrics0().addGetTimeNanos(System.nanoTime() - start);

        return val;
    }

    /** {@inheritDoc} */
    @Override public IgniteInternalFuture<V> getAsync(final K key) {
        A.notNull(key, "key");

        final boolean statsEnabled = ctx.config().isStatisticsEnabled();

        final long start = statsEnabled ? System.nanoTime() : 0L;

        final boolean keepBinary = ctx.keepBinary();

        final K key0 = keepBinary ? (K)ctx.toCacheKeyObject(key) : key;

        IgniteInternalFuture<V> fut = getAsync(key, !keepBinary, false);

        if (ctx.config().getInterceptor() != null)
            fut = fut.chain(new CX1<IgniteInternalFuture<V>, V>() {
                @Override public V applyx(IgniteInternalFuture<V> f) throws IgniteCheckedException {
                    K key = keepBinary ? (K)ctx.unwrapBinaryIfNeeded(key0, true, false) : key0;

                    return (V)ctx.config().getInterceptor().onGet(key, f.get());
                }
            });

        if (statsEnabled)
            fut.listen(new UpdateGetTimeStatClosure<V>(metrics0(), start));

        return fut;
    }

    /** {@inheritDoc} */
    @Override public IgniteInternalFuture<CacheEntry<K, V>> getEntryAsync(final K key) {
        A.notNull(key, "key");

        final boolean statsEnabled = ctx.config().isStatisticsEnabled();

        final long start = statsEnabled ? System.nanoTime() : 0L;

        final boolean keepBinary = ctx.keepBinary();

        final K key0 = keepBinary ? (K)ctx.toCacheKeyObject(key) : key;

        IgniteInternalFuture<T2<V, GridCacheVersion>> fut =
            (IgniteInternalFuture<T2<V, GridCacheVersion>>)getAsync(key0, !keepBinary, true);

        final boolean intercept = ctx.config().getInterceptor() != null;

        IgniteInternalFuture<CacheEntry<K, V>> fr = fut.chain(
            new CX1<IgniteInternalFuture<T2<V, GridCacheVersion>>, CacheEntry<K, V>>() {
                @Override public CacheEntry<K, V> applyx(IgniteInternalFuture<T2<V, GridCacheVersion>> f)
                    throws IgniteCheckedException {
                    T2<V, GridCacheVersion> t = f.get();

                K key = keepBinary ? (K)ctx.unwrapBinaryIfNeeded(key0, true, false) : key0;

                CacheEntry val = t != null ? new CacheEntryImplEx<>(
                    key,
                    t.get1(),
                    t.get2())
                    : null;

                if (intercept) {
                    V val0 = (V)ctx.config().getInterceptor().onGet(key, t != null ? val.getValue() : null);

                    return val0 != null ? new CacheEntryImplEx(key, val0, t != null ? t.get2() : null) : null;
                }
                else
                    return val;
            }
        });

        if (statsEnabled)
            fut.listen(new UpdateGetTimeStatClosure<T2<V, GridCacheVersion>>(metrics0(), start));

        return fr;
    }

    /** {@inheritDoc} */
    @Override public Map<K, V> getAll(@Nullable Collection<? extends K> keys) throws IgniteCheckedException {
        A.notNull(keys, "keys");

        boolean statsEnabled = ctx.config().isStatisticsEnabled();

        long start = statsEnabled ? System.nanoTime() : 0L;

        Map<K, V> map = getAll(keys, !ctx.keepBinary(), false);

        if (ctx.config().getInterceptor() != null)
            map = interceptGet(keys, map);

        if (statsEnabled)
            metrics0().addGetTimeNanos(System.nanoTime() - start);

        return map;
    }

    /** {@inheritDoc} */
    @Override public Collection<CacheEntry<K, V>> getEntries(@Nullable Collection<? extends K> keys)
        throws IgniteCheckedException {
        A.notNull(keys, "keys");

        boolean statsEnabled = ctx.config().isStatisticsEnabled();

        long start = statsEnabled ? System.nanoTime() : 0L;

        Map<K, T2<V, GridCacheVersion>> map = (Map<K, T2<V, GridCacheVersion>>)getAll(keys, !ctx.keepBinary(), true);

        Collection<CacheEntry<K, V>> res = new HashSet<>();

        if (ctx.config().getInterceptor() != null)
            res = interceptGetEntries(keys, map);
        else
            for (Map.Entry<K, T2<V, GridCacheVersion>> e : map.entrySet())
                res.add(new CacheEntryImplEx<>(e.getKey(), e.getValue().get1(), e.getValue().get2()));

        if (statsEnabled)
            metrics0().addGetTimeNanos(System.nanoTime() - start);

        return res;
    }

    /** {@inheritDoc} */
    @Override public IgniteInternalFuture<Map<K, V>> getAllAsync(@Nullable final Collection<? extends K> keys) {
        A.notNull(keys, "keys");

        final boolean statsEnabled = ctx.config().isStatisticsEnabled();

        final long start = statsEnabled ? System.nanoTime() : 0L;

        IgniteInternalFuture<Map<K, V>> fut = getAllAsync(keys, !ctx.keepBinary(), false);

        if (ctx.config().getInterceptor() != null)
            return fut.chain(new CX1<IgniteInternalFuture<Map<K, V>>, Map<K, V>>() {
                @Override public Map<K, V> applyx(IgniteInternalFuture<Map<K, V>> f) throws IgniteCheckedException {
                    return interceptGet(keys, f.get());
                }
            });

        if (statsEnabled)
            fut.listen(new UpdateGetTimeStatClosure<Map<K, V>>(metrics0(), start));

        return fut;
    }

    /** {@inheritDoc} */
    @Override public IgniteInternalFuture<Collection<CacheEntry<K, V>>> getEntriesAsync(
        @Nullable final Collection<? extends K> keys) {
        A.notNull(keys, "keys");

        final boolean statsEnabled = ctx.config().isStatisticsEnabled();

        final long start = statsEnabled ? System.nanoTime() : 0L;

        IgniteInternalFuture<Map<K, T2<V, GridCacheVersion>>> fut =
            (IgniteInternalFuture<Map<K, T2<V, GridCacheVersion>>>)
                ((IgniteInternalFuture)getAllAsync(keys, !ctx.keepBinary(), true));

        final boolean intercept = ctx.config().getInterceptor() != null;

        IgniteInternalFuture<Collection<CacheEntry<K, V>>> rf =
            fut.chain(new CX1<IgniteInternalFuture<Map<K, T2<V, GridCacheVersion>>>, Collection<CacheEntry<K, V>>>() {
                @Override public Collection<CacheEntry<K, V>> applyx(
                    IgniteInternalFuture<Map<K, T2<V, GridCacheVersion>>> f) throws IgniteCheckedException {
                    if (intercept)
                        return interceptGetEntries(keys, f.get());
                    else {
                        Map<K, CacheEntry<K, V>> res = U.newHashMap(f.get().size());

                        for (Map.Entry<K, T2<V, GridCacheVersion>> e : f.get().entrySet())
                            res.put(e.getKey(),
                                new CacheEntryImplEx<>(e.getKey(), e.getValue().get1(), e.getValue().get2()));

                        return res.values();
                    }
                }
            });

        if (statsEnabled)
            fut.listen(new UpdateGetTimeStatClosure<Map<K, T2<V, GridCacheVersion>>>(metrics0(), start));

        return rf;
    }

    /**
     * Applies cache interceptor on result of 'get' operation.
     *
     * @param keys All requested keys.
     * @param map Result map.
     * @return Map with values returned by cache interceptor..
     */
    @SuppressWarnings("IfMayBeConditional")
    private Map<K, V> interceptGet(@Nullable Collection<? extends K> keys, Map<K, V> map) {
        if (F.isEmpty(keys))
            return map;

        CacheInterceptor<K, V> interceptor = cacheCfg.getInterceptor();

        assert interceptor != null;

        Map<K, V> res = U.newHashMap(keys.size());

        for (Map.Entry<K, V> e : map.entrySet()) {
            V val = interceptor.onGet(e.getKey(), e.getValue());

            if (val != null)
                res.put(e.getKey(), val);
        }

        if (map.size() != keys.size()) { // Not all requested keys were in cache.
            for (K key : keys) {
                if (key != null) {
                    if (!map.containsKey(key)) {
                        V val = interceptor.onGet(key, null);

                        if (val != null)
                            res.put(key, val);
                    }
                }
            }
        }

        return res;
    }

    /**
     * Applies cache interceptor on result of 'getEntries' operation.
     *
     * @param keys All requested keys.
     * @param map Result map.
     * @return Map with values returned by cache interceptor..
     */
    @SuppressWarnings("IfMayBeConditional")
    private Collection<CacheEntry<K, V>> interceptGetEntries(
        @Nullable Collection<? extends K> keys, Map<K, T2<V, GridCacheVersion>> map) {
        Map<K, CacheEntry<K, V>> res;

        if (F.isEmpty(keys)) {
            assert map.isEmpty();

            return Collections.emptySet();
        }

        res = U.newHashMap(keys.size());

        CacheInterceptor<K, V> interceptor = cacheCfg.getInterceptor();

        assert interceptor != null;

        for (Map.Entry<K, T2<V, GridCacheVersion>> e : map.entrySet()) {
            V val = interceptor.onGet(e.getKey(), e.getValue().get1());

            if (val != null)
                res.put(e.getKey(), new CacheEntryImplEx<>(e.getKey(), val, e.getValue().get2()));
        }

        if (map.size() != keys.size()) { // Not all requested keys were in cache.
            for (K key : keys) {
                if (key != null) {
                    if (!map.containsKey(key)) {
                        V val = interceptor.onGet(key, null);

                        if (val != null)
                            res.put(key, new CacheEntryImplEx<>(key, val, null));
                    }
                }
            }
        }

        return res.values();
    }

    /**
     * @param key Key.
     * @param forcePrimary Force primary.
     * @param skipTx Skip tx.
     * @param subjId Subj Id.
     * @param taskName Task name.
     * @param deserializeBinary Deserialize binary.
     * @param skipVals Skip values.
     * @param canRemap Can remap flag.
     * @param needVer Need version.
     * @return Future for the get operation.
     */
    protected IgniteInternalFuture<V> getAsync(
        final K key,
        boolean forcePrimary,
        boolean skipTx,
        @Nullable UUID subjId,
        String taskName,
        boolean deserializeBinary,
        final boolean skipVals,
        boolean canRemap,
        final boolean needVer
    ) {
        return getAllAsync(Collections.singletonList(key),
            forcePrimary,
            skipTx,
            subjId,
            taskName,
            deserializeBinary,
            skipVals,
            canRemap,
            needVer).chain(
            new CX1<IgniteInternalFuture<Map<K, V>>, V>() {
                @Override public V applyx(IgniteInternalFuture<Map<K, V>> e) throws IgniteCheckedException {
                    Map<K, V> map = e.get();

                    assert map.isEmpty() || map.size() == 1 : map.size();

                    if (skipVals) {
                        Boolean val = map.isEmpty() ? false : (Boolean)F.firstValue(map);

                        return (V)(val);
                    }

                    return F.firstValue(map);
                }
            });
    }

    /**
     * @param keys Keys.
     * @param forcePrimary Force primary.
     * @param skipTx Skip tx.
     * @param subjId Subj Id.
     * @param taskName Task name.
     * @param deserializeBinary Deserialize binary.
     * @param skipVals Skip values.
     * @param canRemap Can remap flag.
     * @param needVer Need version.
     * @return Future for the get operation.
     * @see GridCacheAdapter#getAllAsync(Collection)
     */
    protected IgniteInternalFuture<Map<K, V>> getAllAsync(
        @Nullable Collection<? extends K> keys,
        boolean forcePrimary,
        boolean skipTx,
        @Nullable UUID subjId,
        String taskName,
        boolean deserializeBinary,
        boolean skipVals,
        boolean canRemap,
        final boolean needVer
    ) {
        CacheOperationContext opCtx = ctx.operationContextPerCall();

        subjId = ctx.subjectIdPerCall(subjId, opCtx);

        return getAllAsync(keys,
            opCtx == null || !opCtx.skipStore(),
            !skipTx,
            subjId,
            taskName,
            deserializeBinary,
            forcePrimary,
            skipVals ? null : expiryPolicy(opCtx != null ? opCtx.expiry() : null),
            skipVals,
            canRemap,
            needVer);
    }

    /**
     * @param keys Keys.
     * @param readThrough Read through.
     * @param checkTx Check tx.
     * @param subjId Subj Id.
     * @param taskName Task name.
     * @param deserializeBinary Deserialize binary.
     * @param forcePrimary Froce primary.
     * @param expiry Expiry policy.
     * @param skipVals Skip values.
     * @param canRemap Can remap flag.
     * @param needVer Need version.
     * @return Future for the get operation.
     * @see GridCacheAdapter#getAllAsync(Collection)
     */
    public final IgniteInternalFuture<Map<K, V>> getAllAsync(@Nullable final Collection<? extends K> keys,
        boolean readThrough,
        boolean checkTx,
        @Nullable final UUID subjId,
        final String taskName,
        final boolean deserializeBinary,
        final boolean forcePrimary,
        @Nullable IgniteCacheExpiryPolicy expiry,
        final boolean skipVals,
        boolean canRemap,
        final boolean needVer
    ) {
        ctx.checkSecurity(SecurityPermission.CACHE_READ);

        if (keyCheck)
            validateCacheKeys(keys);

        return getAllAsync0(ctx.cacheKeysView(keys),
            readThrough,
            checkTx,
            subjId,
            taskName,
            deserializeBinary,
            expiry,
            skipVals,
            false,
            canRemap,
            needVer);
    }

    /**
     * @param keys Keys.
     * @param readThrough Read-through flag.
     * @param checkTx Check local transaction flag.
     * @param subjId Subject ID.
     * @param taskName Task name/
     * @param deserializeBinary Deserialize binary flag.
     * @param expiry Expiry policy.
     * @param skipVals Skip values flag.
     * @param keepCacheObjects Keep cache objects.
     * @param canRemap Can remap flag.
     * @param needVer If {@code true} returns values as tuples containing value and version.
     * @return Future.
     */
    public final <K1, V1> IgniteInternalFuture<Map<K1, V1>> getAllAsync0(
        @Nullable final Collection<KeyCacheObject> keys,
        final boolean readThrough,
        boolean checkTx,
        @Nullable final UUID subjId,
        final String taskName,
        final boolean deserializeBinary,
        @Nullable IgniteCacheExpiryPolicy expiry,
        final boolean skipVals,
        final boolean keepCacheObjects,
        boolean canRemap,
        final boolean needVer
    ) {
        if (F.isEmpty(keys))
            return new GridFinishedFuture<>(Collections.<K1, V1>emptyMap());

        IgniteTxLocalAdapter tx = null;

        if (checkTx) {
            try {
                checkJta();
            }
            catch (IgniteCheckedException e) {
                return new GridFinishedFuture<>(e);
            }

            tx = ctx.tm().threadLocalTx(ctx.systemTx() ? ctx : null);
        }

        if (tx == null || tx.implicit()) {
            try {
                final AffinityTopologyVersion topVer = tx == null ?
                    (canRemap ?
                        ctx.affinity().affinityTopologyVersion() : ctx.shared().exchange().readyAffinityVersion()) :
                    tx.topologyVersion();

                int keysSize = keys.size();

                final Map<K1, V1> map = keysSize == 1 ?
                    (Map<K1, V1>)new IgniteBiTuple<>() :
                    U.<K1, V1>newHashMap(keysSize);

                final boolean storeEnabled = !skipVals && readThrough && ctx.readThrough();

                Map<KeyCacheObject, GridCacheVersion> misses = null;

                for (KeyCacheObject key : keys) {
                    while (true) {
                        GridCacheEntryEx entry = entryEx(key);

                        if (entry == null) {
                            if (!skipVals && ctx.config().isStatisticsEnabled())
                                ctx.cache().metrics0().onRead(false);

                            break;
                        }

                        try {
                            T2<CacheObject, GridCacheVersion> res = entry.innerGetVersioned(
                                null,
                                null,
                                /*update-metrics*/!skipVals,
                                /*event*/!skipVals,
                                subjId,
                                null,
                                taskName,
                                expiry,
                                !deserializeBinary);

                            if (res == null) {
                                if (storeEnabled) {
                                    GridCacheVersion ver = entry.version();

                                    if (misses == null)
                                        misses = new HashMap<>();

                                    misses.put(key, ver);
                                }
                                else
                                    ctx.evicts().touch(entry, topVer);
                            }
                            else {
                                ctx.addResult(map,
                                    key,
                                    res.get1(),
                                    skipVals,
                                    keepCacheObjects,
                                    deserializeBinary,
                                    true,
                                    needVer ? res.get2() : null);

                                if (tx == null || (!tx.implicit() && tx.isolation() == READ_COMMITTED))
                                    ctx.evicts().touch(entry, topVer);

                                if (keysSize == 1)
                                    // Safe to return because no locks are required in READ_COMMITTED mode.
                                    return new GridFinishedFuture<>(map);
                            }

                            break;
                        }
                        catch (GridCacheEntryRemovedException ignored) {
                            if (log.isDebugEnabled())
                                log.debug("Got removed entry in getAllAsync(..) method (will retry): " + key);
                        }
                    }
                }

                if (storeEnabled && misses != null) {
                    final Map<KeyCacheObject, GridCacheVersion> loadKeys = misses;

                    final IgniteTxLocalAdapter tx0 = tx;

                    final Collection<KeyCacheObject> loaded = new HashSet<>();

                    return new GridEmbeddedFuture(
                        ctx.closures().callLocalSafe(ctx.projectSafe(new GPC<Map<K1, V1>>() {
                            @Override public Map<K1, V1> call() throws Exception {
                                ctx.store().loadAll(null/*tx*/, loadKeys.keySet(), new CI2<KeyCacheObject, Object>() {
                                    @Override public void apply(KeyCacheObject key, Object val) {
                                        GridCacheVersion ver = loadKeys.get(key);

                                        if (ver == null) {
                                            if (log.isDebugEnabled())
                                                log.debug("Value from storage was never asked for [key=" + key +
                                                    ", val=" + val + ']');

                                            return;
                                        }

                                        loaded.add(key);

                                        CacheObject cacheVal = ctx.toCacheObject(val);

                                        while (true) {
                                            GridCacheEntryEx entry = entryEx(key);

                                            try {
                                                GridCacheVersion verSet = entry.versionedValue(cacheVal, ver, null);

                                                boolean set = verSet != null;

                                                if (log.isDebugEnabled())
                                                    log.debug("Set value loaded from store into entry [" +
                                                        "set=" + set +
                                                        ", curVer=" + ver +
                                                        ", newVer=" + verSet + ", " +
                                                        "entry=" + entry + ']');

                                                // Don't put key-value pair into result map if value is null.
                                                if (val != null) {
                                                    ctx.addResult(map,
                                                        key,
                                                        cacheVal,
                                                        skipVals,
                                                        keepCacheObjects,
                                                        deserializeBinary,
                                                        false,
                                                        needVer ? set ? verSet : ver : null);
                                                }

                                                if (tx0 == null || (!tx0.implicit() &&
                                                    tx0.isolation() == READ_COMMITTED))
                                                    ctx.evicts().touch(entry, topVer);

                                                break;
                                            }
                                            catch (GridCacheEntryRemovedException ignore) {
                                                if (log.isDebugEnabled())
                                                    log.debug("Got removed entry during getAllAsync (will retry): " +
                                                        entry);
                                            }
                                            catch (IgniteCheckedException e) {
                                                // Wrap errors (will be unwrapped).
                                                throw new GridClosureException(e);
                                            }
                                        }
                                    }
                                });

                                if (loaded.size() != loadKeys.size()) {
                                    for (KeyCacheObject key : loadKeys.keySet()) {
                                        if (loaded.contains(key))
                                            continue;

                                        if (tx0 == null || (!tx0.implicit() &&
                                            tx0.isolation() == READ_COMMITTED)) {
                                            GridCacheEntryEx entry = peekEx(key);

                                            if (entry != null)
                                                ctx.evicts().touch(entry, topVer);
                                        }
                                    }
                                }

                                return map;
                            }
                        }), true),
                        new C2<Map<K, V>, Exception, IgniteInternalFuture<Map<K, V>>>() {
                            @Override public IgniteInternalFuture<Map<K, V>> apply(Map<K, V> map, Exception e) {
                                if (e != null)
                                    return new GridFinishedFuture<>(e);

                                if (tx0 == null || (!tx0.implicit() && tx0.isolation() == READ_COMMITTED)) {
                                    Collection<KeyCacheObject> notFound = new HashSet<>(loadKeys.keySet());

                                    notFound.removeAll(loaded);

                                    // Touch entries that were not found in store.
                                    for (KeyCacheObject key : notFound) {
                                        GridCacheEntryEx entry = peekEx(key);

                                        if (entry != null)
                                            ctx.evicts().touch(entry, topVer);
                                    }
                                }

                                // There were no misses.
                                return new GridFinishedFuture<>(Collections.<K,
                                    V>emptyMap());
                            }
                        },
                        new C2<Map<K1, V1>, Exception, Map<K1, V1>>() {
                            @Override public Map<K1, V1> apply(Map<K1, V1> loaded, Exception e) {
                                if (e == null)
                                    map.putAll(loaded);

                                return map;
                            }
                        }
                    );
                }
                else
                    // Misses can be non-zero only if store is enabled.
                    assert misses == null;

                return new GridFinishedFuture<>(map);
            }
            catch (IgniteCheckedException e) {
                return new GridFinishedFuture<>(e);
            }
        }
        else {
            return asyncOp(tx, new AsyncOp<Map<K1, V1>>(keys) {
                @Override public IgniteInternalFuture<Map<K1, V1>> op(IgniteTxLocalAdapter tx, AffinityTopologyVersion readyTopVer) {
                    return tx.getAllAsync(ctx,
                        readyTopVer,
                        keys,
                        deserializeBinary,
                        skipVals,
                        false,
                        !readThrough,
                        needVer);
                }
            }, ctx.operationContextPerCall());
        }
    }

    /** {@inheritDoc} */
    @Override public V getAndPut(K key, V val) throws IgniteCheckedException {
        return getAndPut(key, val, null);
    }

    /**
     * @param key Key.
     * @param val Value.
     * @param filter Optional filter.
     * @return Previous value.
     * @throws IgniteCheckedException If failed.
     */
    @Nullable public V getAndPut(final K key, final V val, @Nullable final CacheEntryPredicate filter)
        throws IgniteCheckedException {
        boolean statsEnabled = ctx.config().isStatisticsEnabled();

        long start = statsEnabled ? System.nanoTime() : 0L;

        A.notNull(key, "key", val, "val");

        if (keyCheck)
            validateCacheKey(key);

        V prevVal = syncOp(new SyncOp<V>(true) {
            @Override public V op(IgniteTxLocalAdapter tx) throws IgniteCheckedException {
                return (V)tx.putAsync(ctx, null, key, val, true, filter).get().value();
            }

            @Override public String toString() {
                return "put [key=" + key + ", val=" + val + ", filter=" + filter + ']';
            }
        });

        if (statsEnabled)
            metrics0().addPutAndGetTimeNanos(System.nanoTime() - start);

        return prevVal;
    }

    /** {@inheritDoc} */
    @Override public IgniteInternalFuture<V> getAndPutAsync(K key, V val) {
        return getAndPutAsync(key, val, null);
    }

    /**
     * @param key Key.
     * @param val Value.
     * @param filter Filter.
     * @return Put operation future.
     */
    public IgniteInternalFuture<V> getAndPutAsync(K key, V val, @Nullable CacheEntryPredicate filter) {
        final boolean statsEnabled = ctx.config().isStatisticsEnabled();

        final long start = statsEnabled ? System.nanoTime() : 0L;

        IgniteInternalFuture<V> fut = getAndPutAsync0(key, val, filter);

        if (statsEnabled)
            fut.listen(new UpdatePutAndGetTimeStatClosure<V>(metrics0(), start));

        return fut;
    }

    /**
     * @param key Key.
     * @param val Value.
     * @param filter Optional filter.
     * @return Put operation future.
     */
    public IgniteInternalFuture<V> getAndPutAsync0(final K key, final V val,
        @Nullable final CacheEntryPredicate filter) {
        A.notNull(key, "key", val, "val");

        if (keyCheck)
            validateCacheKey(key);

        return asyncOp(new AsyncOp<V>() {
            @Override public IgniteInternalFuture<V> op(IgniteTxLocalAdapter tx, AffinityTopologyVersion readyTopVer) {
                return tx.putAsync(ctx, readyTopVer, key, val, true, filter)
                    .chain((IgniteClosure<IgniteInternalFuture<GridCacheReturn>, V>)RET2VAL);
            }

            @Override public String toString() {
                return "putAsync [key=" + key + ", val=" + val + ", filter=" + filter + ']';
            }
        });
    }

    /** {@inheritDoc} */
    @Override public boolean put(final K key, final V val) throws IgniteCheckedException {
        return put(key, val, null);
    }

    /**
     * @param key Key.
     * @param val Value.
     * @param filter Filter.
     * @return {@code True} if optional filter passed and value was stored in cache,
     *      {@code false} otherwise. Note that this method will return {@code true} if filter is not
     *      specified.
     * @throws IgniteCheckedException If put operation failed.
     */
    public boolean put(final K key, final V val, final CacheEntryPredicate filter)
        throws IgniteCheckedException {
        boolean statsEnabled = ctx.config().isStatisticsEnabled();

        long start = statsEnabled ? System.nanoTime() : 0L;

        A.notNull(key, "key", val, "val");

        if (keyCheck)
            validateCacheKey(key);

        Boolean stored = syncOp(new SyncOp<Boolean>(true) {
            @Override public Boolean op(IgniteTxLocalAdapter tx) throws IgniteCheckedException {
                return tx.putAsync(ctx, null, key, val, false, filter).get().success();
            }

            @Override public String toString() {
                return "putx [key=" + key + ", val=" + val + ", filter=" + filter + ']';
            }
        });

        if (statsEnabled)
            metrics0().addPutTimeNanos(System.nanoTime() - start);

        return stored;
    }

    /** {@inheritDoc} */
    @Override public void putAllConflict(final Map<KeyCacheObject, GridCacheDrInfo> drMap)
        throws IgniteCheckedException {
        if (F.isEmpty(drMap))
            return;

        ctx.dr().onReceiveCacheEntriesReceived(drMap.size());

        syncOp(new SyncInOp(drMap.size() == 1) {
            @Override public void inOp(IgniteTxLocalAdapter tx) throws IgniteCheckedException {
                tx.putAllDrAsync(ctx, drMap).get();
            }

            @Override public String toString() {
                return "putAllConflict [drMap=" + drMap + ']';
            }
        });
    }

    /** {@inheritDoc} */
    @Override public IgniteInternalFuture<?> putAllConflictAsync(final Map<KeyCacheObject, GridCacheDrInfo> drMap)
        throws IgniteCheckedException {
        if (F.isEmpty(drMap))
            return new GridFinishedFuture<Object>();

        ctx.dr().onReceiveCacheEntriesReceived(drMap.size());

        return asyncOp(new AsyncOp(drMap.keySet()) {
            @Override public IgniteInternalFuture op(IgniteTxLocalAdapter tx, AffinityTopologyVersion readyTopVer) {
                return tx.putAllDrAsync(ctx, drMap);
            }

            @Override public String toString() {
                return "putAllConflictAsync [drMap=" + drMap + ']';
            }
        });
    }

    /** {@inheritDoc} */
    @Nullable @Override public <T> EntryProcessorResult<T> invoke(@Nullable AffinityTopologyVersion topVer,
        K key,
        EntryProcessor<K, V, T> entryProcessor,
        Object... args) throws IgniteCheckedException {
        return invoke0(topVer, key, entryProcessor, args);
    }

    /** {@inheritDoc} */
    @Override public <T> EntryProcessorResult<T> invoke(final K key,
        final EntryProcessor<K, V, T> entryProcessor,
        final Object... args) throws IgniteCheckedException {
        return invoke0(null, key, entryProcessor, args);
    }

    /**
     * @param topVer Locked topology version.
     * @param key Key.
     * @param entryProcessor Entry processor.
     * @param args Entry processor arguments.
     * @return Invoke result.
     * @throws IgniteCheckedException If failed.
     */
    private <T> EntryProcessorResult<T> invoke0(
        @Nullable final AffinityTopologyVersion topVer,
        final K key,
        final EntryProcessor<K, V, T> entryProcessor,
        final Object... args)
        throws IgniteCheckedException {
        A.notNull(key, "key", entryProcessor, "entryProcessor");

        if (keyCheck)
            validateCacheKey(key);

        return syncOp(new SyncOp<EntryProcessorResult<T>>(true) {
            @Nullable @Override public EntryProcessorResult<T> op(IgniteTxLocalAdapter tx)
                throws IgniteCheckedException {
                assert topVer == null || tx.implicit();

                if (topVer != null)
                    tx.topologyVersion(topVer);

                IgniteInternalFuture<GridCacheReturn> fut = tx.invokeAsync(ctx,
                    null,
                    key,
                    (EntryProcessor<K, V, Object>)entryProcessor,
                    args);

                Map<K, EntryProcessorResult<T>> resMap = fut.get().value();

                EntryProcessorResult<T> res = null;

                if (resMap != null) {
                    assert resMap.isEmpty() || resMap.size() == 1 : resMap.size();

                    res = resMap.isEmpty() ? null : resMap.values().iterator().next();
                }

                return res != null ? res : new CacheInvokeResult();
            }
        });
    }

    /** {@inheritDoc} */
    @Override public <T> Map<K, EntryProcessorResult<T>> invokeAll(final Set<? extends K> keys,
        final EntryProcessor<K, V, T> entryProcessor,
        final Object... args) throws IgniteCheckedException {
        A.notNull(keys, "keys", entryProcessor, "entryProcessor");

        if (keyCheck)
            validateCacheKeys(keys);

        return syncOp(new SyncOp<Map<K, EntryProcessorResult<T>>>(keys.size() == 1) {
            @Nullable @Override public Map<K, EntryProcessorResult<T>> op(IgniteTxLocalAdapter tx)
                throws IgniteCheckedException {
                Map<? extends K, EntryProcessor<K, V, Object>> invokeMap = F.viewAsMap(keys,
                    new C1<K, EntryProcessor<K, V, Object>>() {
                        @Override public EntryProcessor apply(K k) {
                            return entryProcessor;
                        }
                    });

                IgniteInternalFuture<GridCacheReturn> fut = tx.invokeAsync(ctx, null, invokeMap, args);

                Map<K, EntryProcessorResult<T>> res = fut.get().value();

                return res != null ? res : Collections.<K, EntryProcessorResult<T>>emptyMap();
            }
        });
    }

    /** {@inheritDoc} */
    @Override public <T> IgniteInternalFuture<EntryProcessorResult<T>> invokeAsync(
        final K key,
        final EntryProcessor<K, V, T> entryProcessor,
        final Object... args)
        throws EntryProcessorException {
        A.notNull(key, "key", entryProcessor, "entryProcessor");

        if (keyCheck)
            validateCacheKey(key);

        IgniteInternalFuture<?> fut = asyncOp(new AsyncOp() {
            @Override public IgniteInternalFuture op(IgniteTxLocalAdapter tx, AffinityTopologyVersion readyTopVer) {
                Map<? extends K, EntryProcessor<K, V, Object>> invokeMap =
                    Collections.singletonMap(key, (EntryProcessor<K, V, Object>)entryProcessor);

                return tx.invokeAsync(ctx, readyTopVer, invokeMap, args);
            }

            @Override public String toString() {
                return "invokeAsync [key=" + key + ", entryProcessor=" + entryProcessor + ']';
            }
        });

        IgniteInternalFuture<GridCacheReturn> fut0 = (IgniteInternalFuture<GridCacheReturn>)fut;

        return fut0.chain(new CX1<IgniteInternalFuture<GridCacheReturn>, EntryProcessorResult<T>>() {
            @Override public EntryProcessorResult<T> applyx(IgniteInternalFuture<GridCacheReturn> fut)
                throws IgniteCheckedException {
                GridCacheReturn ret = fut.get();

                Map<K, EntryProcessorResult<T>> resMap = ret.value();

                if (resMap != null) {
                    assert resMap.isEmpty() || resMap.size() == 1 : resMap.size();

                    return resMap.isEmpty() ? null : resMap.values().iterator().next();
                }

                return null;
            }
        });
    }

    /** {@inheritDoc} */
    @Override public <T> IgniteInternalFuture<Map<K, EntryProcessorResult<T>>> invokeAllAsync(
        final Set<? extends K> keys,
        final EntryProcessor<K, V, T> entryProcessor,
        final Object... args) {
        A.notNull(keys, "keys", entryProcessor, "entryProcessor");

        if (keyCheck)
            validateCacheKeys(keys);

        IgniteInternalFuture<?> fut = asyncOp(new AsyncOp(keys) {
            @Override public IgniteInternalFuture<GridCacheReturn> op(IgniteTxLocalAdapter tx,
                AffinityTopologyVersion readyTopVer) {
                Map<? extends K, EntryProcessor<K, V, Object>> invokeMap = F.viewAsMap(keys, new C1<K, EntryProcessor<K, V, Object>>() {
                    @Override public EntryProcessor apply(K k) {
                        return entryProcessor;
                    }
                });

                return tx.invokeAsync(ctx, readyTopVer, invokeMap, args);
            }

            @Override public String toString() {
                return "invokeAllAsync [keys=" + keys + ", entryProcessor=" + entryProcessor + ']';
            }
        });

        IgniteInternalFuture<GridCacheReturn> fut0 =
            (IgniteInternalFuture<GridCacheReturn>)fut;

        return fut0.chain(new CX1<IgniteInternalFuture<GridCacheReturn>, Map<K, EntryProcessorResult<T>>>() {
            @Override public Map<K, EntryProcessorResult<T>> applyx(IgniteInternalFuture<GridCacheReturn> fut)
                throws IgniteCheckedException {
                GridCacheReturn ret = fut.get();

                assert ret != null;

                return ret.value() != null ? ret.<Map<K, EntryProcessorResult<T>>>value() : Collections.<K, EntryProcessorResult<T>>emptyMap();
            }
        });
    }

    /** {@inheritDoc} */
    @Override public <T> IgniteInternalFuture<Map<K, EntryProcessorResult<T>>> invokeAllAsync(
        final Map<? extends K, ? extends EntryProcessor<K, V, T>> map,
        final Object... args) {
        A.notNull(map, "map");

        if (keyCheck)
            validateCacheKeys(map.keySet());

        IgniteInternalFuture<?> fut = asyncOp(new AsyncOp(map.keySet()) {
            @Override public IgniteInternalFuture<GridCacheReturn> op(IgniteTxLocalAdapter tx, AffinityTopologyVersion readyTopVer) {
                return tx.invokeAsync(ctx,
                    readyTopVer,
                    (Map<? extends K, ? extends EntryProcessor<K, V, Object>>)map,
                    args);
            }

            @Override public String toString() {
                return "invokeAllAsync [map=" + map + ']';
            }
        });

        IgniteInternalFuture<GridCacheReturn> fut0 = (IgniteInternalFuture<GridCacheReturn>)fut;

        return fut0.chain(new CX1<IgniteInternalFuture<GridCacheReturn>, Map<K, EntryProcessorResult<T>>>() {
            @Override public Map<K, EntryProcessorResult<T>> applyx(IgniteInternalFuture<GridCacheReturn> fut)
                throws IgniteCheckedException {
                GridCacheReturn ret = fut.get();

                assert ret != null;

                return ret.value() != null ? ret.<Map<K, EntryProcessorResult<T>>>value() : Collections.<K, EntryProcessorResult<T>>emptyMap();
            }
        });
    }

    /** {@inheritDoc} */
    @Override public <T> Map<K, EntryProcessorResult<T>> invokeAll(
        final Map<? extends K, ? extends EntryProcessor<K, V, T>> map,
        final Object... args) throws IgniteCheckedException {
        A.notNull(map, "map");

        if (keyCheck)
            validateCacheKeys(map.keySet());

        return syncOp(new SyncOp<Map<K, EntryProcessorResult<T>>>(map.size() == 1) {
            @Nullable @Override public Map<K, EntryProcessorResult<T>> op(IgniteTxLocalAdapter tx)
                throws IgniteCheckedException {
                IgniteInternalFuture<GridCacheReturn> fut =
                    tx.invokeAsync(ctx, null, (Map<? extends K, ? extends EntryProcessor<K, V, Object>>)map, args);

                return fut.get().value();
            }
        });
    }

    /** {@inheritDoc} */
    @Override public IgniteInternalFuture<Boolean> putAsync(K key, V val) {
        return putAsync(key, val, null);
    }

    /**
     * @param key Key.
     * @param val Value.
     * @param filter Filter.
     * @return Put future.
     */
    public IgniteInternalFuture<Boolean> putAsync(K key, V val, @Nullable CacheEntryPredicate filter) {
        final boolean statsEnabled = ctx.config().isStatisticsEnabled();

        final long start = statsEnabled ? System.nanoTime() : 0L;

        IgniteInternalFuture<Boolean> fut = putAsync0(key, val, filter);

        if (statsEnabled)
            fut.listen(new UpdatePutTimeStatClosure<Boolean>(metrics0(), start));

        return fut;
    }

    /**
     * @param key Key.
     * @param val Value.
     * @param filter Optional filter.
     * @return Putx operation future.
     */
    public IgniteInternalFuture<Boolean> putAsync0(final K key, final V val,
        @Nullable final CacheEntryPredicate filter) {
        A.notNull(key, "key", val, "val");

        if (keyCheck)
            validateCacheKey(key);

        return asyncOp(new AsyncOp<Boolean>() {
            @Override public IgniteInternalFuture<Boolean> op(IgniteTxLocalAdapter tx, AffinityTopologyVersion readyTopVer) {
                return tx.putAsync(ctx,
                    readyTopVer,
                    key,
                    val,
                    false,
                    filter).chain(
                    (IgniteClosure<IgniteInternalFuture<GridCacheReturn>, Boolean>)RET2FLAG);
            }

            @Override public String toString() {
                return "putxAsync [key=" + key + ", val=" + val + ", filter=" + filter + ']';
            }
        });
    }

    /** {@inheritDoc} */
    @Nullable @Override public V tryGetAndPut(K key, V val) throws IgniteCheckedException {
        // Supported only in ATOMIC cache.
        throw new UnsupportedOperationException();
    }

    /** {@inheritDoc} */
    @Nullable @Override public V getAndPutIfAbsent(final K key, final V val) throws IgniteCheckedException {
        A.notNull(key, "key", val, "val");

        if (keyCheck)
            validateCacheKey(key);

        return syncOp(new SyncOp<V>(true) {
            @Override public V op(IgniteTxLocalAdapter tx) throws IgniteCheckedException {
                return (V)tx.putAsync(ctx, null, key, val, true, ctx.noVal()).get().value();
            }

            @Override public String toString() {
                return "putIfAbsent [key=" + key + ", val=" + val + ']';
            }
        });
    }

    /** {@inheritDoc} */
    @Override public IgniteInternalFuture<V> getAndPutIfAbsentAsync(final K key, final V val) {
        final boolean statsEnabled = ctx.config().isStatisticsEnabled();

        final long start = statsEnabled ? System.nanoTime() : 0L;

        A.notNull(key, "key", val, "val");

        if (keyCheck)
            validateCacheKey(key);

        IgniteInternalFuture<V> fut = asyncOp(new AsyncOp<V>() {
            @Override public IgniteInternalFuture<V> op(IgniteTxLocalAdapter tx, AffinityTopologyVersion readyTopVer) {
                return tx.putAsync(ctx, readyTopVer, key, val, true, ctx.noVal())
                    .chain((IgniteClosure<IgniteInternalFuture<GridCacheReturn>, V>)RET2VAL);
            }

            @Override public String toString() {
                return "putIfAbsentAsync [key=" + key + ", val=" + val + ']';
            }
        });

        if (statsEnabled)
            fut.listen(new UpdatePutTimeStatClosure<V>(metrics0(), start));

        return fut;
    }

    /** {@inheritDoc} */
    @Override public boolean putIfAbsent(final K key, final V val) throws IgniteCheckedException {
        boolean statsEnabled = ctx.config().isStatisticsEnabled();

        long start = statsEnabled ? System.nanoTime() : 0L;

        A.notNull(key, "key", val, "val");

        if (keyCheck)
            validateCacheKey(key);

        Boolean stored = syncOp(new SyncOp<Boolean>(true) {
            @Override public Boolean op(IgniteTxLocalAdapter tx) throws IgniteCheckedException {
                return tx.putAsync(ctx, null, key, val, false, ctx.noVal()).get().success();
            }

            @Override public String toString() {
                return "putxIfAbsent [key=" + key + ", val=" + val + ']';
            }
        });

        if (statsEnabled && stored)
            metrics0().addPutTimeNanos(System.nanoTime() - start);

        return stored;
    }

    /** {@inheritDoc} */
    @Override public IgniteInternalFuture<Boolean> putIfAbsentAsync(final K key, final V val) {
        final boolean statsEnabled = ctx.config().isStatisticsEnabled();

        final long start = statsEnabled ? System.nanoTime() : 0L;

        A.notNull(key, "key", val, "val");

        if (keyCheck)
            validateCacheKey(key);

        IgniteInternalFuture<Boolean> fut = asyncOp(new AsyncOp<Boolean>() {
            @Override public IgniteInternalFuture<Boolean> op(IgniteTxLocalAdapter tx, AffinityTopologyVersion readyTopVer) {
                return tx.putAsync(ctx,
                    readyTopVer,
                    key,
                    val,
                    false,
                    ctx.noVal()).chain(
                    (IgniteClosure<IgniteInternalFuture<GridCacheReturn>, Boolean>)RET2FLAG);
            }

            @Override public String toString() {
                return "putxIfAbsentAsync [key=" + key + ", val=" + val + ']';
            }
        });

        if (statsEnabled)
            fut.listen(new UpdatePutTimeStatClosure<Boolean>(metrics0(), start));

        return fut;
    }

    /** {@inheritDoc} */
    @Nullable @Override public V getAndReplace(final K key, final V val) throws IgniteCheckedException {
        A.notNull(key, "key", val, "val");

        if (keyCheck)
            validateCacheKey(key);

        return syncOp(new SyncOp<V>(true) {
            @Override public V op(IgniteTxLocalAdapter tx) throws IgniteCheckedException {
                return (V)tx.putAsync(ctx, null, key, val, true, ctx.hasVal()).get().value();
            }

            @Override public String toString() {
                return "replace [key=" + key + ", val=" + val + ']';
            }
        });
    }

    /** {@inheritDoc} */
    @Override public IgniteInternalFuture<V> getAndReplaceAsync(final K key, final V val) {
        final boolean statsEnabled = ctx.config().isStatisticsEnabled();

        final long start = statsEnabled ? System.nanoTime() : 0L;

        A.notNull(key, "key", val, "val");

        if (keyCheck)
            validateCacheKey(key);

        IgniteInternalFuture<V> fut = asyncOp(new AsyncOp<V>() {
            @Override public IgniteInternalFuture<V> op(IgniteTxLocalAdapter tx, AffinityTopologyVersion readyTopVer) {
                return tx.putAsync(ctx, readyTopVer, key, val, true, ctx.hasVal()).chain(
                    (IgniteClosure<IgniteInternalFuture<GridCacheReturn>, V>)RET2VAL);
            }

            @Override public String toString() {
                return "replaceAsync [key=" + key + ", val=" + val + ']';
            }
        });

        if (statsEnabled)
            fut.listen(new UpdatePutAndGetTimeStatClosure<V>(metrics0(), start));

        return fut;
    }

    /** {@inheritDoc} */
    @Override public boolean replace(final K key, final V val) throws IgniteCheckedException {
        A.notNull(key, "key", val, "val");

        if (keyCheck)
            validateCacheKey(key);

        return syncOp(new SyncOp<Boolean>(true) {
            @Override public Boolean op(IgniteTxLocalAdapter tx) throws IgniteCheckedException {
                return tx.putAsync(ctx, null, key, val, false, ctx.hasVal()).get().success();
            }

            @Override public String toString() {
                return "replacex [key=" + key + ", val=" + val + ']';
            }
        });
    }

    /** {@inheritDoc} */
    @Override public IgniteInternalFuture<Boolean> replaceAsync(final K key, final V val) {
        A.notNull(key, "key", val, "val");

        if (keyCheck)
            validateCacheKey(key);

        return asyncOp(new AsyncOp<Boolean>() {
            @Override public IgniteInternalFuture<Boolean> op(IgniteTxLocalAdapter tx, AffinityTopologyVersion readyTopVer) {
                return tx.putAsync(ctx, readyTopVer, key, val, false, ctx.hasVal()).chain(
                    (IgniteClosure<IgniteInternalFuture<GridCacheReturn>, Boolean>) RET2FLAG);
            }

            @Override public String toString() {
                return "replacexAsync [key=" + key + ", val=" + val + ']';
            }
        });
    }

    /** {@inheritDoc} */
    @Override public boolean replace(final K key, final V oldVal, final V newVal) throws IgniteCheckedException {
        A.notNull(key, "key", oldVal, "oldVal", newVal, "newVal");

        if (keyCheck)
            validateCacheKey(key);

        return syncOp(new SyncOp<Boolean>(true) {
            @Override public Boolean op(IgniteTxLocalAdapter tx) throws IgniteCheckedException {
                // Register before hiding in the filter.
                if (ctx.deploymentEnabled())
                    ctx.deploy().registerClass(oldVal);

                return tx.putAsync(ctx, null, key, newVal, false, ctx.equalsVal(oldVal)).get()
                    .success();
            }

            @Override public String toString() {
                return "replace [key=" + key + ", oldVal=" + oldVal + ", newVal=" + newVal + ']';
            }
        });
    }

    /** {@inheritDoc} */
    @Override public IgniteInternalFuture<Boolean> replaceAsync(final K key, final V oldVal, final V newVal) {
        final boolean statsEnabled = ctx.config().isStatisticsEnabled();

        final long start = statsEnabled ? System.nanoTime() : 0L;

        A.notNull(key, "key", oldVal, "oldVal", newVal, "newVal");

        if (keyCheck)
            validateCacheKey(key);

        IgniteInternalFuture<Boolean> fut = asyncOp(new AsyncOp<Boolean>() {
            @Override public IgniteInternalFuture<Boolean> op(IgniteTxLocalAdapter tx, AffinityTopologyVersion readyTopVer) {
                // Register before hiding in the filter.
                if (ctx.deploymentEnabled()) {
                    try {
                        ctx.deploy().registerClass(oldVal);
                    }
                    catch (IgniteCheckedException e) {
                        return new GridFinishedFuture<>(e);
                    }
                }

                return tx.putAsync(ctx, readyTopVer, key, newVal, false, ctx.equalsVal(oldVal)).chain(
                    (IgniteClosure<IgniteInternalFuture<GridCacheReturn>, Boolean>)RET2FLAG);
            }

            @Override public String toString() {
                return "replaceAsync [key=" + key + ", oldVal=" + oldVal + ", newVal=" + newVal + ']';
            }
        });

        if (statsEnabled)
            fut.listen(new UpdatePutAndGetTimeStatClosure<Boolean>(metrics0(), start));

        return fut;
    }

    /** {@inheritDoc} */
    @Override public void putAll(@Nullable final Map<? extends K, ? extends V> m) throws IgniteCheckedException {
        boolean statsEnabled = ctx.config().isStatisticsEnabled();

        long start = statsEnabled ? System.nanoTime() : 0L;

        if (F.isEmpty(m))
            return;

        if (keyCheck)
            validateCacheKeys(m.keySet());

        syncOp(new SyncInOp(m.size() == 1) {
            @Override public void inOp(IgniteTxLocalAdapter tx) throws IgniteCheckedException {
                tx.putAllAsync(ctx, null, m, false).get();
            }

            @Override public String toString() {
                return "putAll [map=" + m + ']';
            }
        });

        if (statsEnabled)
            metrics0().addPutTimeNanos(System.nanoTime() - start);
    }

    /** {@inheritDoc} */
    @Override public IgniteInternalFuture<?> putAllAsync(final Map<? extends K, ? extends V> m) {
        if (F.isEmpty(m))
            return new GridFinishedFuture<Object>();

        if (keyCheck)
            validateCacheKeys(m.keySet());

        return asyncOp(new AsyncOp(m.keySet()) {
            @Override public IgniteInternalFuture<?> op(IgniteTxLocalAdapter tx, AffinityTopologyVersion readyTopVer) {
                return tx.putAllAsync(ctx,
                    readyTopVer,
                    m,
                    false).chain(RET2NULL);
            }

            @Override public String toString() {
                return "putAllAsync [map=" + m + ']';
            }
        });
    }

    /** {@inheritDoc} */
    @Nullable @Override public V getAndRemove(final K key) throws IgniteCheckedException {
        boolean statsEnabled = ctx.config().isStatisticsEnabled();

        long start = statsEnabled ? System.nanoTime() : 0L;

        A.notNull(key, "key");

        if (keyCheck)
            validateCacheKey(key);

        final boolean keepBinary = ctx.keepBinary();

        V prevVal = syncOp(new SyncOp<V>(true) {
            @Override public V op(IgniteTxLocalAdapter tx) throws IgniteCheckedException {
                K key0 = keepBinary ? (K)ctx.toCacheKeyObject(key) : key;

                V ret = tx.removeAllAsync(ctx,
                    null,
                    Collections.singletonList(key0),
                    /*retval*/true,
                    null,
                    /*singleRmv*/false).get().value();

                if (ctx.config().getInterceptor() != null) {
                    K key = keepBinary ? (K)ctx.unwrapBinaryIfNeeded(key0, true, false) : key0;

                    return (V)ctx.config().getInterceptor().onBeforeRemove(new CacheEntryImpl(key, ret)).get2();
                }

                return ret;
            }

            @Override public String toString() {
                return "remove [key=" + key + ']';
            }
        });

        if (statsEnabled)
            metrics0().addRemoveAndGetTimeNanos(System.nanoTime() - start);

        return prevVal;
    }

    /** {@inheritDoc} */
    @Override public IgniteInternalFuture<V> getAndRemoveAsync(final K key) {
        final boolean statsEnabled = ctx.config().isStatisticsEnabled();

        final long start = statsEnabled ? System.nanoTime() : 0L;

        A.notNull(key, "key");

        if (keyCheck)
            validateCacheKey(key);

        IgniteInternalFuture<V> fut = asyncOp(new AsyncOp<V>() {
            @Override public IgniteInternalFuture<V> op(IgniteTxLocalAdapter tx, AffinityTopologyVersion readyTopVer) {
                // TODO should we invoke interceptor here?
                return tx.removeAllAsync(ctx,
                    readyTopVer,
                    Collections.singletonList(key),
                    /*retval*/true,
                    null,
                    /*singleRmv*/false).chain((IgniteClosure<IgniteInternalFuture<GridCacheReturn>, V>)RET2VAL);
            }

            @Override public String toString() {
                return "removeAsync [key=" + key + ']';
            }
        });

        if (statsEnabled)
            fut.listen(new UpdateRemoveTimeStatClosure<V>(metrics0(), start));

        return fut;
    }

    /** {@inheritDoc} */
    @SuppressWarnings("unchecked")
    @Override public void removeAll() throws IgniteCheckedException {
        assert ctx.isLocal();

        for (Iterator<KeyCacheObject> it = ctx.offheap().keysIterator(); it.hasNext(); )
            remove((K)it.next());

        removeAll(keySet());
    }

    /** {@inheritDoc} */
    @Override public void removeAll(final Collection<? extends K> keys) throws IgniteCheckedException {
        boolean statsEnabled = ctx.config().isStatisticsEnabled();

        long start = statsEnabled ? System.nanoTime() : 0L;

        A.notNull(keys, "keys");

        if (F.isEmpty(keys))
            return;

        if (keyCheck)
            validateCacheKeys(keys);

        syncOp(new SyncInOp(keys.size() == 1) {
            @Override public void inOp(IgniteTxLocalAdapter tx) throws IgniteCheckedException {
                tx.removeAllAsync(ctx,
                    null,
                    keys,
                    /*retval*/false,
                    null,
                    /*singleRmv*/false).get();
            }

            @Override public String toString() {
                return "removeAll [keys=" + keys + ']';
            }
        });

        if (statsEnabled)
            metrics0().addRemoveTimeNanos(System.nanoTime() - start);
    }

    /** {@inheritDoc} */
    @Override public IgniteInternalFuture<?> removeAllAsync(@Nullable final Collection<? extends K> keys) {
        final boolean statsEnabled = ctx.config().isStatisticsEnabled();

        final long start = statsEnabled ? System.nanoTime() : 0L;

        if (F.isEmpty(keys))
            return new GridFinishedFuture<Object>();

        if (keyCheck)
            validateCacheKeys(keys);

        IgniteInternalFuture<Object> fut = asyncOp(new AsyncOp(keys) {
            @Override public IgniteInternalFuture<?> op(IgniteTxLocalAdapter tx, AffinityTopologyVersion readyTopVer) {
                return tx.removeAllAsync(ctx,
                    readyTopVer,
                    keys,
                    /*retval*/false,
                    null,
                    /*singleRmv*/false).chain(RET2NULL);
            }

            @Override public String toString() {
                return "removeAllAsync [keys=" + keys + ']';
            }
        });

        if (statsEnabled)
            fut.listen(new UpdateRemoveTimeStatClosure<>(metrics0(), start));

        return fut;
    }

    /** {@inheritDoc} */
    @Override public boolean remove(final K key) throws IgniteCheckedException {
        boolean statsEnabled = ctx.config().isStatisticsEnabled();

        long start = statsEnabled ? System.nanoTime() : 0L;

        A.notNull(key, "key");

        if (keyCheck)
            validateCacheKey(key);

        boolean rmv = syncOp(new SyncOp<Boolean>(true) {
            @Override public Boolean op(IgniteTxLocalAdapter tx) throws IgniteCheckedException {
                return tx.removeAllAsync(ctx,
                    null,
                    Collections.singletonList(key),
                    /*retval*/false,
                    null,
                    /*singleRmv*/true).get().success();
            }

            @Override public String toString() {
                return "removex [key=" + key + ']';
            }
        });

        if (statsEnabled && rmv)
            metrics0().addRemoveTimeNanos(System.nanoTime() - start);

        return rmv;
    }

    /** {@inheritDoc} */
    @Override public IgniteInternalFuture<Boolean> removeAsync(K key) {
        A.notNull(key, "key");

        return removeAsync(key, (CacheEntryPredicate)null);
    }

    /**
     * @param key Key to remove.
     * @param filter Optional filter.
     * @return Putx operation future.
     */
    public IgniteInternalFuture<Boolean> removeAsync(final K key, @Nullable final CacheEntryPredicate filter) {
        final boolean statsEnabled = ctx.config().isStatisticsEnabled();

        final long start = statsEnabled ? System.nanoTime() : 0L;

        A.notNull(key, "key");

        if (keyCheck)
            validateCacheKey(key);

        IgniteInternalFuture<Boolean> fut = asyncOp(new AsyncOp<Boolean>() {
            @Override public IgniteInternalFuture<Boolean> op(IgniteTxLocalAdapter tx, AffinityTopologyVersion readyTopVer) {
                return tx.removeAllAsync(ctx,
                    readyTopVer,
                    Collections.singletonList(key),
                    /*retval*/false,
                    filter,
                    /*singleRmv*/true).chain(
                    (IgniteClosure<IgniteInternalFuture<GridCacheReturn>, Boolean>)RET2FLAG);
            }

            @Override public String toString() {
                return "removeAsync [key=" + key + ", filter=" + filter + ']';
            }
        });

        if (statsEnabled)
            fut.listen(new UpdateRemoveTimeStatClosure<Boolean>(metrics0(), start));

        return fut;
    }

    /** {@inheritDoc} */
    @Override public void removeAllConflict(final Map<KeyCacheObject, GridCacheVersion> drMap)
        throws IgniteCheckedException {
        if (F.isEmpty(drMap))
            return;

        ctx.dr().onReceiveCacheEntriesReceived(drMap.size());

        syncOp(new SyncInOp(false) {
            @Override public void inOp(IgniteTxLocalAdapter tx) throws IgniteCheckedException {
                tx.removeAllDrAsync(ctx, (Map)drMap).get();
            }

            @Override public String toString() {
                return "removeAllConflict [drMap=" + drMap + ']';
            }
        });
    }

    /** {@inheritDoc} */
    @Override public IgniteInternalFuture<?> removeAllConflictAsync(final Map<KeyCacheObject, GridCacheVersion> drMap)
        throws IgniteCheckedException {
        if (F.isEmpty(drMap))
            return new GridFinishedFuture<Object>();

        ctx.dr().onReceiveCacheEntriesReceived(drMap.size());

        return asyncOp(new AsyncOp(drMap.keySet()) {
            @Override public IgniteInternalFuture<?> op(IgniteTxLocalAdapter tx, AffinityTopologyVersion readyTopVer) {
                return tx.removeAllDrAsync(ctx, (Map)drMap);
            }

            @Override public String toString() {
                return "removeAllDrASync [drMap=" + drMap + ']';
            }
        });
    }

    /** {@inheritDoc} */
    @Override public boolean remove(final K key, final V val) throws IgniteCheckedException {
        boolean statsEnabled = ctx.config().isStatisticsEnabled();

        long start = statsEnabled ? System.nanoTime() : 0L;

        A.notNull(key, "key", val, "val");

        if (keyCheck)
            validateCacheKey(key);

        boolean rmv = syncOp(new SyncOp<Boolean>(true) {
            @Override public Boolean op(IgniteTxLocalAdapter tx) throws IgniteCheckedException {
                // Register before hiding in the filter.
                if (ctx.deploymentEnabled())
                    ctx.deploy().registerClass(val);

                return tx.removeAllAsync(ctx,
                    null,
                    Collections.singletonList(key),
                    /*retval*/false,
                    ctx.equalsVal(val),
                    /*singleRmv*/false).get().success();
            }

            @Override public String toString() {
                return "remove [key=" + key + ", val=" + val + ']';
            }
        });

        if (statsEnabled && rmv)
            metrics0().addRemoveTimeNanos(System.nanoTime() - start);

        return rmv;
    }

    /** {@inheritDoc} */
    @Override public IgniteInternalFuture<Boolean> removeAsync(final K key, final V val) {
        final boolean statsEnabled = ctx.config().isStatisticsEnabled();

        final long start = statsEnabled ? System.nanoTime() : 0L;

        A.notNull(key, "key", val, "val");

        if (keyCheck)
            validateCacheKey(key);

        IgniteInternalFuture<Boolean> fut = asyncOp(new AsyncOp<Boolean>() {
            @Override public IgniteInternalFuture<Boolean> op(IgniteTxLocalAdapter tx, AffinityTopologyVersion readyTopVer) {
                // Register before hiding in the filter.
                if (ctx.deploymentEnabled()) {
                    try {
                        ctx.deploy().registerClass(val);
                    }
                    catch (IgniteCheckedException e) {
                        return new GridFinishedFuture<>(e);
                    }
                }

                return tx.removeAllAsync(ctx,
                    readyTopVer,
                    Collections.singletonList(key),
                    /*retval*/false,
                    ctx.equalsVal(val),
                    /*singleRmv*/false).chain(
                    (IgniteClosure<IgniteInternalFuture<GridCacheReturn>, Boolean>)RET2FLAG);
            }

            @Override public String toString() {
                return "removeAsync [key=" + key + ", val=" + val + ']';
            }
        });

        if (statsEnabled)
            fut.listen(new UpdateRemoveTimeStatClosure<Boolean>(metrics0(), start));

        return fut;
    }

    /** {@inheritDoc} */
    @Override public CacheMetrics clusterMetrics() {
        return clusterMetrics(ctx.grid().cluster().forCacheNodes(ctx.name()));
    }

    /** {@inheritDoc} */
    @Override public CacheMetrics clusterMetrics(ClusterGroup grp) {
        List<CacheMetrics> metrics = new ArrayList<>(grp.nodes().size());

        for (ClusterNode node : grp.nodes()) {
            Map<Integer, CacheMetrics> nodeCacheMetrics = ((TcpDiscoveryNode)node).cacheMetrics();

            if (nodeCacheMetrics != null) {
                CacheMetrics e = nodeCacheMetrics.get(context().cacheId());

                if (e != null)
                    metrics.add(e);
            }
        }

        return new CacheMetricsSnapshot(ctx.cache().localMetrics(), metrics);
    }

    /** {@inheritDoc} */
    @Override public CacheMetrics localMetrics() {
        return new CacheMetricsSnapshot(metrics);
    }

    /** {@inheritDoc} */
    @Override public CacheMetricsMXBean localMxBean() {
        return localMxBean;
    }

    /** {@inheritDoc} */
    @Override public CacheMetricsMXBean clusterMxBean() {
        return clusterMxBean;
    }

    /**
     * @return Metrics.
     */
    public CacheMetricsImpl metrics0() {
        return metrics;
    }

    /** {@inheritDoc} */
    @Nullable @Override public Transaction tx() {
        IgniteTxAdapter tx = ctx.tm().threadLocalTx(ctx);

        return tx == null ? null : new TransactionProxyImpl<>(tx, ctx.shared(), false);
    }

    /** {@inheritDoc} */
    @Override public boolean lock(K key, long timeout) throws IgniteCheckedException {
        A.notNull(key, "key");

        return lockAll(Collections.singletonList(key), timeout);
    }

    /** {@inheritDoc} */
    @Override public boolean lockAll(@Nullable Collection<? extends K> keys, long timeout)
        throws IgniteCheckedException {
        if (F.isEmpty(keys))
            return true;

        if (keyCheck)
            validateCacheKeys(keys);

        IgniteInternalFuture<Boolean> fut = lockAllAsync(keys, timeout);

        boolean isInterrupted = false;

        try {
            while (true) {
                try {
                    return fut.get();
                }
                catch (IgniteInterruptedCheckedException ignored) {
                    // Interrupted status of current thread was cleared, retry to get lock.
                    isInterrupted = true;
                }
            }
        }
        finally {
            if (isInterrupted)
                Thread.currentThread().interrupt();
        }
    }

    /** {@inheritDoc} */
    @Override public IgniteInternalFuture<Boolean> lockAsync(K key, long timeout) {
        A.notNull(key, "key");

        if (keyCheck)
            validateCacheKey(key);

        return lockAllAsync(Collections.singletonList(key), timeout);
    }

    /** {@inheritDoc} */
    @Override public void unlock(K key)
        throws IgniteCheckedException {
        A.notNull(key, "key");

        if (keyCheck)
            validateCacheKey(key);

        unlockAll(Collections.singletonList(key));
    }

    /** {@inheritDoc} */
    @Override public boolean isLocked(K key) {
        A.notNull(key, "key");

        if (keyCheck)
            validateCacheKey(key);

        KeyCacheObject cacheKey = ctx.toCacheKeyObject(key);

        while (true) {
            try {
                GridCacheEntryEx entry = peekEx(cacheKey);

                return entry != null && entry.lockedByAny();
            }
            catch (GridCacheEntryRemovedException ignore) {
                // No-op.
            }
        }
    }

    /** {@inheritDoc} */
    @Override public boolean isLockedByThread(K key) {
        A.notNull(key, "key");

        if (keyCheck)
            validateCacheKey(key);

        try {
            KeyCacheObject cacheKey = ctx.toCacheKeyObject(key);

            GridCacheEntryEx e = entry0(cacheKey, ctx.discovery().topologyVersionEx(),
                false, false);

            if (e == null)
                return false;

            // Delegate to near if dht.
            if (e.isDht() && CU.isNearEnabled(ctx)) {
                IgniteInternalCache<K, V> near = ctx.isDht() ? ctx.dht().near() : ctx.near();

                return near.isLockedByThread(key) || e.lockedByThread();
            }

            return e.lockedByThread();
        }
        catch (GridCacheEntryRemovedException ignore) {
            return false;
        }
    }

    /** {@inheritDoc} */
    @Override public Transaction txStart(TransactionConcurrency concurrency, TransactionIsolation isolation) {
        A.notNull(concurrency, "concurrency");
        A.notNull(isolation, "isolation");

        TransactionConfiguration cfg = CU.transactionConfiguration(ctx, ctx.kernalContext().config());

        return txStart(
            concurrency,
            isolation,
            cfg.getDefaultTxTimeout(),
            0
        );
    }

    /** {@inheritDoc} */
    @Override public IgniteInternalTx txStartEx(TransactionConcurrency concurrency, TransactionIsolation isolation) {
        IgniteTransactionsEx txs = ctx.kernalContext().cache().transactions();

        return txs.txStartEx(ctx, concurrency, isolation);
    }

    /** {@inheritDoc} */
    @Override public Transaction txStart(TransactionConcurrency concurrency,
        TransactionIsolation isolation, long timeout, int txSize) throws IllegalStateException {
        IgniteTransactionsEx txs = ctx.kernalContext().cache().transactions();

        return txs.txStartEx(ctx, concurrency, isolation, timeout, txSize).proxy();
    }

    /**
     * Checks if cache is working in JTA transaction and enlist cache as XAResource if necessary.
     *
     * @throws IgniteCheckedException In case of error.
     */
    protected void checkJta() throws IgniteCheckedException {
        ctx.jta().checkJta();
    }

    /** {@inheritDoc} */
    @Override public void localLoadCache(final IgniteBiPredicate<K, V> p, Object[] args)
        throws IgniteCheckedException {
        final boolean replicate = ctx.isDrEnabled();
        final AffinityTopologyVersion topVer = ctx.affinity().affinityTopologyVersion();

        CacheOperationContext opCtx = ctx.operationContextPerCall();

        ExpiryPolicy plc0 = opCtx != null ? opCtx.expiry() : null;

        final ExpiryPolicy plc = plc0 != null ? plc0 : ctx.expiry();

        final boolean keepBinary = opCtx != null && opCtx.isKeepBinary();

        if (p != null)
            ctx.kernalContext().resource().injectGeneric(p);

        try {
            if (ctx.store().isLocal()) {
                DataStreamerImpl ldr = ctx.kernalContext().dataStream().dataStreamer(ctx.namex());

                try {
                    ldr.skipStore(true);

                    ldr.receiver(new IgniteDrDataStreamerCacheUpdater());

                    ldr.keepBinary(keepBinary);

                    LocalStoreLoadClosure c = new LocalStoreLoadClosure(p, ldr, plc);

                    ctx.store().loadCache(c, args);

                    c.onDone();
                }
                finally {
                    ldr.closeEx(false);
                }
            }
            else {
                // Version for all loaded entries.
                final GridCacheVersion ver0 = ctx.versions().nextForLoad();

                ctx.store().loadCache(new CIX3<KeyCacheObject, Object, GridCacheVersion>() {
                    @Override public void applyx(KeyCacheObject key, Object val, @Nullable GridCacheVersion ver)
                        throws IgniteException {
                        assert ver == null;

                        long ttl = CU.ttlForLoad(plc);

                        if (ttl == CU.TTL_ZERO)
                            return;

                        loadEntry(key, val, ver0, (IgniteBiPredicate<Object, Object>)p, topVer, replicate, ttl);
                    }
                }, args);
            }
        }
        finally {
            if (p instanceof PlatformCacheEntryFilter)
                ((PlatformCacheEntryFilter)p).onClose();
        }
    }

    /**
     * @param key Key.
     * @param val Value.
     * @param ver Cache version.
     * @param p Optional predicate.
     * @param topVer Topology version.
     * @param replicate Replication flag.
     * @param ttl TTL.
     */
    private void loadEntry(KeyCacheObject key,
        Object val,
        GridCacheVersion ver,
        @Nullable IgniteBiPredicate<Object, Object> p,
        AffinityTopologyVersion topVer,
        boolean replicate,
        long ttl) {
        if (p != null && !p.apply(key.value(ctx.cacheObjectContext(), false), val))
            return;

        CacheObject cacheVal = ctx.toCacheObject(val);

        GridCacheEntryEx entry = entryEx(key, false);

        try {
            entry.initialValue(cacheVal, ver, ttl, CU.EXPIRE_TIME_CALCULATE, false, topVer,
                replicate ? DR_LOAD : DR_NONE);
        }
        catch (IgniteCheckedException e) {
            throw new IgniteException("Failed to put cache value: " + entry, e);
        }
        catch (GridCacheEntryRemovedException ignore) {
            if (log.isDebugEnabled())
                log.debug("Got removed entry during loadCache (will ignore): " + entry);
        }
        finally {
            ctx.evicts().touch(entry, topVer);
        }

        CU.unwindEvicts(ctx);
    }

    /** {@inheritDoc} */
    @Override public IgniteInternalFuture<?> localLoadCacheAsync(final IgniteBiPredicate<K, V> p,
        final Object[] args) {
        return ctx.closures().callLocalSafe(
            ctx.projectSafe(new Callable<Object>() {
                @Nullable @Override public Object call() throws IgniteCheckedException {
                    localLoadCache(p, args);

                    return null;
                }
            }), true);
    }

    /**
     * @param keys Keys.
     * @param replaceExisting Replace existing values flag.
     * @return Load future.
     */
    public IgniteInternalFuture<?> loadAll(
        final Set<? extends K> keys,
        boolean replaceExisting
    ) {
        A.notNull(keys, "keys");

        for (Object key : keys)
            A.notNull(key, "key");

        if (!ctx.store().configured())
            return new GridFinishedFuture<>();

        CacheOperationContext opCtx = ctx.operationContextPerCall();

        ExpiryPolicy plc = opCtx != null ? opCtx.expiry() : null;

        final boolean keepBinary = opCtx != null && opCtx.isKeepBinary();

        if (replaceExisting) {
            if (ctx.store().isLocal())
                return runLoadKeysCallable(keys, plc, keepBinary, true);
            else {
                return ctx.closures().callLocalSafe(new Callable<Void>() {
                    @Override public Void call() throws Exception {
                        localLoadAndUpdate(keys);

                        return null;
                    }
                });
            }
        }
        else
            return runLoadKeysCallable(keys, plc, keepBinary, false);
    }

    /**
     * Run load keys callable on appropriate nodes.
     *
     * @param keys Keys.
     * @param plc Expiry policy.
     * @param keepBinary Keep binary flag. Will be ignored for releases older than {@link #LOAD_CACHE_JOB_V2_SINCE}.
     * @return Operation future.
     */
    private IgniteInternalFuture<?> runLoadKeysCallable(final Set<? extends K> keys, final ExpiryPolicy plc,
        final boolean keepBinary, final boolean update) {
        Collection<ClusterNode> nodes = ctx.grid().cluster().forDataNodes(name()).nodes();

        if (nodes.isEmpty())
            return new GridFinishedFuture<>();

        Collection<ClusterNode> oldNodes = ctx.grid().cluster().forDataNodes(name()).forPredicate(
            new IgnitePredicate<ClusterNode>() {
                @Override public boolean apply(ClusterNode node) {
                    return node.version().compareToIgnoreTimestamp(LOAD_CACHE_JOB_V2_SINCE) < 0;
                }
            }).nodes();

        if (oldNodes.isEmpty()) {
            return ctx.closures().callAsyncNoFailover(BROADCAST,
                new LoadKeysCallableV2<>(ctx.name(), keys, update, plc, keepBinary),
                nodes,
                true);
        }
        else {
            return ctx.closures().callAsyncNoFailover(BROADCAST,
                new LoadKeysCallable<>(ctx.name(), keys, update, plc),
                nodes,
                true);
        }
    }

    /**
     * @param keys Keys.
     * @throws IgniteCheckedException If failed.
     */
    private void localLoadAndUpdate(final Collection<? extends K> keys) throws IgniteCheckedException {
        try (final DataStreamerImpl<KeyCacheObject, CacheObject> ldr =
                 ctx.kernalContext().<KeyCacheObject, CacheObject>dataStream().dataStreamer(ctx.namex())) {
            ldr.allowOverwrite(true);
            ldr.skipStore(true);

            final Collection<DataStreamerEntry> col = new ArrayList<>(ldr.perNodeBufferSize());

            Collection<KeyCacheObject> keys0 = ctx.cacheKeysView(keys);

            ctx.store().loadAll(null, keys0, new CIX2<KeyCacheObject, Object>() {
                @Override public void applyx(KeyCacheObject key, Object val) {
                    col.add(new DataStreamerEntry(key, ctx.toCacheObject(val)));

                    if (col.size() == ldr.perNodeBufferSize()) {
                        ldr.addDataInternal(col);

                        col.clear();
                    }
                }
            });

            if (!col.isEmpty())
                ldr.addData(col);
        }
    }

    /**
     * @param keys Keys to load.
     * @param plc Optional expiry policy.
     * @throws IgniteCheckedException If failed.
     */
    public void localLoad(Collection<? extends K> keys, @Nullable ExpiryPolicy plc, final boolean keepBinary)
        throws IgniteCheckedException {
        final boolean replicate = ctx.isDrEnabled();
        final AffinityTopologyVersion topVer = ctx.affinity().affinityTopologyVersion();

        final ExpiryPolicy plc0 = plc != null ? plc : ctx.expiry();

        Collection<KeyCacheObject> keys0 = ctx.cacheKeysView(keys);

        if (ctx.store().isLocal()) {
            DataStreamerImpl ldr = ctx.kernalContext().dataStream().dataStreamer(ctx.namex());

            try {
                ldr.skipStore(true);

                ldr.keepBinary(keepBinary);

                ldr.receiver(new IgniteDrDataStreamerCacheUpdater());

                LocalStoreLoadClosure c = new LocalStoreLoadClosure(null, ldr, plc0);

                ctx.store().localStoreLoadAll(null, keys0, c);

                c.onDone();
            }
            finally {
                ldr.closeEx(false);
            }
        }
        else {
            // Version for all loaded entries.
            final GridCacheVersion ver0 = ctx.versions().nextForLoad();

            ctx.store().loadAll(null, keys0, new CI2<KeyCacheObject, Object>() {
                @Override public void apply(KeyCacheObject key, Object val) {
                    long ttl = CU.ttlForLoad(plc0);

                    if (ttl == CU.TTL_ZERO)
                        return;

                    loadEntry(key, val, ver0, null, topVer, replicate, ttl);
                }
            });
        }
    }

    /**
     * @param p Predicate.
     * @param args Arguments.
     * @throws IgniteCheckedException If failed.
     */
    void globalLoadCache(@Nullable IgniteBiPredicate<K, V> p, @Nullable Object... args) throws IgniteCheckedException {
        globalLoadCacheAsync(p, args).get();
    }

    /**
     * @param p Predicate.
     * @param args Arguments.
     * @throws IgniteCheckedException If failed.
     * @return Load cache future.
     */
    IgniteInternalFuture<?> globalLoadCacheAsync(@Nullable IgniteBiPredicate<K, V> p, @Nullable Object... args)
        throws IgniteCheckedException {
        ClusterGroup oldNodes = ctx.kernalContext().grid().cluster().forDataNodes(ctx.name())
            .forPredicate(new IgnitePredicate<ClusterNode>() {
                @Override public boolean apply(ClusterNode node) {
                    return node.version().compareToIgnoreTimestamp(LOAD_CACHE_JOB_SINCE) < 0;
                }
            });

        ClusterGroup newNodes = ctx.kernalContext().grid().cluster().forDataNodes(ctx.name())
            .forPredicate(new IgnitePredicate<ClusterNode>() {
                @Override public boolean apply(ClusterNode node) {
                    return node.version().compareToIgnoreTimestamp(LOAD_CACHE_JOB_SINCE) >= 0 &&
                        node.version().compareToIgnoreTimestamp(LOAD_CACHE_JOB_V2_SINCE) < 0;
                }
            });

        ClusterGroup newNodesV2 = ctx.kernalContext().grid().cluster().forDataNodes(ctx.name())
            .forPredicate(new IgnitePredicate<ClusterNode>() {
                @Override public boolean apply(ClusterNode node) {
                    return node.version().compareToIgnoreTimestamp(LOAD_CACHE_JOB_V2_SINCE) >= 0;
                }
            });

        ctx.kernalContext().task().setThreadContext(TC_NO_FAILOVER, true);

        CacheOperationContext opCtx = ctx.operationContextPerCall();

        ExpiryPolicy plc = opCtx != null ? opCtx.expiry() : null;

        GridCompoundFuture<Object, ?> fut = new GridCompoundFuture<>();

        if (!F.isEmpty(oldNodes.nodes())) {
            ComputeTaskInternalFuture oldNodesFut = ctx.kernalContext().closure().callAsync(BROADCAST,
                Collections.singletonList(new LoadCacheClosure<>(ctx.name(), p, args, plc)),
                oldNodes.nodes());

            fut.add(oldNodesFut);
        }

        if (!F.isEmpty(newNodes.nodes())) {
            ComputeTaskInternalFuture newNodesFut = ctx.kernalContext().closure().callAsync(BROADCAST,
                Collections.singletonList(
                    new LoadCacheJob<>(ctx.name(), ctx.affinity().affinityTopologyVersion(), p, args, plc)),
                newNodes.nodes());

            fut.add(newNodesFut);
        }

        if (!F.isEmpty(newNodesV2.nodes())) {
            final boolean keepBinary = opCtx != null && opCtx.isKeepBinary();

            ComputeTaskInternalFuture newNodesV2Fut = ctx.kernalContext().closure().callAsync(BROADCAST,
                Collections.singletonList(
                    new LoadCacheJobV2<>(ctx.name(), ctx.affinity().affinityTopologyVersion(), p, args, plc, keepBinary)),
                newNodesV2.nodes());

            fut.add(newNodesV2Fut);
        }

        fut.markInitialized();

        return fut;
    }

    /**
     * @return Random cache entry.
     */
    @Deprecated
    @Nullable public Cache.Entry<K, V> randomEntry() {
        GridCloseableIterator<Cache.Entry<K, V>> it;

        try {
            it = ctx.offheap().entriesIterator(true, true, ctx.affinity().affinityTopologyVersion(), ctx.keepBinary());
        }
        catch (IgniteCheckedException e) {
            throw CU.convertToCacheException(e);
        }

        if (it.hasNext())
            return it.next();

        return null;
    }

    /** {@inheritDoc} */
    @Override public int size(CachePeekMode[] peekModes) throws IgniteCheckedException {
        if (isLocal())
            return localSize(peekModes);

        return sizeAsync(peekModes).get();
    }

    /** {@inheritDoc} */
    @Override public long sizeLong(CachePeekMode[] peekModes) throws IgniteCheckedException {
        if (isLocal())
            return localSizeLong(peekModes);

        return sizeLongAsync(peekModes).get();
    }

    /** {@inheritDoc} */
    @Override public IgniteInternalFuture<Integer> sizeAsync(final CachePeekMode[] peekModes) {
        assert peekModes != null;

        PeekModes modes = parsePeekModes(peekModes, true);

        IgniteClusterEx cluster = ctx.grid().cluster();

        ClusterGroup grp = modes.near ? cluster.forCacheNodes(name(), true, true, false) : cluster.forDataNodes(name());

        Collection<ClusterNode> nodes = grp.nodes();

        if (nodes.isEmpty())
            return new GridFinishedFuture<>(0);

        ctx.kernalContext().task().setThreadContext(TC_SUBGRID, nodes);

        return ctx.kernalContext().task().execute(
            new SizeTask(ctx.name(), ctx.affinity().affinityTopologyVersion(), peekModes), null);
    }

    /** {@inheritDoc} */
    @Override public IgniteInternalFuture<Long> sizeLongAsync(final CachePeekMode[] peekModes) {
        assert peekModes != null;

        PeekModes modes = parsePeekModes(peekModes, true);

        IgniteClusterEx cluster = ctx.grid().cluster();

        ClusterGroup grp = modes.near ? cluster.forCacheNodes(name(), true, true, false) : cluster.forDataNodes(name());

        Collection<ClusterNode> nodes = grp.nodes();

        if (nodes.isEmpty())
            return new GridFinishedFuture<>(0L);

        ctx.kernalContext().task().setThreadContext(TC_SUBGRID, nodes);

        return ctx.kernalContext().task().execute(
            new SizeLongTask(ctx.name(), ctx.affinity().affinityTopologyVersion(), peekModes), null);
    }

    /** {@inheritDoc} */
    @Override public int localSize(CachePeekMode[] peekModes) throws IgniteCheckedException {
        return (int)localSizeLong(peekModes);
    }

    /** {@inheritDoc} */
    @Override public long localSizeLong(CachePeekMode[] peekModes) throws IgniteCheckedException {
        PeekModes modes = parsePeekModes(peekModes, true);

        long size = 0;

        if (ctx.isLocal()) {
            modes.primary = true;
            modes.backup = true;

            if (modes.heap)
                size += size();
        }
        else {
            if (modes.heap) {
                if (modes.near)
                    size += nearSize();

                GridCacheAdapter cache = ctx.isNear() ? ctx.near().dht() : ctx.cache();

                if (!(modes.primary && modes.backup)) {
                    if (modes.primary)
                        size += cache.primarySize();

                    if (modes.backup)
                        size += (cache.size() - cache.primarySize());
                }
                else
                    size += cache.size();
            }
        }

        // Swap and offheap are disabled for near cache.
        if (modes.primary || modes.backup) {
            AffinityTopologyVersion topVer = ctx.affinity().affinityTopologyVersion();

            IgniteCacheOffheapManager offheap = ctx.isNear() ? ctx.near().dht().context().offheap() : ctx.offheap();

            if (modes.offheap)
                size += offheap.entriesCount(modes.primary, modes.backup, topVer);
        }

        return size;
    }

    /** {@inheritDoc} */
    @Override public int size() {
        return map.publicSize();
    }

    /** {@inheritDoc} */
    @Override public long sizeLong() {
        return map.publicSize();
    }

    /** {@inheritDoc} */
    @Override public int nearSize() {
        return 0;
    }

    /** {@inheritDoc} */
    @Override public int primarySize() {
        return map.publicSize();
    }

    /** {@inheritDoc} */
    @Override public long primarySizeLong() {
        return map.publicSize();
    }

    /** {@inheritDoc} */
    @Override public String toString() {
        return S.toString(GridCacheAdapter.class, this, "name", name(), "size", size());
    }

    /** {@inheritDoc} */
    @Override public Iterator<Cache.Entry<K, V>> iterator() {
        return entrySet().iterator();
    }

    /**
     * @return JCache Iterator.
     */
    private Iterator<Cache.Entry<K, V>> localIteratorHonorExpirePolicy(final CacheOperationContext opCtx) {
        return F.iterator(iterator(),
            new IgniteClosure<Cache.Entry<K, V>, Cache.Entry<K, V>>() {
                private IgniteCacheExpiryPolicy expiryPlc =
                    ctx.cache().expiryPolicy(opCtx != null ? opCtx.expiry() : null);

                @Override public Cache.Entry<K, V> apply(Cache.Entry<K, V> lazyEntry) {
                    CacheOperationContext prev = ctx.gate().enter(opCtx);
                    try {
                        V val = localPeek(lazyEntry.getKey(), CachePeekModes.ONHEAP_ONLY, expiryPlc);

                        GridCacheVersion ver = null;

                        try {
                            ver = lazyEntry.unwrap(GridCacheVersion.class);
                        }
                        catch (IllegalArgumentException e) {
                            log.error("Failed to unwrap entry version information", e);
                        }

                        return new CacheEntryImpl<>(lazyEntry.getKey(), val, ver);
                    }
                    catch (IgniteCheckedException e) {
                        throw CU.convertToCacheException(e);
                    }
                    finally {
                        ctx.gate().leave(prev);
                    }
                }
            }, false
        );
    }

    /**
     * @return Distributed ignite cache iterator.
     */
    public Iterator<Cache.Entry<K, V>> igniteIterator() throws IgniteCheckedException {
        GridCacheContext ctx0 = ctx.isNear() ? ctx.near().dht().context() : ctx;

        final CacheOperationContext opCtx = ctx.operationContextPerCall();

<<<<<<< HEAD
        CacheQueryFuture<Map.Entry<K, V>> fut = ctx0.queries().createScanQuery(null, null, ctx.keepBinary())
=======
        if (!ctx0.isSwapOrOffheapEnabled() && ctx0.kernalContext().discovery().size() == 1)
            return localIteratorHonorExpirePolicy(opCtx);

        final GridCloseableIterator<Map.Entry<K, V>> iter = ctx0.queries().createScanQuery(null, null, ctx.keepBinary())
>>>>>>> d01a3053
            .keepAll(false)
            .executeScanQuery();

        return ctx.itHolder().iterator(iter, new CacheIteratorConverter<Cache.Entry<K, V>, Map.Entry<K, V>>() {
            @Override protected Cache.Entry<K, V> convert(Map.Entry<K, V> e) {
                return new CacheEntryImpl<>(e.getKey(), e.getValue());
            }

            @Override protected void remove(Cache.Entry<K, V> item) {
                CacheOperationContext prev = ctx.gate().enter(opCtx);

                try {
                    GridCacheAdapter.this.remove(item.getKey());
                }
                catch (IgniteCheckedException e) {
                    throw CU.convertToCacheException(e);
                }
                finally {
                    ctx.gate().leave(prev);
                }
            }
        });
    }

    /** {@inheritDoc} */
    @Override public long offHeapEntriesCount() {
        try {
            IgniteCacheOffheapManager mgr = ctx.offheap();

            return mgr != null ? mgr.entriesCount(false, true, ctx.affinity().affinityTopologyVersion()) : -1;
        }
        catch (IgniteCheckedException e) {
            return 0;
        }
    }

    /** {@inheritDoc} */
    @Override public long offHeapAllocatedSize() {
        IgniteCacheOffheapManager mgr = ctx.offheap();

        return mgr != null ? mgr.offHeapAllocatedSize() : -1;
    }

    /**
     * Asynchronously commits transaction after all previous asynchronous operations are completed.
     *
     * @param tx Transaction to commit.
     * @return Transaction commit future.
     */
    @SuppressWarnings("unchecked")
    public IgniteInternalFuture<IgniteInternalTx> commitTxAsync(final IgniteInternalTx tx) {
        FutureHolder holder = lastFut.get();

        holder.lock();

        try {
            IgniteInternalFuture fut = holder.future();

            if (fut != null && !fut.isDone()) {
                IgniteInternalFuture<IgniteInternalTx> f = new GridEmbeddedFuture<>(fut,
                    new C2<Object, Exception, IgniteInternalFuture<IgniteInternalTx>>() {
                        @Override public IgniteInternalFuture<IgniteInternalTx> apply(Object o, Exception e) {
                            return tx.commitAsync();
                        }
                    });

                saveFuture(holder, f);

                return f;
            }

            IgniteInternalFuture<IgniteInternalTx> f = tx.commitAsync();

            saveFuture(holder, f);

            ctx.tm().resetContext();

            return f;
        }
        finally {
            holder.unlock();
        }
    }

    /**
     * Awaits for previous async operation to be completed.
     */
    @SuppressWarnings("unchecked")
    public void awaitLastFut() {
        FutureHolder holder = lastFut.get();

        IgniteInternalFuture fut = holder.future();

        if (fut != null && !fut.isDone()) {
            try {
                // Ignore any exception from previous async operation as it should be handled by user.
                fut.get();
            }
            catch (IgniteCheckedException ignored) {
                // No-op.
            }
        }
    }

    /**
     * @param op Cache operation.
     * @param <T> Return type.
     * @return Operation result.
     * @throws IgniteCheckedException If operation failed.
     */
    @SuppressWarnings({"TypeMayBeWeakened", "ErrorNotRethrown", "AssignmentToCatchBlockParameter"})
    @Nullable private <T> T syncOp(SyncOp<T> op) throws IgniteCheckedException {
        checkJta();

        awaitLastFut();

        IgniteTxLocalAdapter tx = ctx.tm().threadLocalTx(ctx);

        if (tx == null || tx.implicit()) {
            TransactionConfiguration tCfg = CU.transactionConfiguration(ctx, ctx.kernalContext().config());

            CacheOperationContext opCtx = ctx.operationContextPerCall();

            int retries = opCtx != null && opCtx.noRetries() ? 1 : MAX_RETRIES;

            for (int i = 0; i < retries; i++) {
                tx = ctx.tm().newTx(
                    true,
                    op.single(),
                    ctx.systemTx() ? ctx : null,
                    OPTIMISTIC,
                    READ_COMMITTED,
                    tCfg.getDefaultTxTimeout(),
                    !ctx.skipStore(),
                    0
                );

                assert tx != null;

                try {
                    T t = op.op(tx);

                    assert tx.done() : "Transaction is not done: " + tx;

                    return t;
                }
                catch (IgniteInterruptedCheckedException | IgniteTxHeuristicCheckedException e) {
                    throw e;
                }
                catch (IgniteCheckedException e) {
                    if (!(e instanceof IgniteTxRollbackCheckedException)) {
                        try {
                            tx.rollback();

                            e = new IgniteTxRollbackCheckedException("Transaction has been rolled back: " +
                                tx.xid(), e);
                        }
                        catch (IgniteCheckedException | AssertionError | RuntimeException e1) {
                            U.error(log, "Failed to rollback transaction (cache may contain stale locks): " + tx, e1);

                            U.addLastCause(e, e1, log);
                        }
                    }

                    if (X.hasCause(e, ClusterTopologyCheckedException.class) && i != retries - 1) {
                        ClusterTopologyCheckedException topErr = e.getCause(ClusterTopologyCheckedException.class);

                        if (!(topErr instanceof ClusterTopologyServerNotFoundException)) {
                            AffinityTopologyVersion topVer = tx.topologyVersion();

                            assert topVer != null && topVer.topologyVersion() > 0 : tx;

                            ctx.affinity().affinityReadyFuture(topVer.topologyVersion() + 1).get();

                            continue;
                        }
                    }

                    throw e;
                }
                finally {
                    ctx.tm().resetContext();

                    if (ctx.isNear())
                        ctx.near().dht().context().tm().resetContext();
                }
            }

            // Should not happen.
            throw new IgniteCheckedException("Failed to perform cache operation (maximum number of retries exceeded).");
        }
        else
            return op.op(tx);
    }

    /**
     * @param op Cache operation.
     * @param <T> Return type.
     * @return Future.
     */
    @SuppressWarnings("unchecked")
    private <T> IgniteInternalFuture<T> asyncOp(final AsyncOp<T> op) {
        try {
            checkJta();
        }
        catch (IgniteCheckedException e) {
            return new GridFinishedFuture<>(e);
        }

        if (log.isDebugEnabled())
            log.debug("Performing async op: " + op);

        IgniteTxLocalAdapter tx = ctx.tm().threadLocalTx(ctx);

        CacheOperationContext opCtx = ctx.operationContextPerCall();

        final TransactionConfiguration txCfg = CU.transactionConfiguration(ctx, ctx.kernalContext().config());

        if (tx == null || tx.implicit()) {
            boolean skipStore = ctx.skipStore(); // Save value of thread-local flag.

            int retries = opCtx != null && opCtx.noRetries() ? 1 : MAX_RETRIES;

            if (retries == 1) {
                tx = ctx.tm().newTx(
                    true,
                    op.single(),
                    ctx.systemTx() ? ctx : null,
                    OPTIMISTIC,
                    READ_COMMITTED,
                    txCfg.getDefaultTxTimeout(),
                    !skipStore,
                    0);

                return asyncOp(tx, op, opCtx);
            }
            else {
                AsyncOpRetryFuture<T> fut = new AsyncOpRetryFuture<>(op, retries, opCtx);

                fut.execute();

                return fut;
            }
        }
        else
            return asyncOp(tx, op, opCtx);
    }

    /**
     * @param tx Transaction.
     * @param op Cache operation.
     * @param <T> Return type.
     * @return Future.
     */
    @SuppressWarnings("unchecked")
    protected <T> IgniteInternalFuture<T> asyncOp(
        IgniteTxLocalAdapter tx,
        final AsyncOp<T> op,
        final CacheOperationContext opCtx
    ) {
        IgniteInternalFuture<T> fail = asyncOpAcquire();

        if (fail != null)
            return fail;

        FutureHolder holder = lastFut.get();

        holder.lock();

        try {
            IgniteInternalFuture fut = holder.future();

            final IgniteTxLocalAdapter tx0 = tx;

            if (fut != null && !fut.isDone()) {
                IgniteInternalFuture<T> f = new GridEmbeddedFuture(fut,
                    new IgniteOutClosure<IgniteInternalFuture>() {
                        @Override public IgniteInternalFuture<T> apply() {
                            if (ctx.kernalContext().isStopping())
                                return new GridFinishedFuture<>(
                                    new IgniteCheckedException("Operation has been cancelled (node is stopping)."));

                            return op.op(tx0, opCtx).chain(new CX1<IgniteInternalFuture<T>, T>() {
                                @Override public T applyx(IgniteInternalFuture<T> tFut) throws IgniteCheckedException {
                                    try {
                                        return tFut.get();
                                    }
                                    catch (IgniteTxRollbackCheckedException e) {
                                        throw e;
                                    }
                                    catch (IgniteCheckedException e1) {
                                        tx0.rollbackAsync();

                                        throw e1;
                                    }
                                    finally {
                                        ctx.shared().txContextReset();
                                    }
                                }
                            });
                        }
                    });

                saveFuture(holder, f);

                return f;
            }

            final IgniteInternalFuture<T> f = op.op(tx, opCtx).chain(new CX1<IgniteInternalFuture<T>, T>() {
                @Override public T applyx(IgniteInternalFuture<T> tFut) throws IgniteCheckedException {
                    try {
                        return tFut.get();
                    }
                    catch (IgniteTxRollbackCheckedException e) {
                        throw e;
                    }
                    catch (IgniteCheckedException e1) {
                        tx0.rollbackAsync();

                        throw e1;
                    }
                    finally {
                        ctx.shared().txContextReset();
                    }
                }
            });

            saveFuture(holder, f);

            if (tx.implicit())
                ctx.tm().resetContext();

            return f;
        }
        finally {
            holder.unlock();
        }
    }

    /**
     * Saves future in thread local holder and adds listener
     * that will clear holder when future is finished.
     *
     * @param holder Future holder.
     * @param fut Future to save.
     */
    protected void saveFuture(final FutureHolder holder, IgniteInternalFuture<?> fut) {
        assert holder != null;
        assert fut != null;
        assert holder.holdsLock();

        holder.future(fut);

        if (fut.isDone()) {
            holder.future(null);

            asyncOpRelease();
        }
        else {
            fut.listen(new CI1<IgniteInternalFuture<?>>() {
                @Override public void apply(IgniteInternalFuture<?> f) {
                    asyncOpRelease();

                    if (!holder.tryLock())
                        return;

                    try {
                        if (holder.future() == f)
                            holder.future(null);
                    }
                    finally {
                        holder.unlock();
                    }
                }
            });
        }
    }

    /**
     * Tries to acquire asynchronous operations permit, if limited.
     *
     * @return Failed future if waiting was interrupted.
     */
    @Nullable protected <T> IgniteInternalFuture<T> asyncOpAcquire() {
        try {
            if (asyncOpsSem != null)
                asyncOpsSem.acquire();

            return null;
        }
        catch (InterruptedException e) {
            Thread.currentThread().interrupt();

            return new GridFinishedFuture<>(new IgniteInterruptedCheckedException("Failed to wait for asynchronous " +
                "operation permit (thread got interrupted).", e));
        }
    }

    /**
     * Releases asynchronous operations permit, if limited.
     */
    protected void asyncOpRelease() {
        if (asyncOpsSem != null)
            asyncOpsSem.release();
    }

    /** {@inheritDoc} */
    @Override public void writeExternal(ObjectOutput out) throws IOException {
        U.writeString(out, ctx.gridName());
        U.writeString(out, ctx.namex());
    }

    /** {@inheritDoc} */
    @SuppressWarnings({"MismatchedQueryAndUpdateOfCollection"})
    @Override public void readExternal(ObjectInput in) throws IOException, ClassNotFoundException {
        IgniteBiTuple<String, String> t = stash.get();

        t.set1(U.readString(in));
        t.set2(U.readString(in));
    }

    /**
     * Reconstructs object on unmarshalling.
     *
     * @return Reconstructed object.
     * @throws ObjectStreamException Thrown in case of unmarshalling error.
     */
    protected Object readResolve() throws ObjectStreamException {
        try {
            IgniteBiTuple<String, String> t = stash.get();

            return IgnitionEx.gridx(t.get1()).cachex(t.get2());
        }
        catch (IllegalStateException e) {
            throw U.withCause(new InvalidObjectException(e.getMessage()), e);
        }
        finally {
            stash.remove();
        }
    }

    /** {@inheritDoc} */
    @Override public IgniteInternalFuture<?> rebalance() {
        ctx.preloader().forcePreload();

        return ctx.preloader().syncFuture();
    }

    /** {@inheritDoc} */
    @Override public boolean isIgfsDataCache() {
        return igfsDataCache;
    }

    /** {@inheritDoc} */
    @Override public long igfsDataSpaceUsed() {
        assert igfsDataCache;

        return igfsDataCacheSize.longValue();
    }

    /** {@inheritDoc} */
    @Override public long igfsDataSpaceMax() {
        return igfsDataSpaceMax;
    }

    /** {@inheritDoc} */
    @Override public boolean isMongoDataCache() {
        return mongoDataCache;
    }

    /** {@inheritDoc} */
    @Override public boolean isMongoMetaCache() {
        return mongoMetaCache;
    }

    /**
     * Callback invoked when data is added to IGFS cache.
     *
     * @param delta Size delta.
     */
    public void onIgfsDataSizeChanged(long delta) {
        assert igfsDataCache;

        igfsDataCacheSize.add(delta);
    }

    /**
     * @param key Key.
     * @param readers Whether to clear readers.
     */
    private boolean clearLocally0(K key, boolean readers) {
        ctx.checkSecurity(SecurityPermission.CACHE_REMOVE);

        if (keyCheck)
            validateCacheKey(key);

        GridCacheVersion obsoleteVer = ctx.versions().next();

        try {
            KeyCacheObject cacheKey = ctx.toCacheKeyObject(key);

            GridCacheEntryEx entry = entryEx(cacheKey);

            if (entry != null)
                return entry.clear(obsoleteVer, readers);
        }
        catch (GridDhtInvalidPartitionException ignored) {
            // No-op.
        }
        catch (IgniteCheckedException ex) {
            U.error(log, "Failed to clearLocally entry for key: " + key, ex);
        }

        return false;
    }

    /** {@inheritDoc} */
    @Override public boolean evict(K key) {
        A.notNull(key, "key");

        if (keyCheck)
            validateCacheKey(key);

        return evictx(key, ctx.versions().next(), CU.empty0());
    }

    /** {@inheritDoc} */
    @Override public void evictAll(Collection<? extends K> keys) {
        A.notNull(keys, "keys");

        if (F.isEmpty(keys))
            return;

        if (keyCheck)
            validateCacheKey(keys);

        GridCacheVersion obsoleteVer = ctx.versions().next();

        if (!ctx.evicts().evictSyncOrNearSync()) {
            try {
                ctx.evicts().batchEvict(keys, obsoleteVer);
            }
            catch (IgniteCheckedException e) {
                U.error(log, "Failed to perform batch evict for keys: " + keys, e);
            }
        }
        else {
            for (K k : keys)
                evictx(k, obsoleteVer, CU.empty0());
        }
    }

    /**
     * @param filter Filters to evaluate.
     * @return Entry set.
     */
    public Set<Cache.Entry<K, V>> entrySet(@Nullable CacheEntryPredicate... filter) {
        return entrySetx(filter);
    }

    /**
     * @return Primary entry set.
     */
    public Set<Cache.Entry<K, V>> primaryEntrySet() {
        return new EntrySet(map.entrySet(CU.cachePrimary(ctx.grid().affinity(ctx.name()), ctx.localNode())));
    }

    /**
     * @param key Key.
     * @param deserializeBinary Deserialize binary flag.
     * @param needVer Need version.
     * @return Cached value.
     * @throws IgniteCheckedException If failed.
     */
    @Nullable public V get(K key, boolean deserializeBinary, final boolean needVer) throws IgniteCheckedException {
        checkJta();

        String taskName = ctx.kernalContext().job().currentTaskName();

        return get(key, taskName, deserializeBinary, needVer);
    }

    /**
     * @param key Key.
     * @param taskName Task name.
     * @param deserializeBinary Deserialize binary flag.
     * @param needVer Need version.
     * @return Cached value.
     * @throws IgniteCheckedException If failed.
     */
    protected V get(
        final K key,
        String taskName,
        boolean deserializeBinary,
        boolean needVer) throws IgniteCheckedException {
        try {
            return getAsync(key,
                !ctx.config().isReadFromBackup(),
                /*skip tx*/false,
                null,
                taskName,
                deserializeBinary,
                false,
                /*can remap*/true,
                needVer).get();
        }
        catch (IgniteException e) {
            if (e.getCause(IgniteCheckedException.class) != null)
                throw e.getCause(IgniteCheckedException.class);
            else
                throw e;
        }
    }

    /**
     * @param key Key.
     * @param deserializeBinary Deserialize binary flag.
     * @param needVer Need version.
     * @return Read operation future.
     */
    public final IgniteInternalFuture<V> getAsync(final K key, boolean deserializeBinary, final boolean needVer) {
        try {
            checkJta();
        }
        catch (IgniteCheckedException e) {
            return new GridFinishedFuture<>(e);
        }

        String taskName = ctx.kernalContext().job().currentTaskName();

        return getAsync(key,
            !ctx.config().isReadFromBackup(),
            /*skip tx*/false,
            null,
            taskName,
            deserializeBinary,
            false,
            /*can remap*/true,
            needVer);
    }

    /**
     * @param keys Keys.
     * @param deserializeBinary Deserialize binary flag.
     * @param needVer Need version.
     * @return Map of cached values.
     * @throws IgniteCheckedException If read failed.
     */
    public Map<K, V> getAll(Collection<? extends K> keys, boolean deserializeBinary,
        boolean needVer) throws IgniteCheckedException {
        checkJta();

        return getAllAsync(keys, deserializeBinary, needVer).get();
    }

    /**
     * @param keys Keys.
     * @param deserializeBinary Deserialize binary flag.
     * @param needVer Need version.
     * @return Read future.
     */
    public IgniteInternalFuture<Map<K, V>> getAllAsync(@Nullable Collection<? extends K> keys,
        boolean deserializeBinary, boolean needVer) {
        String taskName = ctx.kernalContext().job().currentTaskName();

        return getAllAsync(keys,
            !ctx.config().isReadFromBackup(),
            /*skip tx*/false,
            /*subject id*/null,
            taskName,
            deserializeBinary,
            /*skip vals*/false,
            /*can remap*/true,
            needVer);
    }

    /**
     * @param entry Entry.
     * @param ver Version.
     */
    public abstract void onDeferredDelete(GridCacheEntryEx entry, GridCacheVersion ver);

    /**
     *
     */
    public void onReconnected() {
        // No-op.
    }

    /**
     * Validates that given cache key has overridden equals and hashCode methods and
     * implements {@link Externalizable}.
     *
     * @param key Cache key.
     * @throws IllegalArgumentException If validation fails.
     */
    protected void validateCacheKey(Object key) {
        if (keyCheck) {
            CU.validateCacheKey(key);

            keyCheck = false;
        }
    }

    /**
     * Validates that given cache keys have overridden equals and hashCode methods and
     * implement {@link Externalizable}.
     *
     * @param keys Cache keys.
     * @throws IgniteException If validation fails.
     */
    protected void validateCacheKeys(Iterable<?> keys) {
        if (keys == null)
            return;

        if (keyCheck) {
            for (Object key : keys) {
                if (key == null || key instanceof GridCacheInternal)
                    continue;

                CU.validateCacheKey(key);

                keyCheck = false;
            }
        }
    }

    /**
     * @param it Internal entry iterator.
     * @param deserializeBinary Deserialize binary flag.
     * @return Public API iterator.
     */
    protected Iterator<Cache.Entry<K, V>> iterator(final Iterator<? extends GridCacheEntryEx> it,
        final boolean deserializeBinary) {
        return new Iterator<Cache.Entry<K, V>>() {
            {
                advance();
            }

            /** */
            private Cache.Entry<K, V> next;

            @Override public boolean hasNext() {
                return next != null;
            }

            @Override public Cache.Entry<K, V> next() {
                if (next == null)
                    throw new NoSuchElementException();

                Cache.Entry<K, V> e = next;

                advance();

                return e;
            }

            @Override public void remove() {
                throw new UnsupportedOperationException();
            }

            /**
             * Switch to next entry.
             */
            private void advance() {
                next = null;

                while (it.hasNext()) {
                    GridCacheEntryEx entry = it.next();

                    try {
                        next = toCacheEntry(entry, deserializeBinary);

                        if (next == null)
                            continue;

                        break;
                    }
                    catch (IgniteCheckedException e) {
                        throw CU.convertToCacheException(e);
                    }
                    catch (GridCacheEntryRemovedException ignore) {
                        // No-op.
                    }
                }
            }
        };
    }

    /**
     * @param entry Internal entry.
     * @param deserializeBinary Deserialize binary flag.
     * @return Public API entry.
     * @throws IgniteCheckedException If failed.
     * @throws GridCacheEntryRemovedException If entry removed.
     */
    @Nullable private Cache.Entry<K, V> toCacheEntry(GridCacheEntryEx entry,
        boolean deserializeBinary)
        throws IgniteCheckedException, GridCacheEntryRemovedException {
        CacheObject val = entry.innerGet(
            null,
            null,
            false,
            false,
            false,
            null,
            null,
            null,
            null,
            !deserializeBinary);

        if (val == null)
            return null;

        KeyCacheObject key = entry.key();

        Object key0 = ctx.unwrapBinaryIfNeeded(key, !deserializeBinary, true);
        Object val0 = ctx.unwrapBinaryIfNeeded(val, !deserializeBinary, true);

        return new CacheEntryImpl<>((K)key0, (V)val0, entry.version());
    }

    /**
     *
     */
    private class AsyncOpRetryFuture<T> extends GridFutureAdapter<T> {
        /** */
        private AsyncOp<T> op;

        /** */
        private int retries;

        /** */
        private IgniteTxLocalAdapter tx;

        /** */
        private CacheOperationContext opCtx;

        /**
         * @param op Operation.
         * @param retries Number of retries.
         * @param opCtx Operation context per call to save.
         */
        public AsyncOpRetryFuture(
            AsyncOp<T> op,
            int retries,
            CacheOperationContext opCtx
        ) {
            assert retries > 1 : retries;

            tx = null;

            this.op = op;
            this.retries = retries;
            this.opCtx = opCtx;
        }

        /**
         *
         */
        public void execute() {
            tx = ctx.tm().newTx(
                true,
                op.single(),
                ctx.systemTx() ? ctx : null,
                OPTIMISTIC,
                READ_COMMITTED,
                CU.transactionConfiguration(ctx, ctx.kernalContext().config()).getDefaultTxTimeout(),
                opCtx == null || !opCtx.skipStore(),
                0);

            IgniteInternalFuture<T> fut = asyncOp(tx, op, opCtx);

            fut.listen(new IgniteInClosure<IgniteInternalFuture<T>>() {
                @Override public void apply(IgniteInternalFuture<T> fut) {
                    try {
                        T res = fut.get();

                        onDone(res);
                    }
                    catch (IgniteCheckedException e) {
                        if (X.hasCause(e, ClusterTopologyCheckedException.class) && --retries > 0) {
                            ClusterTopologyCheckedException topErr = e.getCause(ClusterTopologyCheckedException.class);

                            if (!(topErr instanceof ClusterTopologyServerNotFoundException)) {
                                IgniteTxLocalAdapter tx = AsyncOpRetryFuture.this.tx;

                                assert tx != null;

                                AffinityTopologyVersion topVer = tx.topologyVersion();

                                assert topVer != null && topVer.topologyVersion() > 0 : tx;

                                IgniteInternalFuture<?> topFut =
                                    ctx.affinity().affinityReadyFuture(topVer.topologyVersion() + 1);

                                topFut.listen(new IgniteInClosure<IgniteInternalFuture<?>>() {
                                    @Override public void apply(IgniteInternalFuture<?> topFut) {
                                        try {
                                            topFut.get();

                                            execute();
                                        }
                                        catch (IgniteCheckedException e) {
                                            onDone(e);
                                        }
                                        finally {
                                            ctx.shared().txContextReset();
                                        }
                                    }
                                });

                                return;
                            }
                        }

                        onDone(e);
                    }
                }
            });
        }
    }

    /**
     *
     */
    private static class PeekModes {
        /** */
        private boolean near;

        /** */
        private boolean primary;

        /** */
        private boolean backup;

        /** */
        private boolean heap;

        /** */
        private boolean offheap;

        /** {@inheritDoc} */
        @Override public String toString() {
            return S.toString(PeekModes.class, this);
        }
    }

    /**
     * @param peekModes Cache peek modes array.
     * @param primary Defines the default behavior if affinity flags are not specified.
     * @return Peek modes flags.
     */
    private static PeekModes parsePeekModes(CachePeekMode[] peekModes, boolean primary) {
        PeekModes modes = new PeekModes();

        if (F.isEmpty(peekModes)) {
            modes.primary = true;

            if (!primary) {
                modes.backup = true;
                modes.near = true;
            }

            modes.heap = true;
            modes.offheap = true;
        }
        else {
            for (CachePeekMode peekMode : peekModes) {
                A.notNull(peekMode, "peekMode");

                switch (peekMode) {
                    case ALL:
                        modes.near = true;
                        modes.primary = true;
                        modes.backup = true;

                        modes.heap = true;
                        modes.offheap = true;

                        break;

                    case BACKUP:
                        modes.backup = true;

                        break;

                    case PRIMARY:
                        modes.primary = true;

                        break;

                    case NEAR:
                        modes.near = true;

                        break;

                    case ONHEAP:
                        modes.heap = true;

                        break;

                    case OFFHEAP:
                        modes.offheap = true;

                        break;

                    default:
                        assert false : peekMode;
                }
            }
        }

        if (!(modes.heap || modes.offheap)) {
            modes.heap = true;
            modes.offheap = true;
        }

        if (!(modes.primary || modes.backup || modes.near)) {
            modes.primary = true;

            if (!primary) {
                modes.backup = true;
                modes.near = true;
            }
        }

        assert modes.heap || modes.offheap;
        assert modes.primary || modes.backup || modes.near;

        return modes;
    }

    /**
     * @param plc Explicitly specified expiry policy for cache operation.
     * @return Expiry policy wrapper.
     */
    @Nullable public IgniteCacheExpiryPolicy expiryPolicy(@Nullable ExpiryPolicy plc) {
        if (plc == null)
            plc = ctx.expiry();

        return CacheExpiryPolicy.forPolicy(plc);
    }

    /**
     * Cache operation.
     */
    private abstract class SyncOp<T> {
        /** Flag to indicate only-one-key operation. */
        private final boolean single;

        /**
         * @param single Flag to indicate only-one-key operation.
         */
        SyncOp(boolean single) {
            this.single = single;
        }

        /**
         * @return Flag to indicate only-one-key operation.
         */
        final boolean single() {
            return single;
        }

        /**
         * @param tx Transaction.
         * @return Operation return value.
         * @throws IgniteCheckedException If failed.
         */
        @Nullable public abstract T op(IgniteTxLocalAdapter tx) throws IgniteCheckedException;
    }

    /**
     * Cache operation.
     */
    private abstract class SyncInOp extends SyncOp<Object> {
        /**
         * @param single Flag to indicate only-one-key operation.
         */
        SyncInOp(boolean single) {
            super(single);
        }

        /** {@inheritDoc} */
        @Nullable @Override public final Object op(IgniteTxLocalAdapter tx) throws IgniteCheckedException {
            inOp(tx);

            return null;
        }

        /**
         * @param tx Transaction.
         * @throws IgniteCheckedException If failed.
         */
        public abstract void inOp(IgniteTxLocalAdapter tx) throws IgniteCheckedException;
    }

    /**
     * Cache operation.
     */
    protected abstract class AsyncOp<T> {
        /** Flag to indicate only-one-key operation. */
        private final boolean single;

        /**
         *
         */
        protected AsyncOp() {
            single = true;
        }

        /**
         * @param keys Keys involved.
         */
        protected AsyncOp(Collection<?> keys) {
            single = keys.size() == 1;
        }

        /**
         * @return Flag to indicate only-one-key operation.
         */
        final boolean single() {
            return single;
        }

        /**
         * @param tx Transaction.
         * @param readyTopVer Ready topology version.
         * @return Operation future.
         */
        public abstract IgniteInternalFuture<T> op(IgniteTxLocalAdapter tx, AffinityTopologyVersion readyTopVer);

        /**
         * @param tx Transaction.
         * @param opCtx Operation context.
         * @return Operation future.
         */
        public IgniteInternalFuture<T> op(final IgniteTxLocalAdapter tx, CacheOperationContext opCtx) {
            AffinityTopologyVersion txTopVer = tx.topologyVersionSnapshot();

            if (txTopVer != null)
                return op(tx, (AffinityTopologyVersion)null);

            // Tx needs affinity for entry creation, wait when affinity is ready to avoid blocking inside async operation.
            final AffinityTopologyVersion topVer = ctx.shared().exchange().topologyVersion();

            IgniteInternalFuture<?> topFut = ctx.shared().exchange().affinityReadyFuture(topVer);

            if (topFut == null || topFut.isDone())
                return op(tx, topVer);
            else
                return waitTopologyFuture(topFut, topVer, tx, opCtx);
        }

        /**
         * @param topFut Topology future.
         * @param topVer Topology version to use.
         * @param tx Transaction.
         * @param opCtx Operation context.
         * @return Operation future.
         */
        protected IgniteInternalFuture<T> waitTopologyFuture(IgniteInternalFuture<?> topFut,
            final AffinityTopologyVersion topVer,
            final IgniteTxLocalAdapter tx,
            final CacheOperationContext opCtx) {
            final GridFutureAdapter fut0 = new GridFutureAdapter();

            topFut.listen(new CI1<IgniteInternalFuture<?>>() {
                @Override public void apply(IgniteInternalFuture<?> topFut) {
                    try {
                        topFut.get();

                        IgniteInternalFuture<?> opFut = runOp(tx, topVer, opCtx);

                        opFut.listen(new CI1<IgniteInternalFuture<?>>() {
                            @Override public void apply(IgniteInternalFuture<?> opFut) {
                                try {
                                    fut0.onDone(opFut.get());
                                }
                                catch (IgniteCheckedException e) {
                                    fut0.onDone(e);
                                }
                            }
                        });
                    }
                    catch (IgniteCheckedException e) {
                        fut0.onDone(e);
                    }
                }
            });

            return fut0;
        }

        /**
         * @param tx Transaction.
         * @param topVer Ready topology version.
         * @param opCtx Operation context.
         * @return Future.
         */
        private IgniteInternalFuture<T> runOp(IgniteTxLocalAdapter tx,
            AffinityTopologyVersion topVer,
            CacheOperationContext opCtx) {
            ctx.operationContextPerCall(opCtx);

            ctx.shared().txContextReset();

            try {
                return op(tx, topVer);
            }
            finally {
                ctx.shared().txContextReset();

                ctx.operationContextPerCall(null);
            }
        }
    }

    /**
     * Global clear all.
     */
    @GridInternal
    private static class GlobalClearAllJob extends TopologyVersionAwareJob {
        /** */
        private static final long serialVersionUID = 0L;

        /**
         * @param cacheName Cache name.
         * @param topVer Affinity topology version.
         */
        private GlobalClearAllJob(String cacheName, AffinityTopologyVersion topVer) {
            super(cacheName, topVer);
        }

        /** {@inheritDoc} */
        @Nullable @Override public Object localExecute(@Nullable IgniteInternalCache cache) {
            if (cache != null)
                cache.clearLocally(clearServerCache(), clearNearCache(), true);

            return null;
        }

        /**
         * @return Whether to clear server cache.
         */
        protected boolean clearServerCache() {
            return true;
        }

        /**
         * @return Whether to clear near cache.
         */
        protected boolean clearNearCache() {
            return false;
        }
    }

    /**
     * Global clear keys.
     */
    @GridInternal
    private static class GlobalClearKeySetJob<K> extends TopologyVersionAwareJob {
        /** */
        private static final long serialVersionUID = 0L;

        /** Keys to remove. */
        private final Set<? extends K> keys;

        /**
         * @param cacheName Cache name.
         * @param topVer Affinity topology version.
         * @param keys Keys to clear.
         */
        private GlobalClearKeySetJob(String cacheName, AffinityTopologyVersion topVer, Set<? extends K> keys) {
            super(cacheName, topVer);

            this.keys = keys;
        }

        /** {@inheritDoc} */
        @Nullable @Override public Object localExecute(@Nullable IgniteInternalCache cache) {
            if (cache != null)
                cache.clearLocallyAll(keys, clearServerCache(), clearNearCache(), true);

            return null;
        }

        /**
         * @return Whether to clear server cache.
         */
        protected boolean clearServerCache() {
            return true;
        }

        /**
         * @return Whether to clear near cache.
         */
        protected boolean clearNearCache() {
            return false;
        }
    }

    /**
     * Global clear all for near cache.
     */
    @GridInternal
    private static class GlobalClearAllNearJob extends GlobalClearAllJob {
        /** */
        private static final long serialVersionUID = 0L;

        /**
         * @param cacheName Cache name.
         * @param topVer Affinity topology version.
         */
        private GlobalClearAllNearJob(String cacheName, AffinityTopologyVersion topVer) {
            super(cacheName, topVer);
        }

        /**
         * @return Whether to clear server cache.
         */
        @Override protected boolean clearServerCache() {
            return false;
        }

        /**
         * @return Whether to clear near cache.
         */
        @Override protected boolean clearNearCache() {
            return true;
        }
    }

    /**
     * Global clear keys for near cache.
     */
    @GridInternal
    private static class GlobalClearKeySetNearJob<K> extends GlobalClearKeySetJob<K> {
        /** */
        private static final long serialVersionUID = 0L;

        /**
         * @param cacheName Cache name.
         * @param topVer Affinity topology version.
         * @param keys Keys to clear.
         */
        private GlobalClearKeySetNearJob(String cacheName, AffinityTopologyVersion topVer, Set<? extends K> keys) {
            super(cacheName, topVer, keys);
        }

        /**
         * @return Whether to clear server cache.
         */
        protected boolean clearServerCache() {
            return false;
        }

        /**
         * @return Whether to clear near cache.
         */
        protected boolean clearNearCache() {
            return true;
        }
    }

    /**
     * Internal callable for global size calculation.
     */
    @GridInternal
    private static class SizeJob extends TopologyVersionAwareJob {
        /** */
        private static final long serialVersionUID = 0L;

        /** Peek modes. */
        private final CachePeekMode[] peekModes;

        /**
         * @param cacheName Cache name.
         * @param topVer Affinity topology version.
         * @param peekModes Cache peek modes.
         */
        private SizeJob(String cacheName, AffinityTopologyVersion topVer, CachePeekMode[] peekModes) {
            super(cacheName, topVer);

            this.peekModes = peekModes;
        }

        /** {@inheritDoc} */
        @Nullable @Override public Object localExecute(@Nullable IgniteInternalCache cache) {
            if (cache == null)
                return 0;

            try {
                return cache.localSize(peekModes);
            }
            catch (IgniteCheckedException e) {
                throw U.convertException(e);
            }
        }

        /** {@inheritDoc} */
        public String toString() {
            return S.toString(SizeJob.class, this);
        }
    }

    /**
     * Internal callable for global size calculation.
     */
    @GridInternal
    private static class SizeLongJob extends TopologyVersionAwareJob {
        /** */
        private static final long serialVersionUID = 0L;

        /** Peek modes. */
        private final CachePeekMode[] peekModes;

        /**
         * @param cacheName Cache name.
         * @param topVer Affinity topology version.
         * @param peekModes Cache peek modes.
         */
        private SizeLongJob(String cacheName, AffinityTopologyVersion topVer, CachePeekMode[] peekModes) {
            super(cacheName, topVer);

            this.peekModes = peekModes;
        }

        /** {@inheritDoc} */
        @Nullable @Override public Object localExecute(@Nullable IgniteInternalCache cache) {
            if (cache == null)
                return 0;

            try {
                return cache.localSizeLong(peekModes);
            }
            catch (IgniteCheckedException e) {
                throw U.convertException(e);
            }
        }

        /** {@inheritDoc} */
        public String toString() {
            return S.toString(SizeLongJob.class, this);
        }
    }

    /**
     * Internal callable for global size calculation.
     */
    @GridInternal
    private static class LoadCacheJob<K, V> extends TopologyVersionAwareJob {
        /** */
        private static final long serialVersionUID = 0L;

        /** */
        private final IgniteBiPredicate<K, V> p;

        /** */
        private final Object[] loadArgs;

        /** */
        private final ExpiryPolicy plc;

        /**
         * @param cacheName Cache name.
         * @param topVer Affinity topology version.
         * @param p Predicate.
         * @param loadArgs Arguments.
         * @param plc Policy.
         */
        private LoadCacheJob(String cacheName, AffinityTopologyVersion topVer, IgniteBiPredicate<K, V> p,
            Object[] loadArgs,
            ExpiryPolicy plc) {
            super(cacheName, topVer);

            this.p = p;
            this.loadArgs = loadArgs;
            this.plc = plc;
        }

        /** {@inheritDoc} */
        @Nullable @Override public Object localExecute(@Nullable IgniteInternalCache cache) {
            try {
                assert cache != null : "Failed to get a cache [cacheName=" + cacheName + ", topVer=" + topVer + "]";

                if (plc != null)
                    cache = cache.withExpiryPolicy(plc);

                cache.localLoadCache(p, loadArgs);

                return null;
            }
            catch (IgniteCheckedException e) {
                throw U.convertException(e);
            }
        }

        /** {@inheritDoc} */
        public String toString() {
            return S.toString(LoadCacheJob.class, this);
        }
    }

    /**
     * Load cache job that with keepBinary flag.
     */
    private static class LoadCacheJobV2<K, V> extends LoadCacheJob<K, V> {
        /** */
        private static final long serialVersionUID = 0L;

        /** */
        private final boolean keepBinary;

        /**
         * Constructor.
         *
         * @param cacheName Cache name.
         * @param topVer Affinity topology version.
         * @param p Predicate.
         * @param loadArgs Arguments.
         * @param keepBinary Keep binary flag.
         */
        public LoadCacheJobV2(final String cacheName, final AffinityTopologyVersion topVer,
            final IgniteBiPredicate<K, V> p, final Object[] loadArgs, final ExpiryPolicy plc,
            final boolean keepBinary) {
            super(cacheName, topVer, p, loadArgs, plc);

            this.keepBinary = keepBinary;
        }

        /** {@inheritDoc} */
        @Nullable @Override public Object localExecute(@Nullable IgniteInternalCache cache) {
            assert cache != null : "Failed to get a cache [cacheName=" + cacheName + ", topVer=" + topVer + "]";

            if (keepBinary)
                cache = cache.keepBinary();

            return super.localExecute(cache);
        }

        /** {@inheritDoc} */
        public String toString() {
            return S.toString(LoadCacheJobV2.class, this);
        }
    }

    /**
     * Holder for last async operation future.
     */
    protected static class FutureHolder {
        /** Lock. */
        private final ReentrantLock lock = new ReentrantLock();

        /** Future. */
        private IgniteInternalFuture fut;

        /**
         * Tries to acquire lock.
         *
         * @return Whether lock was actually acquired.
         */
        public boolean tryLock() {
            return lock.tryLock();
        }

        /**
         * Acquires lock.
         */
        @SuppressWarnings("LockAcquiredButNotSafelyReleased")
        public void lock() {
            lock.lock();
        }

        /**
         * Releases lock.
         */
        public void unlock() {
            lock.unlock();
        }

        /**
         * @return Whether lock is held by current thread.
         */
        public boolean holdsLock() {
            return lock.isHeldByCurrentThread();
        }

        /**
         * Gets future.
         *
         * @return Future.
         */
        public IgniteInternalFuture future() {
            return fut;
        }

        /**
         * Sets future.
         *
         * @param fut Future.
         */
        public void future(@Nullable IgniteInternalFuture fut) {
            this.fut = fut;
        }
    }

    /**
     *
     */
    protected abstract static class CacheExpiryPolicy implements IgniteCacheExpiryPolicy {
        /** */
        private Map<KeyCacheObject, GridCacheVersion> entries;

        /** */
        private Map<UUID, Collection<IgniteBiTuple<KeyCacheObject, GridCacheVersion>>> rdrsMap;

        /**
         * @param expiryPlc Expiry policy.
         * @return Access expire policy.
         */
        @Nullable private static CacheExpiryPolicy forPolicy(@Nullable final ExpiryPolicy expiryPlc) {
            if (expiryPlc == null)
                return null;

            return new CacheExpiryPolicy() {
                @Override public long forAccess() {
                    return CU.toTtl(expiryPlc.getExpiryForAccess());
                }

                @Override public long forCreate() {
                    return CU.toTtl(expiryPlc.getExpiryForCreation());
                }

                @Override public long forUpdate() {
                    return CU.toTtl(expiryPlc.getExpiryForUpdate());
                }
            };
        }

        /**
         * @param ttl Access TTL.
         * @return Access expire policy.
         */
        @Nullable public static CacheExpiryPolicy forAccess(final long ttl) {
            if (ttl == CU.TTL_NOT_CHANGED)
                return null;

            return new CacheExpiryPolicy() {
                @Override public long forAccess() {
                    return ttl;
                }
            };
        }

        /** {@inheritDoc} */
        @Override public long forCreate() {
            return CU.TTL_NOT_CHANGED;
        }

        /** {@inheritDoc} */
        @Override public long forUpdate() {
            return CU.TTL_NOT_CHANGED;
        }

        /** {@inheritDoc} */
        @Override public void reset() {
            if (entries != null)
                entries.clear();

            if (rdrsMap != null)
                rdrsMap.clear();
        }

        /**
         * @param key Entry key.
         * @param ver Entry version.
         */
        @SuppressWarnings("unchecked")
        @Override public void ttlUpdated(KeyCacheObject key,
            GridCacheVersion ver,
            @Nullable Collection<UUID> rdrs) {
            if (entries == null)
                entries = new HashMap<>();

            entries.put(key, ver);

            if (rdrs != null && !rdrs.isEmpty()) {
                if (rdrsMap == null)
                    rdrsMap = new HashMap<>();

                for (UUID nodeId : rdrs) {
                    Collection<IgniteBiTuple<KeyCacheObject, GridCacheVersion>> col = rdrsMap.get(nodeId);

                    if (col == null)
                        rdrsMap.put(nodeId, col = new ArrayList<>());

                    col.add(new T2<>(key, ver));
                }
            }
        }

        /**
         * @return TTL update request.
         */
        @Nullable @Override public Map<KeyCacheObject, GridCacheVersion> entries() {
            return entries;
        }

        /** {@inheritDoc} */
        @Nullable @Override public Map<UUID, Collection<IgniteBiTuple<KeyCacheObject, GridCacheVersion>>> readers() {
            return rdrsMap;
        }

        /** {@inheritDoc} */
        @Override public boolean readyToFlush(int cnt) {
            return (entries != null && entries.size() > cnt) || (rdrsMap != null && rdrsMap.size() > cnt);
        }

        /** {@inheritDoc} */
        @Override public String toString() {
            return S.toString(CacheExpiryPolicy.class, this);
        }
    }

    /**
     *
     */
    static class LoadKeysCallable<K, V> implements IgniteCallable<Void>, Externalizable {
        /** */
        private static final long serialVersionUID = 0L;

        /** Cache name. */
        private String cacheName;

        /** Injected grid instance. */
        @IgniteInstanceResource
        private Ignite ignite;

        /** Keys to load. */
        private Collection<? extends K> keys;

        /** Update flag. */
        private boolean update;

        /** */
        private ExpiryPolicy plc;

        /**
         * Required by {@link Externalizable}.
         */
        public LoadKeysCallable() {
            // No-op.
        }

        /**
         * @param cacheName Cache name.
         * @param keys Keys.
         * @param update If {@code true} calls {@link #localLoadAndUpdate(Collection)}
         *        otherwise {@link #localLoad(Collection, ExpiryPolicy, boolean)}.
         * @param plc Expiry policy.
         */
        LoadKeysCallable(String cacheName,
            Collection<? extends K> keys,
            boolean update,
            ExpiryPolicy plc) {
            this.cacheName = cacheName;
            this.keys = keys;
            this.update = update;
            this.plc = plc;
        }

        /** {@inheritDoc} */
        @Override public Void call() throws Exception {
            return call0(false);
        }

        /**
         * Internal call routine.
         *
         * @param keepBinary Keep binary flag.
         * @return Result (always {@code null}).
         * @throws Exception If failed.
         */
        protected Void call0(boolean keepBinary) throws Exception {
            GridCacheAdapter<K, V> cache = ((IgniteKernal)ignite).context().cache().internalCache(cacheName);

            assert cache != null : cacheName;

            cache.context().gate().enter();

            try {
                if (update)
                    cache.localLoadAndUpdate(keys);
                else
                    cache.localLoad(keys, plc, keepBinary);
            }
            finally {
                cache.context().gate().leave();
            }

            return null;
        }

        /** {@inheritDoc} */
        @Override public void writeExternal(ObjectOutput out) throws IOException {
            U.writeString(out, cacheName);

            U.writeCollection(out, keys);

            out.writeBoolean(update);

            out.writeObject(plc != null ? new IgniteExternalizableExpiryPolicy(plc) : null);
        }

        /** {@inheritDoc} */
        @Override public void readExternal(ObjectInput in) throws IOException, ClassNotFoundException {
            cacheName = U.readString(in);

            keys = U.readCollection(in);

            update = in.readBoolean();

            plc = (ExpiryPolicy)in.readObject();
        }
    }

    /**
     *
     */
    static class LoadKeysCallableV2<K, V> extends LoadKeysCallable<K, V> {
        /** */
        private static final long serialVersionUID = 0L;

        /** */
        private boolean keepBinary;

        /**
         * Required by {@link Externalizable}.
         */
        public LoadKeysCallableV2() {
            // No-op.
        }

        /**
         * @param cacheName Cache name.
         * @param keys Keys.
         * @param update If {@code true} calls {@link #localLoadAndUpdate(Collection)}
         *        otherwise {@link #localLoad(Collection, ExpiryPolicy, boolean)}.
         * @param plc Expiry policy.
         * @param keepBinary Keep binary flag.
         */
        LoadKeysCallableV2(final String cacheName, final Collection<? extends K> keys, final boolean update,
            final ExpiryPolicy plc, final boolean keepBinary) {
            super(cacheName, keys, update, plc);

            this.keepBinary = keepBinary;
        }

        /** {@inheritDoc} */
        @Override public Void call() throws Exception {
            return call0(keepBinary);
        }

        /** {@inheritDoc} */
        @Override public void writeExternal(final ObjectOutput out) throws IOException {
            super.writeExternal(out);

            out.writeBoolean(keepBinary);
        }

        /** {@inheritDoc} */
        @Override public void readExternal(final ObjectInput in) throws IOException, ClassNotFoundException {
            super.readExternal(in);

            keepBinary = in.readBoolean();
        }
    }

    /**
     *
     */
    private class LocalStoreLoadClosure extends CIX3<KeyCacheObject, Object, GridCacheVersion> {
        /** */
        final IgniteBiPredicate<K, V> p;

        /** */
        final Collection<GridCacheRawVersionedEntry> col;

        /** */
        final DataStreamerImpl<K, V> ldr;

        /** */
        final ExpiryPolicy plc;

        /**
         * @param p Key/value predicate.
         * @param ldr Loader.
         * @param plc Optional expiry policy.
         */
        private LocalStoreLoadClosure(@Nullable IgniteBiPredicate<K, V> p,
            DataStreamerImpl<K, V> ldr,
            @Nullable ExpiryPolicy plc) {
            this.p = p;
            this.ldr = ldr;
            this.plc = plc;

            col = new ArrayList<>(ldr.perNodeBufferSize());
        }

        /** {@inheritDoc} */
        @Override public void applyx(KeyCacheObject key, Object val, GridCacheVersion ver)
            throws IgniteCheckedException {
            assert ver != null;

            if (p != null && !p.apply(key.<K>value(ctx.cacheObjectContext(), false), (V)val))
                return;

            long ttl = 0;

            if (plc != null) {
                ttl = CU.toTtl(plc.getExpiryForCreation());

                if (ttl == CU.TTL_ZERO)
                    return;
                else if (ttl == CU.TTL_NOT_CHANGED)
                    ttl = 0;
            }

            GridCacheRawVersionedEntry e = new GridCacheRawVersionedEntry(ctx.toCacheKeyObject(key),
                ctx.toCacheObject(val),
                ttl,
                0,
                ver.conflictVersion());

            e.prepareDirectMarshal(ctx.cacheObjectContext());

            col.add(e);

            if (col.size() == ldr.perNodeBufferSize()) {
                ldr.addDataInternal(col);

                col.clear();
            }
        }

        /**
         * Adds remaining data to loader.
         */
        void onDone() {
            if (!col.isEmpty())
                ldr.addDataInternal(col);
        }
    }

    /**
     *
     */
    private static class LoadCacheClosure<K, V> implements Callable<Void>, Externalizable {
        /** */
        private static final long serialVersionUID = 0L;

        /** */
        private String cacheName;

        /** */
        private IgniteBiPredicate<K, V> p;

        /** */
        private Object[] args;

        /** */
        @IgniteInstanceResource
        private Ignite ignite;

        /** */
        private ExpiryPolicy plc;

        /**
         * Required by {@link Externalizable}.
         */
        public LoadCacheClosure() {
            // No-op.
        }

        /**
         * @param cacheName Cache name.
         * @param p Predicate.
         * @param args Arguments.
         * @param plc Explicitly specified expiry policy.
         */
        private LoadCacheClosure(String cacheName,
            IgniteBiPredicate<K, V> p,
            Object[] args,
            @Nullable ExpiryPolicy plc) {
            this.cacheName = cacheName;
            this.p = p;
            this.args = args;
            this.plc = plc;
        }

        /** {@inheritDoc} */
        @Override public Void call() throws Exception {
            IgniteCache<K, V> cache = ignite.cache(cacheName);

            assert cache != null : cacheName;

            if (plc != null)
                cache = cache.withExpiryPolicy(plc);

            cache.localLoadCache(p, args);

            return null;
        }

        /** {@inheritDoc} */
        @Override public void writeExternal(ObjectOutput out) throws IOException {
            out.writeObject(p);

            out.writeObject(args);

            U.writeString(out, cacheName);

            if (plc != null)
                out.writeObject(new IgniteExternalizableExpiryPolicy(plc));
            else
                out.writeObject(null);
        }

        /** {@inheritDoc} */
        @SuppressWarnings("unchecked")
        @Override public void readExternal(ObjectInput in) throws IOException, ClassNotFoundException {
            p = (IgniteBiPredicate<K, V>)in.readObject();

            args = (Object[])in.readObject();

            cacheName = U.readString(in);

            plc = (ExpiryPolicy)in.readObject();
        }

        /** {@inheritDoc} */
        @Override public String toString() {
            return S.toString(LoadCacheClosure.class, this);
        }
    }

    /**
     *
     */
    protected abstract static class UpdateTimeStatClosure<T> implements CI1<IgniteInternalFuture<T>> {
        /** */
        protected final CacheMetricsImpl metrics;

        /** */
        protected final long start;

        /**
         * @param metrics Metrics.
         * @param start   Start time.
         */
        public UpdateTimeStatClosure(CacheMetricsImpl metrics, long start) {
            this.metrics = metrics;
            this.start = start;
        }

        /** {@inheritDoc} */
        @Override public void apply(IgniteInternalFuture<T> fut) {
            try {
                if (!fut.isCancelled()) {
                    fut.get();

                    updateTimeStat();
                }
            }
            catch (IgniteCheckedException ignore) {
                //No-op.
            }
        }

        /**
         * Updates statistics.
         */
        protected abstract void updateTimeStat();
    }

    /**
     *
     */
    protected static class UpdateGetTimeStatClosure<T> extends UpdateTimeStatClosure<T> {
        /** */
        private static final long serialVersionUID = 0L;

        /**
         * @param metrics Metrics.
         * @param start   Start time.
         */
        public UpdateGetTimeStatClosure(CacheMetricsImpl metrics, long start) {
            super(metrics, start);
        }

        /** {@inheritDoc} */
        @Override protected void updateTimeStat() {
            metrics.addGetTimeNanos(System.nanoTime() - start);
        }
    }

    /**
     *
     */
    protected static class UpdateRemoveTimeStatClosure<T> extends UpdateTimeStatClosure<T> {
        /** */
        private static final long serialVersionUID = 0L;

        /**
         * @param metrics Metrics.
         * @param start   Start time.
         */
        public UpdateRemoveTimeStatClosure(CacheMetricsImpl metrics, long start) {
            super(metrics, start);
        }

        /** {@inheritDoc} */
        @Override protected void updateTimeStat() {
            metrics.addRemoveTimeNanos(System.nanoTime() - start);
        }
    }

    /**
     *
     */
    protected static class UpdatePutTimeStatClosure<T> extends UpdateTimeStatClosure {
        /** */
        private static final long serialVersionUID = 0L;

        /**
         * @param metrics Metrics.
         * @param start   Start time.
         */
        public UpdatePutTimeStatClosure(CacheMetricsImpl metrics, long start) {
            super(metrics, start);
        }

        /** {@inheritDoc} */
        @Override protected void updateTimeStat() {
            metrics.addPutTimeNanos(System.nanoTime() - start);
        }
    }

    /**
     *
     */
    protected static class UpdatePutAndGetTimeStatClosure<T> extends UpdateTimeStatClosure {
        /** */
        private static final long serialVersionUID = 0L;

        /**
         * @param metrics Metrics.
         * @param start   Start time.
         */
        public UpdatePutAndGetTimeStatClosure(CacheMetricsImpl metrics, long start) {
            super(metrics, start);
        }

        /** {@inheritDoc} */
        @Override protected void updateTimeStat() {
            metrics.addPutAndGetTimeNanos(System.nanoTime() - start);
        }
    }

    /**
     * Delayed callable class.
     */
    protected static abstract class TopologyVersionAwareJob extends ComputeJobAdapter {
        /** */
        private static final long serialVersionUID = 0L;

        /** Injected job context. */
        @JobContextResource
        protected ComputeJobContext jobCtx;

        /** Injected grid instance. */
        @IgniteInstanceResource
        protected Ignite ignite;

        /** Affinity topology version. */
        protected final AffinityTopologyVersion topVer;

        /** Cache name. */
        protected final String cacheName;

        /**
         * @param cacheName Cache name.
         * @param topVer Affinity topology version.
         */
        public TopologyVersionAwareJob(String cacheName, AffinityTopologyVersion topVer) {
            assert topVer != null;

            this.cacheName = cacheName;
            this.topVer = topVer;
        }

        /** {@inheritDoc} */
        @Nullable @Override public final Object execute() {
            if (!waitAffinityReadyFuture())
                return null;

            IgniteInternalCache cache = ((IgniteKernal)ignite).context().cache().cache(cacheName);

            return localExecute(cache);
        }

        /**
         * @param cache Cache.
         * @return Local execution result.
         */
        @Nullable protected abstract Object localExecute(@Nullable IgniteInternalCache cache);

        /**
         * Holds (suspends) job execution until our cache version becomes equal to remote cache's version.
         *
         * @return {@code True} if topology check passed.
         */
        private boolean waitAffinityReadyFuture() {
            GridCacheProcessor cacheProc = ((IgniteKernal)ignite).context().cache();

            AffinityTopologyVersion locTopVer = cacheProc.context().exchange().readyAffinityVersion();

            if (locTopVer.compareTo(topVer) < 0) {
                IgniteInternalFuture<?> fut = cacheProc.context().exchange().affinityReadyFuture(topVer);

                if (fut != null && !fut.isDone()) {
                    jobCtx.holdcc();

                    fut.listen(new CI1<IgniteInternalFuture<?>>() {
                        @Override public void apply(IgniteInternalFuture<?> t) {
                            ((IgniteKernal)ignite).context().closure().runLocalSafe(new Runnable() {
                                @Override public void run() {
                                    jobCtx.callcc();
                                }
                            }, false);
                        }
                    });

                    return false;
                }
            }

            return true;
        }
    }

    /**
     * Size task.
     */
    private static class SizeTask extends ComputeTaskAdapter<Object, Integer> {
        /** */
        private static final long serialVersionUID = 0L;

        /** Cache name. */
        private final String cacheName;

        /** Affinity topology version. */
        private final AffinityTopologyVersion topVer;

        /** Peek modes. */
        private final CachePeekMode[] peekModes;

        /**
         * @param cacheName Cache name.
         * @param topVer Affinity topology version.
         * @param peekModes Cache peek modes.
         */
        public SizeTask(String cacheName, AffinityTopologyVersion topVer, CachePeekMode[] peekModes) {
            this.cacheName = cacheName;
            this.topVer = topVer;
            this.peekModes = peekModes;
        }

        /** {@inheritDoc} */
        @Nullable @Override public Map<? extends ComputeJob, ClusterNode> map(List<ClusterNode> subgrid,
            @Nullable Object arg) throws IgniteException {
            Map<ComputeJob, ClusterNode> jobs = new HashMap();

            for (ClusterNode node : subgrid)
                jobs.put(new SizeJob(cacheName, topVer, peekModes), node);

            return jobs;
        }

        /** {@inheritDoc} */
        @Override public ComputeJobResultPolicy result(ComputeJobResult res, List<ComputeJobResult> rcvd) {
            IgniteException e = res.getException();

            if (e != null) {
                if (e instanceof ClusterTopologyException)
                    return ComputeJobResultPolicy.WAIT;

                throw new IgniteException("Remote job threw exception.", e);
            }

            return ComputeJobResultPolicy.WAIT;
        }

        /** {@inheritDoc} */
        @Nullable @Override public Integer reduce(List<ComputeJobResult> results) throws IgniteException {
            int size = 0;

            for (ComputeJobResult res : results) {
                if (res.getException() == null && res != null)
                    size += res.<Integer>getData();
            }

            return size;
        }
    }

    /**
     * Size task.
     */
    private static class SizeLongTask extends ComputeTaskAdapter<Object, Long> {
        /** */
        private static final long serialVersionUID = 0L;

        /** Cache name. */
        private final String cacheName;

        /** Affinity topology version. */
        private final AffinityTopologyVersion topVer;

        /** Peek modes. */
        private final CachePeekMode[] peekModes;

        /**
         * @param cacheName Cache name.
         * @param topVer Affinity topology version.
         * @param peekModes Cache peek modes.
         */
        public SizeLongTask(String cacheName, AffinityTopologyVersion topVer, CachePeekMode[] peekModes) {
            this.cacheName = cacheName;
            this.topVer = topVer;
            this.peekModes = peekModes;
        }

        /** {@inheritDoc} */
        @Nullable @Override public Map<? extends ComputeJob, ClusterNode> map(List<ClusterNode> subgrid,
            @Nullable Object arg) throws IgniteException {
            Map<ComputeJob, ClusterNode> jobs = new HashMap();

            for (ClusterNode node : subgrid)
                jobs.put(new SizeLongJob(cacheName, topVer, peekModes), node);

            return jobs;
        }

        /** {@inheritDoc} */
        @Override public ComputeJobResultPolicy result(ComputeJobResult res, List<ComputeJobResult> rcvd) {
            IgniteException e = res.getException();

            if (e != null) {
                if (e instanceof ClusterTopologyException)
                    return ComputeJobResultPolicy.WAIT;

                throw new IgniteException("Remote job threw exception.", e);
            }

            return ComputeJobResultPolicy.WAIT;
        }

        /** {@inheritDoc} */
        @Nullable @Override public Long reduce(List<ComputeJobResult> results) throws IgniteException {
            long size = 0;

            for (ComputeJobResult res : results) {
                if (res != null && res.getException() == null)
                    size += res.<Long>getData();
            }

            return size;
        }
    }

    /**
     * Clear task.
     */
    private static class ClearTask<K> extends ComputeTaskAdapter<Object, Object> {
        /** */
        private static final long serialVersionUID = 0L;

        /** */
        public static final IgniteProductVersion NEAR_JOB_SINCE = IgniteProductVersion.fromString("1.5.0");

        /** Cache name. */
        private final String cacheName;

        /** Affinity topology version. */
        private final AffinityTopologyVersion topVer;

        /** Keys to clear. */
        private final Set<? extends K> keys;

        /** Near cache flag. */
        private final boolean near;

        /**
         * @param cacheName Cache name.
         * @param topVer Affinity topology version.
         * @param keys Keys to clear.
         * @param near Near cache flag.
         */
        public ClearTask(String cacheName, AffinityTopologyVersion topVer, Set<? extends K> keys, boolean near) {
            this.cacheName = cacheName;
            this.topVer = topVer;
            this.keys = keys;
            this.near = near;
        }

        /** {@inheritDoc} */
        @Nullable @Override public Map<? extends ComputeJob, ClusterNode> map(List<ClusterNode> subgrid,
            @Nullable Object arg) throws IgniteException {
            Map<ComputeJob, ClusterNode> jobs = new HashMap<>();

            for (ClusterNode node : subgrid) {
                ComputeJob job;

                if (near && node.version().compareTo(NEAR_JOB_SINCE) >= 0) {
                    job = keys == null ? new GlobalClearAllNearJob(cacheName, topVer) :
                        new GlobalClearKeySetNearJob<>(cacheName, topVer, keys);
                }
                else {
                    job = keys == null ? new GlobalClearAllJob(cacheName, topVer) :
                        new GlobalClearKeySetJob<>(cacheName, topVer, keys);
                }

                jobs.put(job, node);
            }

            return jobs;
        }

        /** {@inheritDoc} */
        @Override public ComputeJobResultPolicy result(ComputeJobResult res, List<ComputeJobResult> rcvd) {
            IgniteException e = res.getException();

            if (e != null) {
                if (e instanceof ClusterTopologyException)
                    return ComputeJobResultPolicy.WAIT;

                throw new IgniteException("Remote job threw exception.", e);
            }

            return ComputeJobResultPolicy.WAIT;
        }

        /** {@inheritDoc} */
        @Nullable @Override public Object reduce(List<ComputeJobResult> results) throws IgniteException {
            return null;
        }
    }

    /**
     * Iterator implementation for KeySet.
     */
    private final class KeySetIterator implements Iterator<K> {
        /** Internal map entry iterator. */
        private final Iterator<GridCacheMapEntry> internalIterator;

        /** Keep binary flag. */
        private final boolean keepBinary;

        /** Current entry. */
        private GridCacheMapEntry current;

        /**
         * Constructor.
         * @param internalIterator Internal iterator.
         * @param keepBinary Keep binary flag.
         */
        private KeySetIterator(Iterator<GridCacheMapEntry> internalIterator, boolean keepBinary) {
            this.internalIterator = internalIterator;
            this.keepBinary = keepBinary;
        }

        /** {@inheritDoc} */
        @Override public boolean hasNext() {
            return internalIterator.hasNext();
        }

        /** {@inheritDoc} */
        @Override public K next() {
            current = internalIterator.next();

            return (K)ctx.unwrapBinaryIfNeeded(current.key(), keepBinary, true);
        }

        /** {@inheritDoc} */
        @Override public void remove() {
            if (current == null)
                throw new IllegalStateException();

            try {
                GridCacheAdapter.this.getAndRemove((K)current.key());
            }
            catch (IgniteCheckedException e) {
                throw new IgniteException(e);
            }

            current = null;
        }
    }

    /**
     * A wrapper over internal map that provides set semantics and constant-time contains() check.
     */
    private final class KeySet extends AbstractSet<K> {
        /** Internal entry set. */
        private final Set<GridCacheMapEntry> internalSet;

        /** Keep binary flag. */
        private final boolean keepBinary;

        /**
         * Constructor
         * @param internalSet Internal set.
         */
        private KeySet(Set<GridCacheMapEntry> internalSet) {
            this.internalSet = internalSet;

            CacheOperationContext opCtx = ctx.operationContextPerCall();

            keepBinary = opCtx != null && opCtx.isKeepBinary();
        }

        /** {@inheritDoc} */
        @Override public Iterator<K> iterator() {
            return new KeySetIterator(internalSet.iterator(), keepBinary);
        }

        /** {@inheritDoc} */
        @Override public int size() {
            return F.size(iterator());
        }

        /** {@inheritDoc} */
        @Override public boolean contains(Object o) {
            GridCacheMapEntry entry = map.getEntry(ctx.toCacheKeyObject(o));

            return entry != null && internalSet.contains(entry);
        }
    }

    /**
     * Iterator implementation for EntrySet.
     */
    private final class EntryIterator implements Iterator<Cache.Entry<K, V>> {

        /** Internal iterator. */
        private final Iterator<GridCacheMapEntry> internalIterator;

        /** Current entry. */
        private GridCacheMapEntry current;

        /**
         * Constructor.
         * @param internalIterator Internal iterator.
         */
        private EntryIterator(Iterator<GridCacheMapEntry> internalIterator) {
            this.internalIterator = internalIterator;
        }

        /** {@inheritDoc} */
        @Override public boolean hasNext() {
            return internalIterator.hasNext();
        }

        /** {@inheritDoc} */
        @Override public Cache.Entry<K, V> next() {
            current = internalIterator.next();

            return current.wrapLazyValue();
        }

        /** {@inheritDoc} */
        @Override public void remove() {
            if (current == null)
                throw new IllegalStateException();

            try {
                GridCacheAdapter.this.getAndRemove((K)current.wrapLazyValue().getKey());
            }
            catch (IgniteCheckedException e) {
                throw new IgniteException(e);
            }

            current = null;
        }
    }

    /**
     * A wrapper over internal map that provides set semantics and constant-time contains() check.
     */
    private final class EntrySet extends AbstractSet<Cache.Entry<K, V>> {

        /** Internal set. */
        private final Set<GridCacheMapEntry> internalSet;

        /** Constructor. */
        private EntrySet(Set<GridCacheMapEntry> internalSet) {
            this.internalSet = internalSet;
        }

        /** {@inheritDoc} */
        @Override public Iterator<Cache.Entry<K, V>> iterator() {
            return new EntryIterator(internalSet.iterator());
        }

        /** {@inheritDoc} */
        @Override public int size() {
            return F.size(iterator());
        }

        /** {@inheritDoc} */
        @Override public boolean contains(Object o) {
            GridCacheMapEntry entry = map.getEntry(ctx.toCacheKeyObject(o));

            return entry != null && internalSet.contains(entry);
        }
    }
}<|MERGE_RESOLUTION|>--- conflicted
+++ resolved
@@ -3980,14 +3980,7 @@
 
         final CacheOperationContext opCtx = ctx.operationContextPerCall();
 
-<<<<<<< HEAD
-        CacheQueryFuture<Map.Entry<K, V>> fut = ctx0.queries().createScanQuery(null, null, ctx.keepBinary())
-=======
-        if (!ctx0.isSwapOrOffheapEnabled() && ctx0.kernalContext().discovery().size() == 1)
-            return localIteratorHonorExpirePolicy(opCtx);
-
         final GridCloseableIterator<Map.Entry<K, V>> iter = ctx0.queries().createScanQuery(null, null, ctx.keepBinary())
->>>>>>> d01a3053
             .keepAll(false)
             .executeScanQuery();
 

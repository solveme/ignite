--- conflicted
+++ resolved
@@ -435,11 +435,7 @@
     }
 
     /** {@inheritDoc} */
-<<<<<<< HEAD
-    @Override protected void map(AffinityTopologyVersion topVer) {
-=======
     @Override protected void map(AffinityTopologyVersion topVer, GridCacheVersion futVer) {
->>>>>>> f1365421
         Collection<ClusterNode> topNodes = CU.affinityNodes(cctx, topVer);
 
         if (F.isEmpty(topNodes)) {
@@ -449,11 +445,6 @@
             return;
         }
 
-<<<<<<< HEAD
-        GridCacheVersion futVer = cctx.versions().next(topVer);
-
-=======
->>>>>>> f1365421
         GridCacheVersion updVer;
 
         // Assign version on near node in CLOCK ordering mode even if fastMap is false.

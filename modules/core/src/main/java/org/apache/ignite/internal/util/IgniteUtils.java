/*
 * Licensed to the Apache Software Foundation (ASF) under one or more
 * contributor license agreements.  See the NOTICE file distributed with
 * this work for additional information regarding copyright ownership.
 * The ASF licenses this file to You under the Apache License, Version 2.0
 * (the "License"); you may not use this file except in compliance with
 * the License.  You may obtain a copy of the License at
 *
 *      http://www.apache.org/licenses/LICENSE-2.0
 *
 * Unless required by applicable law or agreed to in writing, software
 * distributed under the License is distributed on an "AS IS" BASIS,
 * WITHOUT WARRANTIES OR CONDITIONS OF ANY KIND, either express or implied.
 * See the License for the specific language governing permissions and
 * limitations under the License.
 */

package org.apache.ignite.internal.util;

import org.apache.ignite.*;
import org.apache.ignite.cache.*;
import org.apache.ignite.cluster.*;
import org.apache.ignite.compute.*;
import org.apache.ignite.configuration.*;
import org.apache.ignite.events.*;
import org.apache.ignite.internal.*;
import org.apache.ignite.internal.cluster.*;
import org.apache.ignite.internal.compute.*;
import org.apache.ignite.internal.events.*;
import org.apache.ignite.internal.managers.deployment.*;
import org.apache.ignite.internal.mxbean.*;
import org.apache.ignite.internal.processors.cache.*;
import org.apache.ignite.internal.processors.cache.version.*;
import org.apache.ignite.internal.transactions.*;
import org.apache.ignite.internal.util.io.*;
import org.apache.ignite.internal.util.ipc.shmem.*;
import org.apache.ignite.internal.util.lang.*;
import org.apache.ignite.internal.util.typedef.*;
import org.apache.ignite.internal.util.typedef.internal.*;
import org.apache.ignite.internal.util.worker.*;
import org.apache.ignite.lang.*;
import org.apache.ignite.lifecycle.*;
import org.apache.ignite.plugin.extensions.communication.*;
import org.apache.ignite.spi.*;
import org.apache.ignite.spi.discovery.*;
import org.apache.ignite.transactions.*;
import org.jdk8.backport.*;
import org.jetbrains.annotations.*;
import sun.misc.*;

import javax.management.*;
import javax.naming.*;
import javax.net.ssl.*;
import java.io.*;
import java.lang.annotation.Annotation;
import java.lang.management.*;
import java.lang.reflect.Array;
import java.lang.reflect.*;
import java.math.*;
import java.net.*;
import java.nio.*;
import java.nio.channels.*;
import java.nio.charset.*;
import java.security.*;
import java.security.cert.*;
import java.sql.*;
import java.text.*;
import java.util.*;
import java.util.Date;
import java.util.concurrent.*;
import java.util.concurrent.atomic.*;
import java.util.concurrent.locks.*;
import java.util.jar.*;
import java.util.logging.*;
import java.util.regex.*;
import java.util.zip.*;

import static org.apache.ignite.IgniteSystemProperties.*;
import static org.apache.ignite.events.EventType.*;
import static org.apache.ignite.internal.IgniteNodeAttributes.*;

/**
 * Collection of utility methods used throughout the system.
 */
@SuppressWarnings({"UnusedReturnValue", "UnnecessaryFullyQualifiedName"})
public abstract class IgniteUtils {
    /** Unsafe. */
    private static final Unsafe UNSAFE = GridUnsafe.unsafe();

    /** {@code True} if {@code unsafe} should be used for array copy. */
    private static final boolean UNSAFE_BYTE_ARR_CP = unsafeByteArrayCopyAvailable();

    /** Offset. */
    private static final int BYTE_ARRAY_DATA_OFFSET = UNSAFE.arrayBaseOffset(byte[].class);

    /** Sun-specific JDK constructor factory for objects that don't have empty constructor. */
    private static final Method CTOR_FACTORY;

    /** Sun JDK reflection factory. */
    private static final Object SUN_REFLECT_FACTORY;

    /** Public {@code java.lang.Object} no-argument constructor. */
    private static final Constructor OBJECT_CTOR;

    /** All grid event names. */
    private static final Map<Integer, String> GRID_EVT_NAMES = new HashMap<>();

    /** All grid events. */
    private static final int[] GRID_EVTS;

    /** Empty integers array. */
    private static final int[] EMPTY_INTS = new int[0];

    /** Empty  longs. */
    private static final long[] EMPTY_LONGS = new long[0];

    /** System line separator. */
    private static final String NL = System.getProperty("line.separator");

    /** Default user version. */
    public static final String DFLT_USER_VERSION = "0";

    /** Cache for {@link GridPeerDeployAware} fields to speed up reflection. */
    private static final ConcurrentMap<String, IgniteBiTuple<Class<?>, Collection<Field>>> p2pFields =
        new ConcurrentHashMap8<>();

    /** Secure socket protocol to use. */
    private static final String HTTPS_PROTOCOL = "TLS";

    /** Project home directory. */
    private static volatile GridTuple<String> ggHome;

    /** Project work directory. */
    private static volatile String igniteWork;

    /** OS JDK string. */
    private static String osJdkStr;

    /** OS string. */
    private static String osStr;

    /** JDK string. */
    private static String jdkStr;

    /** Indicates whether current OS is Windows 95. */
    private static boolean win95;

    /** Indicates whether current OS is Windows 98. */
    private static boolean win98;

    /** Indicates whether current OS is Windows NT. */
    private static boolean winNt;

    /** Indicates whether current OS is Windows Vista. */
    private static boolean winVista;

    /** Indicates whether current OS is Windows 7. */
    private static boolean win7;

    /** Indicates whether current OS is Windows 8. */
    private static boolean win8;

    /** Indicates whether current OS is Windows 8.1. */
    private static boolean win81;

    /** Indicates whether current OS is some version of Windows. */
    private static boolean unknownWin;

    /** Indicates whether current OS is Windows 2000. */
    private static boolean win2k;

    /** Indicates whether current OS is Windows XP. */
    private static boolean winXp;

    /** Indicates whether current OS is Windows Server 2003. */
    private static boolean win2003;

    /** Indicates whether current OS is Windows Server 2008. */
    private static boolean win2008;

    /** Indicates whether current OS is UNIX flavor. */
    private static boolean unix;

    /** Indicates whether current OS is Solaris. */
    private static boolean solaris;

    /** Indicates whether current OS is Linux flavor. */
    private static boolean linux;

    /** Indicates whether current OS is NetWare. */
    private static boolean netware;

    /** Indicates whether current OS is Mac OS. */
    private static boolean mac;

    /** Indicates whether current OS architecture is Sun Sparc. */
    private static boolean sparc;

    /** Indicates whether current OS architecture is Intel X86. */
    private static boolean x86;

    /** Name of the underlying OS. */
    private static String osName;

    /** Version of the underlying OS. */
    private static String osVer;

    /** CPU architecture of the underlying OS. */
    private static String osArch;

    /** Name of the Java Runtime. */
    private static String javaRtName;

    /** Name of the Java Runtime version. */
    private static String javaRtVer;

    /** Name of the JDK vendor. */
    private static String jdkVendor;

    /** Name of the JDK. */
    private static String jdkName;

    /** Version of the JDK. */
    private static String jdkVer;

    /** Name of JVM specification. */
    private static String jvmSpecName;

    /** Version of JVM implementation. */
    private static String jvmImplVer;

    /** Vendor's name of JVM implementation. */
    private static String jvmImplVendor;

    /** Name of the JVM implementation. */
    private static String jvmImplName;

    /** JMX domain as 'xxx.apache.ignite'. */
    public static final String JMX_DOMAIN = IgniteUtils.class.getName().substring(0, IgniteUtils.class.getName().
        indexOf('.', IgniteUtils.class.getName().indexOf('.') + 1));

    /** Network packet header. */
    public static final byte[] IGNITE_HEADER = intToBytes(0x00004747);

    /** Default buffer size = 4K. */
    private static final int BUF_SIZE = 4096;

    /** Byte bit-mask. */
    private static final int MASK = 0xf;

    /** Long date format pattern for log messages. */
    private static final SimpleDateFormat LONG_DATE_FMT = new SimpleDateFormat("MM/dd/yyyy HH:mm:ss");

    /**
     * Short date format pattern for log messages in "quiet" mode.
     * Only time is included since we don't expect "quiet" mode to be used
     * for longer runs.
     */
    private static final SimpleDateFormat SHORT_DATE_FMT = new SimpleDateFormat("HH:mm:ss");

    /** Debug date format. */
    private static final SimpleDateFormat DEBUG_DATE_FMT = new SimpleDateFormat("HH:mm:ss,SSS");

    /** Cached local host address to make sure that every time the same local host is returned. */
    private static InetAddress locHost;

    /** */
    static volatile long curTimeMillis = System.currentTimeMillis();

    /** Primitive class map. */
    private static final Map<String, Class<?>> primitiveMap = new HashMap<>(16, .5f);

    /** Boxed class map. */
    private static final Map<Class<?>, Class<?>> boxedClsMap = new HashMap<>(16, .5f);

    /** Class loader used to load Ignite. */
    private static final ClassLoader gridClassLoader = IgniteUtils.class.getClassLoader();

    /** MAC OS invalid argument socket error message. */
    public static final String MAC_INVALID_ARG_MSG = "On MAC OS you may have too many file descriptors open " +
        "(simple restart usually solves the issue)";

    /** Ignite Logging Directory. */
    public static final String IGNITE_LOG_DIR = System.getenv(IgniteSystemProperties.IGNITE_LOG_DIR);

    /** Ignite Work Directory. */
    public static final String IGNITE_WORK_DIR = System.getenv(IgniteSystemProperties.IGNITE_WORK_DIR);

    /** Clock timer. */
    private static Thread timer;

    /** Grid counter. */
    private static int gridCnt;

    /** Mutex. */
    private static final Object mux = new Object();

    /** Exception converters. */
    private static final Map<Class<? extends IgniteCheckedException>, C1<IgniteCheckedException, IgniteException>>
        exceptionConverters;

    /** */
    private static volatile IgniteBiTuple<Collection<String>, Collection<String>> cachedLocalAddr;

    /** */
    private static final ConcurrentMap<ClassLoader, ConcurrentMap<String, Class>> classCache =
        new ConcurrentHashMap8<>();

    /** */
    private static volatile Boolean hasShmem;

    /**
     * Initializes enterprise check.
     */
    static {
        String osName = System.getProperty("os.name");

        String osLow = osName.toLowerCase();

        // OS type detection.
        if (osLow.contains("win")) {
            if (osLow.contains("95"))
                win95 = true;
            else if (osLow.contains("98"))
                win98 = true;
            else if (osLow.contains("nt"))
                winNt = true;
            else if (osLow.contains("2000"))
                win2k = true;
            else if (osLow.contains("vista"))
                winVista = true;
            else if (osLow.contains("xp"))
                winXp = true;
            else if (osLow.contains("2003"))
                win2003 = true;
            else if (osLow.contains("2008"))
                win2008 = true;
            else if (osLow.contains("7"))
                win7 = true;
            else if (osLow.contains("8.1"))
                win81 = true;
            else if (osLow.contains("8"))
                win8 = true;
            else
                unknownWin = true;
        }
        else if (osLow.contains("netware"))
            netware = true;
        else if (osLow.contains("mac os"))
            mac = true;
        else {
            // UNIXs flavors tokens.
            for (CharSequence os : new String[]{"ix", "inux", "olaris", "un", "ux", "sco", "bsd", "att"})
                if (osLow.contains(os)) {
                    unix = true;

                    break;
                }

            // UNIX name detection.
            if (osLow.contains("olaris"))
                solaris = true;
            else if (osLow.contains("inux"))
                linux = true;
        }

        String osArch = System.getProperty("os.arch");

        String archStr = osArch.toLowerCase();

        // OS architecture detection.
        if (archStr.contains("x86"))
            x86 = true;
        else if (archStr.contains("sparc"))
            sparc = true;

        String javaRtName = System.getProperty("java.runtime.name");
        String javaRtVer = System.getProperty("java.runtime.version");
        String jdkVendor = System.getProperty("java.specification.vendor");
        String jdkName = System.getProperty("java.specification.name");
        String jdkVer = System.getProperty("java.specification.version");
        String osVer = System.getProperty("os.version");
        String jvmSpecName = System.getProperty("java.vm.specification.name");
        String jvmImplVer = System.getProperty("java.vm.version");
        String jvmImplVendor = System.getProperty("java.vm.vendor");
        String jvmImplName = System.getProperty("java.vm.name");

        String jdkStr = javaRtName + ' ' + javaRtVer + ' ' + jvmImplVendor + ' ' + jvmImplName + ' ' +
            jvmImplVer;

        osStr = osName + ' ' + osVer + ' ' + osArch;
        osJdkStr = osLow + ", " + jdkStr;

        // Copy auto variables to static ones.
        IgniteUtils.osName = osName;
        IgniteUtils.jdkName = jdkName;
        IgniteUtils.jdkVendor = jdkVendor;
        IgniteUtils.jdkVer = jdkVer;
        IgniteUtils.jdkStr = jdkStr;
        IgniteUtils.osVer = osVer;
        IgniteUtils.osArch = osArch;
        IgniteUtils.jvmSpecName = jvmSpecName;
        IgniteUtils.jvmImplVer = jvmImplVer;
        IgniteUtils.jvmImplVendor = jvmImplVendor;
        IgniteUtils.jvmImplName = jvmImplName;
        IgniteUtils.javaRtName = javaRtName;
        IgniteUtils.javaRtVer = javaRtVer;

        primitiveMap.put("byte", byte.class);
        primitiveMap.put("short", short.class);
        primitiveMap.put("int", int.class);
        primitiveMap.put("long", long.class);
        primitiveMap.put("float", float.class);
        primitiveMap.put("double", double.class);
        primitiveMap.put("char", char.class);
        primitiveMap.put("boolean", boolean.class);

        boxedClsMap.put(byte.class, Byte.class);
        boxedClsMap.put(short.class, Short.class);
        boxedClsMap.put(int.class, Integer.class);
        boxedClsMap.put(long.class, Long.class);
        boxedClsMap.put(float.class, Float.class);
        boxedClsMap.put(double.class, Double.class);
        boxedClsMap.put(char.class, Character.class);
        boxedClsMap.put(boolean.class, Boolean.class);

        try {
            OBJECT_CTOR = Object.class.getConstructor();
        }
        catch (NoSuchMethodException e) {
            throw withCause(new AssertionError("Object class does not have empty constructor (is JDK corrupted?)."), e);
        }

        // Constructor factory.
        Method ctorFac = null;
        Object refFac = null;

        try {
            Class<?> refFactoryCls = Class.forName("sun.reflect.ReflectionFactory");

            refFac = refFactoryCls.getMethod("getReflectionFactory").invoke(null);

            ctorFac = refFac.getClass().getMethod("newConstructorForSerialization", Class.class,
                Constructor.class);
        }
        catch (NoSuchMethodException | ClassNotFoundException | IllegalAccessException | InvocationTargetException ignored) {
            // No-op.
        }

        CTOR_FACTORY = ctorFac;
        SUN_REFLECT_FACTORY = refFac;

        // Disable hostname SSL verification for development and testing with self-signed certificates.
        if (Boolean.parseBoolean(System.getProperty(IGNITE_DISABLE_HOSTNAME_VERIFIER))) {
            HttpsURLConnection.setDefaultHostnameVerifier(new HostnameVerifier() {
                @Override public boolean verify(String hostname, SSLSession sslSes) {
                    return true;
                }
            });
        }

        // Event names initialization.
        Class<?>[] evtHolderClasses = new Class[]{EventType.class, DiscoveryCustomEvent.class};

        for (Class<?> cls : evtHolderClasses) {
            for (Field field : cls.getFields()) {
                if (Modifier.isStatic(field.getModifiers()) && field.getType().equals(int.class)) {
                    if (field.getName().startsWith("EVT_")) {
                        try {
                            int type = field.getInt(null);

                            String prev = GRID_EVT_NAMES.put(type, field.getName().substring("EVT_".length()));

                            // Check for duplicate event types.
                            assert prev == null : "Duplicate event [type=" + type + ", name1=" + prev +
                                ", name2=" + field.getName() + ']';
                        }
                        catch (IllegalAccessException e) {
                            throw new IgniteException(e);
                        }
                    }
                }
            }
        }

        // Event array initialization.
        GRID_EVTS = toIntArray(GRID_EVT_NAMES.keySet());

        // Sort for fast event lookup.
        Arrays.sort(GRID_EVTS);

        // We need to re-initialize EVTS_ALL and EVTS_ALL_MINUS_METRIC_UPDATE
        // because they may have been initialized to null before GRID_EVTS were initialized.
        if (EVTS_ALL == null || EVTS_ALL_MINUS_METRIC_UPDATE == null) {
            try {
                Field f1 = EventType.class.getDeclaredField("EVTS_ALL");
                Field f2 = EventType.class.getDeclaredField("EVTS_ALL_MINUS_METRIC_UPDATE");

                assert f1 != null;
                assert f2 != null;

                // We use unsafe operations to update static fields on interface because
                // they are treated as static final and cannot be updated via standard reflection.
                UNSAFE.putObjectVolatile(UNSAFE.staticFieldBase(f1), UNSAFE.staticFieldOffset(f1), gridEvents());
                UNSAFE.putObjectVolatile(UNSAFE.staticFieldBase(f2), UNSAFE.staticFieldOffset(f2),
                    gridEvents(EVT_NODE_METRICS_UPDATED));

                assert EVTS_ALL != null;
                assert EVTS_ALL.length == GRID_EVTS.length;

                assert EVTS_ALL_MINUS_METRIC_UPDATE != null;
                assert EVTS_ALL_MINUS_METRIC_UPDATE.length == GRID_EVTS.length - 1;

                // Validate correctness.
                for (int type : GRID_EVTS) {
                    assert containsIntArray(EVTS_ALL, type);

                    if (type != EVT_NODE_METRICS_UPDATED)
                        assert containsIntArray(EVTS_ALL_MINUS_METRIC_UPDATE, type);
                }

                assert !containsIntArray(EVTS_ALL_MINUS_METRIC_UPDATE, EVT_NODE_METRICS_UPDATED);
            }
            catch (NoSuchFieldException e) {
                throw new IgniteException(e);
            }
        }

        exceptionConverters = Collections.unmodifiableMap(exceptionConverters());

        // Set the http.strictPostRedirect property to prevent redirected POST from being mapped to a GET.
        System.setProperty("http.strictPostRedirect", "true");
    }

    /**
     * Gets IgniteClosure for an IgniteCheckedException class.
     *
     * @param clazz Class.
     * @return The IgniteClosure mapped to this exception class, or null if none.
     */
    public static C1<IgniteCheckedException, IgniteException> getExceptionConverter(Class<? extends IgniteCheckedException> clazz) {
        return exceptionConverters.get(clazz);
    }

    /**
     * Gets map with converters to convert internal checked exceptions to public API unchecked exceptions.
     *
     * @return Exception converters.
     */
    private static Map<Class<? extends IgniteCheckedException>, C1<IgniteCheckedException, IgniteException>>
        exceptionConverters() {
        Map<Class<? extends IgniteCheckedException>, C1<IgniteCheckedException, IgniteException>> m = new HashMap<>();

        m.put(IgniteInterruptedCheckedException.class, new C1<IgniteCheckedException, IgniteException>() {
            @Override public IgniteException apply(IgniteCheckedException e) {
                return new IgniteInterruptedException(e.getMessage(), (InterruptedException)e.getCause());
            }
        });

        m.put(IgniteFutureCancelledCheckedException.class, new C1<IgniteCheckedException, IgniteException>() {
            @Override public IgniteException apply(IgniteCheckedException e) {
                return new IgniteFutureCancelledException(e.getMessage(), e);
            }
        });

        m.put(IgniteFutureTimeoutCheckedException.class, new C1<IgniteCheckedException, IgniteException>() {
            @Override public IgniteException apply(IgniteCheckedException e) {
                return new IgniteFutureTimeoutException(e.getMessage(), e);
            }
        });

        m.put(ClusterGroupEmptyCheckedException.class, new C1<IgniteCheckedException, IgniteException>() {
            @Override public IgniteException apply(IgniteCheckedException e) {
                return new ClusterGroupEmptyException(e.getMessage(), e);
            }
        });

        m.put(ClusterTopologyCheckedException.class, new C1<IgniteCheckedException, IgniteException>() {
            @Override public IgniteException apply(IgniteCheckedException e) {
                return new ClusterTopologyException(e.getMessage(), e);
            }
        });

        m.put(IgniteDeploymentCheckedException.class, new C1<IgniteCheckedException, IgniteException>() {
            @Override public IgniteException apply(IgniteCheckedException e) {
                return new IgniteDeploymentException(e.getMessage(), e);
            }
        });

        m.put(ComputeTaskTimeoutCheckedException.class, new C1<IgniteCheckedException, IgniteException>() {
            @Override public IgniteException apply(IgniteCheckedException e) {
                return new ComputeTaskTimeoutException(e.getMessage(), e);
            }
        });

        m.put(ComputeTaskCancelledCheckedException.class, new C1<IgniteCheckedException, IgniteException>() {
            @Override public IgniteException apply(IgniteCheckedException e) {
                return new ComputeTaskCancelledException(e.getMessage(), e);
            }
        });

        m.put(IgniteTxRollbackCheckedException.class, new C1<IgniteCheckedException, IgniteException>() {
            @Override public IgniteException apply(IgniteCheckedException e) {
                return new TransactionRollbackException(e.getMessage(), e);
            }
        });

        m.put(IgniteTxHeuristicCheckedException.class, new C1<IgniteCheckedException, IgniteException>() {
            @Override public IgniteException apply(IgniteCheckedException e) {
                return new TransactionHeuristicException(e.getMessage(), e);
            }
        });

        m.put(IgniteTxTimeoutCheckedException.class, new C1<IgniteCheckedException, IgniteException>() {
            @Override public IgniteException apply(IgniteCheckedException e) {
                return new TransactionTimeoutException(e.getMessage(), e);
            }
        });

        m.put(IgniteTxOptimisticCheckedException.class, new C1<IgniteCheckedException, IgniteException>() {
            @Override public IgniteException apply(IgniteCheckedException e) {
                return new TransactionOptimisticException(e.getMessage(), e);
            }
        });

        return m;
    }

    /**
     * Converts exception, but unlike {@link #convertException(IgniteCheckedException)}
     * does not wrap passed in exception if none suitable converter found.
     *
     * @param e Ignite checked exception.
     * @return Ignite runtime exception.
     */
    public static Exception convertExceptionNoWrap(IgniteCheckedException e) {
        C1<IgniteCheckedException, IgniteException> converter = exceptionConverters.get(e.getClass());

        if (converter != null)
            return converter.apply(e);

        if (e.getCause() instanceof IgniteException)
            return (Exception)e.getCause();

        return e;
    }

    /**
     * @param e Ignite checked exception.
     * @return Ignite runtime exception.
     */
    public static IgniteException convertException(IgniteCheckedException e) {
        C1<IgniteCheckedException, IgniteException> converter = exceptionConverters.get(e.getClass());

        if (converter != null)
            return converter.apply(e);

        if (e.getCause() instanceof IgniteException)
            return (IgniteException)e.getCause();

        return new IgniteException(e.getMessage(), e);
    }

    /**
     * @return System time approximated by 10 ms.
     */
    public static long currentTimeMillis() {
        return curTimeMillis;
    }

    /**
     * @return Value of {@link System#nanoTime()} in microseconds.
     */
    public static long microTime() {
        return System.nanoTime() / 1000;
    }

    /**
     * Gets nearest power of 2 larger or equal than v.
     *
     * @param v Value.
     * @return Nearest power of 2.
     */
    public static int ceilPow2(int v) {
        return Integer.highestOneBit(v - 1) << 1;
    }

    /**
     * @param i Value.
     * @return {@code true} If the given value is power of 2 (0 is not power of 2).
     */
    public static boolean isPow2(int i) {
        return i > 0 && (i & (i - 1)) == 0;
    }

    /**
     * Return SUN specific constructor factory.
     *
     * @return SUN specific constructor factory.
     */
    @Nullable public static Method ctorFactory() {
        return CTOR_FACTORY;
    }

    /**
     * @return Empty constructor for object class.
     */
    public static Constructor objectConstructor() {
        return OBJECT_CTOR;
    }

    /**
     * SUN JDK specific reflection factory for objects without public constructor.
     *
     * @return Reflection factory for objects without public constructor.
     */
    @Nullable public static Object sunReflectionFactory() {
        return SUN_REFLECT_FACTORY;
    }

    /**
     * Gets name for given grid event type.
     *
     * @param type Event type.
     * @return Event name.
     */
    public static String gridEventName(int type) {
        String name = GRID_EVT_NAMES.get(type);

        return name != null ? name : Integer.toString(type);
    }

    /**
     * Gets all event types.
     *
     * @param excl Optional exclude events.
     * @return All events minus excluded ones.
     */
    public static int[] gridEvents(final int... excl) {
        if (F.isEmpty(excl))
            return GRID_EVTS;

        List<Integer> evts = toIntList(GRID_EVTS, new P1<Integer>() {
            @Override
            public boolean apply(Integer i) {
                return !containsIntArray(excl, i);
            }
        });

        return toIntArray(evts);
    }

    /**
     * @param discoSpi Discovery SPI.
     * @return {@code True} if ordering is supported.
     */
    public static boolean discoOrdered(DiscoverySpi discoSpi) {
        DiscoverySpiOrderSupport ann = U.getAnnotation(discoSpi.getClass(), DiscoverySpiOrderSupport.class);

        return ann != null && ann.value();
    }

    /**
     * @return Checks if disco ordering should be enforced.
     */
    public static boolean relaxDiscoveryOrdered() {
        return "true".equalsIgnoreCase(System.getProperty(IGNITE_NO_DISCO_ORDER));
    }

    /**
     * This method should be used for adding quick debug statements in code
     * while debugging. Calls to this method should never be committed to master.
     *
     * @param msg Message to debug.
     * @deprecated Calls to this method should never be committed to master.
     */
    @Deprecated
    public static void debug(Object msg) {
        X.error(debugPrefix() + msg);
    }

    /**
     * This method should be used for adding quick debug statements in code
     * while debugging. Calls to this method should never be committed to master.
     *
     * @param msg Message to debug.
     * @deprecated Calls to this method should never be committed to master.
     */
    @Deprecated
    public static void debugx(String msg) {
        X.printerrln(debugPrefix() + msg);
    }

    /**
     * This method should be used for adding quick debug statements in code
     * while debugging. Calls to this method should never be committed to master.
     *
     * @param log Logger.
     * @param msg Message to debug.
     *
     * @deprecated Calls to this method should never be committed to master.
     */
    @Deprecated
    public static void debug(IgniteLogger log, String msg) {
        log.info(msg);
    }

    /**
     * Prints stack trace of the current thread to {@code System.out}.
     *
     * @deprecated Calls to this method should never be committed to master.
     */
    @SuppressWarnings("deprecation")
    @Deprecated
    public static void dumpStack() {
        dumpStack("Dumping stack.");
    }

    /**
     * Prints stack trace of the current thread to {@code System.out}.
     *
     * @param msg Message to print with the stack.
     *
     * @deprecated Calls to this method should never be committed to master.
     */
    @Deprecated
    public static void dumpStack(String msg) {
        new Exception(debugPrefix() + msg).printStackTrace(System.out);
    }

    /**
     * @param log Logger.
     * @param msg Message.
     */
    public static void dumpStack(@Nullable IgniteLogger log, String msg) {
        U.error(log, "Dumping stack.", new Exception(msg));
    }

    /**
     * Prints stack trace of the current thread to provided output stream.
     *
     * @param msg Message to print with the stack.
     * @param out Output to dump stack to.
     *
     * @deprecated Calls to this method should never be committed to master.
     */
    @Deprecated
    public static void dumpStack(String msg, PrintStream out) {
        new Exception(msg).printStackTrace(out);
    }

    /**
     * Prints stack trace of the current thread to provided logger.
     *
     * @param log Logger.
     * @param msg Message to print with the stack.
     *
     * @deprecated Calls to this method should never be committed to master.
     */
    @Deprecated
    public static void debugStack(IgniteLogger log, String msg) {
        log.error(msg, new Exception(debugPrefix() + msg));
    }

    /**
     * @return Common prefix for debug messages.
     */
    private static String debugPrefix() {
        return '<' + DEBUG_DATE_FMT.format(new Date(System.currentTimeMillis())) + "><DEBUG><" +
            Thread.currentThread().getName() + '>' + ' ';
    }

    /**
     * Prints heap usage.
     */
    public static void debugHeapUsage() {
        System.gc();

        Runtime runtime = Runtime.getRuntime();

        X.println('<' + DEBUG_DATE_FMT.format(new Date(System.currentTimeMillis())) + "><DEBUG><" +
            Thread.currentThread().getName() + "> Heap stats [free=" + runtime.freeMemory() / (1024 * 1024) +
            "M, total=" + runtime.totalMemory() / (1024 * 1024) + "M]");
    }

    /**
     * Gets heap size in GB rounded to specified precision.
     *
     * @param node Node.
     * @param precision Precision.
     * @return Heap size in GB.
     */
    public static double heapSize(ClusterNode node, int precision) {
        return heapSize(Collections.singleton(node), precision);
    }

    /**
     * Gets total heap size in GB rounded to specified precision.
     *
     * @param nodes Nodes.
     * @param precision Precision.
     * @return Total heap size in GB.
     */
    public static double heapSize(Iterable<ClusterNode> nodes, int precision) {
        // In bytes.
        double heap = 0.0;

        for (ClusterNode n : nodesPerJvm(nodes)) {
            ClusterMetrics m = n.metrics();

            heap += Math.max(m.getHeapMemoryInitialized(), m.getHeapMemoryMaximum());
        }

        return roundedHeapSize(heap, precision);
    }

    /**
     * Returns one representative node for each JVM.
     *
     * @param nodes Nodes.
     * @return Collection which contains only one representative node for each JVM.
     */
    private static Iterable<ClusterNode> nodesPerJvm(Iterable<ClusterNode> nodes) {
        Map<String, ClusterNode> grpMap = new HashMap<>();

        // Group by mac addresses and pid.
        for (ClusterNode node : nodes) {
            String grpId = node.attribute(ATTR_MACS) + "|" + node.attribute(ATTR_JVM_PID);

            if (!grpMap.containsKey(grpId))
                grpMap.put(grpId, node);
        }

        return grpMap.values();
    }

    /**
     * Returns current JVM maxMemory in the same format as {@link #heapSize(org.apache.ignite.cluster.ClusterNode, int)}.
     *
     * @param precision Precision.
     * @return Maximum memory size in GB.
     */
    public static double heapSize(int precision) {
        return roundedHeapSize(Runtime.getRuntime().maxMemory(), precision);
    }

    /**
     * Rounded heap size in gigabytes.
     *
     * @param heap Heap.
     * @param precision Precision.
     * @return Rounded heap size.
     */
    private static double roundedHeapSize(double heap, int precision) {
        double rounded = new BigDecimal(heap / (1024 * 1024 * 1024d)).round(new MathContext(precision)).doubleValue();

        return rounded < 0.1 ? 0.1 : rounded;
    }

    /**
     * Performs thread dump and prints all available info to the given log.
     *
     * @param log Logger.
     */
    public static void dumpThreads(@Nullable IgniteLogger log) {
        ThreadMXBean mxBean = ManagementFactory.getThreadMXBean();

        ThreadInfo[] threadInfos =
            mxBean.dumpAllThreads(mxBean.isObjectMonitorUsageSupported(), mxBean.isSynchronizerUsageSupported());

        GridStringBuilder sb = new GridStringBuilder("Thread dump at ")
            .a(new SimpleDateFormat("yyyy/MM/dd HH:mm:ss z").format(new Date(U.currentTimeMillis()))).a(NL);

        for (ThreadInfo info : threadInfos) {
            printThreadInfo(info, sb);

            sb.a(NL);

            if (info.getLockedSynchronizers() != null && info.getLockedSynchronizers().length > 0) {
                printSynchronizersInfo(info.getLockedSynchronizers(), sb);

                sb.a(NL);
            }
        }

        sb.a(NL);

        warn(log, sb.toString());
    }

    /**
     * Prints single thread info to a buffer.
     *
     * @param threadInfo Thread info.
     * @param sb Buffer.
     */
    private static void printThreadInfo(ThreadInfo threadInfo, GridStringBuilder sb) {
        sb.a("Thread [name=\"").a(threadInfo.getThreadName())
            .a("\", id=").a(threadInfo.getThreadId())
            .a(", state=").a(threadInfo.getThreadState())
            .a(", blockCnt=").a(threadInfo.getBlockedCount())
            .a(", waitCnt=").a(threadInfo.getWaitedCount()).a("]").a(NL);

        LockInfo lockInfo = threadInfo.getLockInfo();

        if (lockInfo != null) {
            sb.a("    Lock [object=").a(lockInfo)
                .a(", ownerName=").a(threadInfo.getLockOwnerName())
                .a(", ownerId=").a(threadInfo.getLockOwnerId()).a("]").a(NL);
        }

        MonitorInfo[] monitors = threadInfo.getLockedMonitors();
        StackTraceElement[] elements = threadInfo.getStackTrace();

        for (int i = 0; i < elements.length; i++) {
            StackTraceElement e = elements[i];

            sb.a("        at ").a(e.toString());

            for (MonitorInfo monitor : monitors) {
                if (monitor.getLockedStackDepth() == i)
                    sb.a(NL).a("        - locked ").a(monitor);
            }

            sb.a(NL);
        }
    }

    /**
     * Prints Synchronizers info to a buffer.
     *
     * @param syncs Synchronizers info.
     * @param sb Buffer.
     */
    private static void printSynchronizersInfo(LockInfo[] syncs, GridStringBuilder sb) {
        sb.a("    Locked synchronizers:");

        for (LockInfo info : syncs)
            sb.a(NL).a("        ").a(info);
    }

    /**
     * Gets empty constructor for class even if the class does not have empty constructor
     * declared. This method is guaranteed to work with SUN JDK and other JDKs still need
     * to be tested.
     *
     * @param cls Class to get empty constructor for.
     * @return Empty constructor if one could be found or {@code null} otherwise.
     * @throws IgniteCheckedException If failed.
     */
    @Nullable public static Constructor<?> forceEmptyConstructor(Class<?> cls) throws IgniteCheckedException {
        Constructor<?> ctor = null;

        try {
            return cls.getDeclaredConstructor();
        }
        catch (Exception ignore) {
            Method ctorFac = U.ctorFactory();
            Object sunRefFac = U.sunReflectionFactory();

            if (ctorFac != null && sunRefFac != null)
                try {
                    ctor = (Constructor)ctorFac.invoke(sunRefFac, cls, U.objectConstructor());
                }
                catch (IllegalAccessException | InvocationTargetException e) {
                    throw new IgniteCheckedException("Failed to get object constructor for class: " + cls, e);
                }
        }

        return ctor;
    }

    /**
     * Creates new instance of a class only if it has an empty constructor (can be non-public).
     *
     * @param cls Class name.
     * @return Instance.
     * @throws IgniteCheckedException If failed.
     */
    @Nullable public static <T> T newInstance(String cls) throws IgniteCheckedException {
        Class<?> cls0;

        try {
            cls0 = Class.forName(cls);
        }
        catch (Exception e) {
            throw new IgniteCheckedException(e);
        }

        return (T)newInstance(cls0);
    }

    /**
     * Creates new instance of a class only if it has an empty constructor (can be non-public).
     *
     * @param cls Class to instantiate.
     * @return New instance of the class or {@code null} if empty constructor could not be assigned.
     * @throws IgniteCheckedException If failed.
     */
    @Nullable public static <T> T newInstance(Class<T> cls) throws IgniteCheckedException {
        boolean set = false;

        Constructor<T> ctor = null;

        try {
            ctor = cls.getDeclaredConstructor();

            if (ctor == null)
                return null;

            if (!ctor.isAccessible()) {
                ctor.setAccessible(true);

                set = true;
            }

            return ctor.newInstance();
        }
        catch (NoSuchMethodException e) {
            throw new IgniteCheckedException("Failed to find empty constructor for class: " + cls, e);
        }
        catch (InstantiationException | InvocationTargetException | IllegalAccessException e) {
            throw new IgniteCheckedException("Failed to create new instance for class: " + cls, e);
        } finally {
            if (ctor != null && set)
                ctor.setAccessible(false);
        }
    }

    /**
     * Creates new instance of a class even if it does not have public constructor.
     *
     * @param cls Class to instantiate.
     * @return New instance of the class or {@code null} if empty constructor could not be assigned.
     * @throws IgniteCheckedException If failed.
     */
    @SuppressWarnings({"unchecked"})
    @Nullable public static <T> T forceNewInstance(Class<?> cls) throws IgniteCheckedException {
        Constructor ctor = forceEmptyConstructor(cls);

        if (ctor == null)
            return null;

        boolean set = false;

        try {

            if (!ctor.isAccessible()) {
                ctor.setAccessible(true);

                set = true;
            }

            return (T)ctor.newInstance();
        }
        catch (InstantiationException | InvocationTargetException | IllegalAccessException e) {
            throw new IgniteCheckedException("Failed to create new instance for class: " + cls, e);
        } finally {
            if (set)
                ctor.setAccessible(false);
        }
    }

    /**
     * Pretty-formatting for minutes.
     *
     * @param mins Minutes to format.
     * @return Formatted presentation of minutes.
     */
    public static String formatMins(long mins) {
        assert mins >= 0;

        if (mins == 0)
            return "< 1 min";

        SB sb = new SB();

        long dd = mins / 1440; // 1440 mins = 60 mins * 24 hours

        if (dd > 0)
            sb.a(dd).a(dd == 1 ? " day " : " days ");

        mins %= 1440;

        long hh = mins / 60;

        if (hh > 0)
            sb.a(hh).a(hh == 1 ? " hour " : " hours ");

        mins %= 60;

        if (mins > 0)
            sb.a(mins).a(mins == 1 ? " min " : " mins ");

        return sb.toString().trim();
    }

    /**
     * Gets 8-character substring of UUID (for terse logging).
     *
     * @param id Input ID.
     * @return 8-character ID substring.
     */
    public static String id8(UUID id) {
        return id.toString().substring(0, 8);
    }

    /**
     * Gets 8-character substring of {@link org.apache.ignite.lang.IgniteUuid} (for terse logging).
     * The ID8 will be constructed as follows:
     * <ul>
     * <li>Take first 4 digits for global ID, i.e. {@code GridUuid.globalId()}.</li>
     * <li>Take last 4 digits for local ID, i.e. {@code GridUuid.localId()}.</li>
     * </ul>
     *
     * @param id Input ID.
     * @return 8-character representation of {@code GridUuid}.
     */
    public static String id8(IgniteUuid id) {
        String s = id.toString();

        return s.substring(0, 4) + s.substring(s.length() - 4);
    }

    /**
     *
     * @param len Number of characters to fill in.
     * @param ch Character to fill with.
     * @return String.
     */
    public static String filler(int len, char ch) {
        char[] a = new char[len];

        Arrays.fill(a, ch);

        return new String(a);
    }

    /**
     * Writes array to output stream.
     *
     * @param out Output stream.
     * @param arr Array to write.
     * @param <T> Array type.
     * @throws IOException If failed.
     */
    public static <T> void writeArray(ObjectOutput out, T[] arr) throws IOException {
        int len = arr == null ? 0 : arr.length;

        out.writeInt(len);

        if (arr != null && arr.length > 0)
            for (T t : arr)
                out.writeObject(t);
    }

    /**
     * Reads array from input stream.
     *
     * @param in Input stream.
     * @return Deserialized array.
     * @throws IOException If failed.
     * @throws ClassNotFoundException If class not found.
     */
    @Nullable public static Object[] readArray(ObjectInput in) throws IOException, ClassNotFoundException {
        int len = in.readInt();

        Object[] arr = null;

        if (len > 0) {
            arr = new Object[len];

            for (int i = 0; i < len; i++)
                arr[i] = in.readObject();
        }

        return arr;
    }

    /**
     * Reads array from input stream.
     *
     * @param in Input stream.
     * @return Deserialized array.
     * @throws IOException If failed.
     * @throws ClassNotFoundException If class not found.
     */
    @Nullable public static Class<?>[] readClassArray(ObjectInput in) throws IOException, ClassNotFoundException {
        int len = in.readInt();

        Class<?>[] arr = null;

        if (len > 0) {
            arr = new Class<?>[len];

            for (int i = 0; i < len; i++)
                arr[i] = (Class<?>)in.readObject();
        }

        return arr;
    }

    /**
     *
     * @param out Output.
     * @param col Set to write.
     * @throws IOException If write failed.
     */
    public static void writeCollection(ObjectOutput out, Collection<?> col) throws IOException {
        if (col != null) {
            out.writeInt(col.size());

            for (Object o : col)
                out.writeObject(o);
        }
        else
            out.writeInt(-1);
    }

    /**
     *
     * @param out Output.
     * @param col Set to write.
     * @throws IOException If write failed.
     */
    public static void writeIntCollection(DataOutput out, Collection<Integer> col) throws IOException {
        if (col != null) {
            out.writeInt(col.size());

            for (Integer i : col)
                out.writeInt(i);
        }
        else
            out.writeInt(-1);
    }

    /**
     * @param in Input.
     * @return Deserialized set.
     * @throws IOException If deserialization failed.
     * @throws ClassNotFoundException If deserialized class could not be found.
     */
    @Nullable public static <E> Collection<E> readCollection(ObjectInput in)
        throws IOException, ClassNotFoundException {
        return readList(in);
    }

    /**
     * @param in Input.
     * @return Deserialized set.
     * @throws IOException If deserialization failed.
     */
    @Nullable public static Collection<Integer> readIntCollection(DataInput in) throws IOException {
        int size = in.readInt();

        // Check null flag.
        if (size == -1)
            return null;

        Collection<Integer> col = new ArrayList<>(size);

        for (int i = 0; i < size; i++)
            col.add(in.readInt());

        return col;
    }

    /**
     *
     * @param m Map to copy.
     * @param <K> Key type.
     * @param <V> Value type
     * @return Copied map.
     */
    public static <K, V> Map<K, V> copyMap(Map<K, V> m) {
        return new HashMap<>(m);
    }

    /**
     *
     * @param m Map to seal.
     * @param <K> Key type.
     * @param <V> Value type
     * @return Sealed map.
     */
    public static <K, V> Map<K, V> sealMap(Map<K, V> m) {
        assert m != null;

        return Collections.unmodifiableMap(new HashMap<>(m));
    }

    /**
     * Seal collection.
     *
     * @param c Collection to seal.
     * @param <E> Entry type
     * @return Sealed collection.
     */
    public static <E> List<E> sealList(Collection<E> c) {
        return Collections.unmodifiableList(new ArrayList<>(c));
    }

    /**
     * Convert array to seal list.
     *
     * @param a Array for convert to seal list.
     * @param <E> Entry type
     * @return Sealed collection.
     */
    public static <E> List<E> sealList(E... a) {
        return Collections.unmodifiableList(Arrays.asList(a));
    }

    /**
     * Gets display name of the network interface this IP address belongs to.
     *
     * @param addr IP address for which to find network interface name.
     * @return Network interface name or {@code null} if can't be found.
     */
    @Nullable public static String getNetworkInterfaceName(String addr) {
        assert addr != null;

        try {
            InetAddress inetAddr = InetAddress.getByName(addr);

            for (NetworkInterface itf : asIterable(NetworkInterface.getNetworkInterfaces()))
                for (InetAddress itfAddr : asIterable(itf.getInetAddresses()))
                    if (itfAddr.equals(inetAddr))
                        return itf.getDisplayName();
        }
        catch (UnknownHostException ignore) {
            return null;
        }
        catch (SocketException ignore) {
            return null;
        }

        return null;
    }

    /**
     * Tries to resolve host by name, returning local host if input is empty.
     * This method reflects how {@link org.apache.ignite.configuration.IgniteConfiguration#getLocalHost()} should
     * be handled in most places.
     *
     * @param hostName Hostname or {@code null} if local host should be returned.
     * @return Address of given host or of localhost.
     * @throws IOException If attempt to get local host failed.
     */
    public static InetAddress resolveLocalHost(@Nullable String hostName) throws IOException {
        return F.isEmpty(hostName) ?
            // Should default to InetAddress#anyLocalAddress which is package-private.
            new InetSocketAddress(0).getAddress() :
            InetAddress.getByName(hostName);
    }

    /**
     * Determines whether current local host is different from previously cached.
     *
     * @return {@code true} or {@code false} depending on whether or not local host
     *      has changed from the cached value.
     * @throws IOException If attempt to get local host failed.
     */
    public static synchronized boolean isLocalHostChanged() throws IOException {
        InetAddress locHost0 = locHost;

        return locHost0 != null && !resetLocalHost().equals(locHost0);
    }

    /**
     * @param addrs Addresses.
     */
    public static List<InetAddress> filterReachable(List<InetAddress> addrs) {
        final int reachTimeout = 2000;

        if (addrs.isEmpty())
            return Collections.emptyList();

        if (addrs.size() == 1) {
            if (reachable(addrs.get(1), reachTimeout))
                return Collections.singletonList(addrs.get(1));

            return Collections.emptyList();
        }

        final List<InetAddress> res = new ArrayList<>(addrs.size());

        Collection<Future<?>> futs = new ArrayList<>(addrs.size());

        ExecutorService executor = Executors.newFixedThreadPool(Math.min(10, addrs.size()));

        for (final InetAddress addr : addrs) {
            futs.add(executor.submit(new Runnable() {
                @Override
                public void run() {
                    if (reachable(addr, reachTimeout)) {
                        synchronized (res) {
                            res.add(addr);
                        }
                    }
                }
            }));
        }

        for (Future<?> fut : futs) {
            try {
                fut.get();
            } catch (InterruptedException e) {
                Thread.currentThread().interrupt();

                throw new IgniteException("Thread has been interrupted.", e);
            } catch (ExecutionException e) {
                throw new IgniteException(e);
            }
        }

        executor.shutdown();

        return res;
    }

    /**
     * Returns host names consistent with {@link #resolveLocalHost(String)}. So when it returns
     * a common address this method returns single host name, and when a wildcard address passed
     * this method tries to collect addresses of all available interfaces.
     *
     * @param locAddr Local address to resolve.
     * @return Resolved available addresses of given local address.
     * @throws IOException If failed.
     * @throws IgniteCheckedException If no network interfaces found.
     */
    public static IgniteBiTuple<Collection<String>, Collection<String>> resolveLocalAddresses(InetAddress locAddr)
        throws IOException, IgniteCheckedException {
        assert locAddr != null;

        Collection<String> addrs = new ArrayList<>();
        Collection<String> hostNames = new ArrayList<>();

        if (locAddr.isAnyLocalAddress()) {
            IgniteBiTuple<Collection<String>, Collection<String>> res = cachedLocalAddr;

            if (res == null) {
                List<InetAddress> localAddrs = new ArrayList<>();

                for (NetworkInterface itf : asIterable(NetworkInterface.getNetworkInterfaces())) {
                    for (InetAddress addr : asIterable(itf.getInetAddresses())) {
                        if (!addr.isLinkLocalAddress())
                            localAddrs.add(addr);
                    }
                }

                localAddrs = filterReachable(localAddrs);

                for (InetAddress addr : localAddrs)
                    addresses(addr, addrs, hostNames);

                if (F.isEmpty(addrs))
                    throw new IgniteCheckedException("No network addresses found (is networking enabled?).");

                res = F.t(addrs, hostNames);

                cachedLocalAddr = res;
            }

            return res;
        }

        addresses(locAddr, addrs, hostNames);

        return F.t(addrs, hostNames);
    }

    /**
     * @param addr Address.
     * @param addrs Addresses.
     * @param hostNames Host names.
     */
    private static void addresses(InetAddress addr, Collection<String> addrs, Collection<String> hostNames) {
        String hostName = addr.getHostName();

        String ipAddr = addr.getHostAddress();

        hostName = F.isEmpty(hostName) || hostName.equals(ipAddr) || addr.isLoopbackAddress() ? "" : hostName;

        addrs.add(ipAddr);
        hostNames.add(hostName);
    }

    /**
     * Gets local host. Implementation will first attempt to get a non-loopback
     * address. If that fails, then loopback address will be returned.
     * <p>
     * Note that this method is synchronized to make sure that local host
     * initialization happens only once.
     *
     * @return Address representing local host.
     * @throws IOException If attempt to get local host failed.
     */
    public static synchronized InetAddress getLocalHost() throws IOException {
        if (locHost == null)
            // Cache it.
            resetLocalHost();

        return locHost;
    }

    /**
     * @return Local host.
     * @throws IOException If attempt to get local host failed.
     */
    private static synchronized InetAddress resetLocalHost() throws IOException {
        locHost = null;

        String sysLocHost = IgniteSystemProperties.getString(IGNITE_LOCAL_HOST);

        if (sysLocHost != null)
            sysLocHost = sysLocHost.trim();

        if (!F.isEmpty(sysLocHost))
            locHost = InetAddress.getByName(sysLocHost);
        else {
            List<NetworkInterface> itfs = new ArrayList<>();

            for (NetworkInterface itf : asIterable(NetworkInterface.getNetworkInterfaces()))
                itfs.add(itf);

            Collections.sort(itfs, new Comparator<NetworkInterface>() {
                @Override public int compare(NetworkInterface itf1, NetworkInterface itf2) {
                    // Interfaces whose name starts with 'e' should go first.
                    return itf1.getName().compareTo(itf2.getName());
                }
            });

            // It should not take longer than 2 seconds to reach
            // local address on any network.
            int reachTimeout = 2000;

            for (NetworkInterface itf : itfs) {
                boolean found = false;

                for (InetAddress addr : asIterable(itf.getInetAddresses())) {
                    if (!addr.isLoopbackAddress() && !addr.isLinkLocalAddress() && reachable(itf, addr, reachTimeout)) {
                        locHost = addr;

                        found = true;

                        break;
                    }
                }

                if (found)
                    break;
            }
        }

        if (locHost == null)
            locHost = InetAddress.getLocalHost();

        return locHost;
    }

    /**
     * Checks if address can be reached using three argument InetAddress.isReachable() version.
     *
     * @param itf Network interface to use for test.
     * @param addr Address to check.
     * @param reachTimeout Timeout for the check.
     * @return {@code True} if address is reachable.
     */
    public static boolean reachable(NetworkInterface itf, InetAddress addr, int reachTimeout) {
        try {
            return addr.isReachable(itf, 0, reachTimeout);
        }
        catch (IOException ignore) {
            return false;
        }
    }

    /**
     * Checks if address can be reached using one argument InetAddress.isReachable() version.
     *
     * @param addr Address to check.
     * @param reachTimeout Timeout for the check.
     * @return {@code True} if address is reachable.
     */
    public static boolean reachable(InetAddress addr, int reachTimeout) {
        try {
            return addr.isReachable(reachTimeout);
        }
        catch (IOException ignore) {
            return false;
        }
    }

    /**
     * @param loc Local node.
     * @param rmt Remote node.
     * @return Whether given nodes have the same macs.
     */
    public static boolean sameMacs(ClusterNode loc, ClusterNode rmt) {
        assert loc != null;
        assert rmt != null;

        String locMacs = loc.attribute(IgniteNodeAttributes.ATTR_MACS);
        String rmtMacs = rmt.attribute(IgniteNodeAttributes.ATTR_MACS);

        return locMacs != null && locMacs.equals(rmtMacs);
    }

    /**
     * Gets a list of all local non-loopback IPs known to this JVM.
     * Note that this will include both IPv4 and IPv6 addresses (even if one "resolves"
     * into another). Loopbacks will be skipped.
     *
     * @return List of all known local IPs (empty list if no addresses available).
     */
    public static synchronized Collection<String> allLocalIps() {
        List<String> ips = new ArrayList<>(4);

        try {
            Enumeration<NetworkInterface> itfs = NetworkInterface.getNetworkInterfaces();

            if (itfs != null) {
                for (NetworkInterface itf : asIterable(itfs)) {
                    if (!itf.isLoopback()) {
                        Enumeration<InetAddress> addrs = itf.getInetAddresses();

                        for (InetAddress addr : asIterable(addrs)) {
                            String hostAddr = addr.getHostAddress();

                            if (!addr.isLoopbackAddress() && !ips.contains(hostAddr))
                                ips.add(hostAddr);
                        }
                    }
                }
            }
        }
        catch (SocketException ignore) {
            return Collections.emptyList();
        }

        Collections.sort(ips);

        return ips;
    }

    /**
     * Gets a list of all local enabled MACs known to this JVM. It
     * is using hardware address of the network interface that is not guaranteed to be
     * MAC addresses (but in most cases it is).
     * <p>
     * Note that if network interface is disabled - its MAC won't be included. All
     * local network interfaces are probed including loopbacks. Virtual interfaces
     * (sub-interfaces) are skipped.
     * <p>
     * Note that on linux getHardwareAddress() can return null from time to time
     * if NetworkInterface.getHardwareAddress() method is called from many threads.
     *
     * @return List of all known enabled local MACs or empty list
     *      if no MACs could be found.
     */
    public static synchronized Collection<String> allLocalMACs() {
        List<String> macs = new ArrayList<>(3);

        try {
            Enumeration<NetworkInterface> itfs = NetworkInterface.getNetworkInterfaces();

            if (itfs != null) {
                for (NetworkInterface itf : asIterable(itfs)) {
                    byte[] hwAddr = itf.getHardwareAddress();

                    // Loopback produces empty MAC.
                    if (hwAddr != null && hwAddr.length > 0) {
                        String mac = byteArray2HexString(hwAddr);

                        if (!macs.contains(mac))
                            macs.add(mac);
                    }
                }
            }
        }
        catch (SocketException ignore) {
            return Collections.emptyList();
        }

        Collections.sort(macs);

        return macs;
    }

    /**
     * Downloads resource by URL.
     *
     * @param url URL to download.
     * @param file File where downloaded resource should be stored.
     * @return File where downloaded resource should be stored.
     * @throws IOException If error occurred.
     */
    public static File downloadUrl(URL url, File file) throws IOException {
        assert url != null;
        assert file != null;

        InputStream in = null;
        OutputStream out = null;

        try {
            URLConnection conn = url.openConnection();

            if (conn instanceof HttpsURLConnection) {
                HttpsURLConnection https = (HttpsURLConnection)conn;

                https.setHostnameVerifier(new DeploymentHostnameVerifier());

                SSLContext ctx = SSLContext.getInstance(HTTPS_PROTOCOL);

                ctx.init(null, getTrustManagers(), null);

                // Initialize socket factory.
                https.setSSLSocketFactory(ctx.getSocketFactory());
            }

            in = conn.getInputStream();

            if (in == null)
                throw new IOException("Failed to open connection: " + url.toString());

            out = new BufferedOutputStream(new FileOutputStream(file));

            copy(in, out);
        }
        catch (NoSuchAlgorithmException | KeyManagementException e) {
            throw new IOException("Failed to open HTTPs connection [url=" + url.toString() + ", msg=" + e + ']', e);
        } finally {
            close(in, null);
            close(out, null);
        }

        return file;
    }

    /**
     * Construct array with one trust manager which don't reject input certificates.
     *
     * @return Array with one X509TrustManager implementation of trust manager.
     */
    private static TrustManager[] getTrustManagers() {
        return new TrustManager[]{
            new X509TrustManager() {
                @Nullable @Override public X509Certificate[] getAcceptedIssuers() {
                    return null;
                }

                @Override public void checkClientTrusted(X509Certificate[] certs, String authType) {
                    /* No-op. */
                }

                @Override public void checkServerTrusted(X509Certificate[] certs, String authType) {
                    /* No-op. */
                }
            }
        };
    }

    /**
     * Replace password in URI string with a single '*' character.
     * <p>
     * Parses given URI by applying &quot;.*://(.*:.*)@.*&quot;
     * regular expression pattern and than if URI matches it
     * replaces password strings between '/' and '@' with '*'.
     *
     * @param uri URI which password should be replaced.
     * @return Converted URI string
     */
    @Nullable public static String hidePassword(@Nullable String uri) {
        if (uri == null)
            return null;

        if (Pattern.matches(".*://(.*:.*)@.*", uri)) {
            int userInfoLastIdx = uri.indexOf('@');

            assert userInfoLastIdx != -1;

            String str = uri.substring(0, userInfoLastIdx);

            int userInfoStartIdx = str.lastIndexOf('/');

            str = str.substring(userInfoStartIdx + 1);

            String[] params = str.split(";");

            StringBuilder builder = new StringBuilder();

            for (int i = 0; i < params.length; i++) {
                int idx;

                if ((idx = params[i].indexOf(':')) != -1)
                    params[i] = params[i].substring(0, idx + 1) + '*';

                builder.append(params[i]);

                if (i != params.length - 1)
                    builder.append(';');
            }

            return new StringBuilder(uri).replace(userInfoStartIdx + 1, userInfoLastIdx,
                builder.toString()).toString();
        }

        return uri;
    }

    /**
     * @return Class loader used to load Ignite itself.
     */
    public static ClassLoader gridClassLoader() {
        return gridClassLoader;
    }

    /**
     * @param parent Parent to find.
     * @param ldr Loader to check.
     * @return {@code True} if parent found.
     */
    public static boolean hasParent(@Nullable ClassLoader parent, ClassLoader ldr) {
        if (parent != null) {
            for (; ldr != null; ldr = ldr.getParent()) {
                if (ldr.equals(parent))
                    return true;
            }

            return false;
        }

        return true;
    }

    /**
     * Writes collection of byte arrays to data output.
     *
     * @param out Output to write to.
     * @param bytes Collection with byte arrays.
     * @throws java.io.IOException If write failed.
     */
    public static void writeBytesCollection(DataOutput out, Collection<byte[]> bytes) throws IOException {
        if (bytes != null) {
            out.writeInt(bytes.size());

            for (byte[] b : bytes)
                writeByteArray(out, b);
        }
        else
            out.writeInt(-1);
    }

    /**
     * Reads collection of byte arrays from data input.
     *
     * @param in Data input to read from.
     * @return List of byte arrays.
     * @throws java.io.IOException If read failed.
     */
    public static List<byte[]> readBytesList(DataInput in) throws IOException {
        int size = in.readInt();

        if (size < 0)
            return null;

        List<byte[]> res = new ArrayList<>(size);

        for (int i = 0; i < size; i++)
            res.add(readByteArray(in));

        return res;
    }

    /**
     * Writes byte array to output stream accounting for <tt>null</tt> values.
     *
     * @param out Output stream to write to.
     * @param arr Array to write, possibly <tt>null</tt>.
     * @throws java.io.IOException If write failed.
     */
    public static void writeByteArray(DataOutput out, @Nullable byte[] arr) throws IOException {
        if (arr == null)
            out.writeInt(-1);
        else {
            out.writeInt(arr.length);

            out.write(arr);
        }
    }

    /**
     * Writes byte array to output stream accounting for <tt>null</tt> values.
     *
     * @param out Output stream to write to.
     * @param arr Array to write, possibly <tt>null</tt>.
     * @throws java.io.IOException If write failed.
     */
    public static void writeByteArray(DataOutput out, @Nullable byte[] arr, int maxLen) throws IOException {
        if (arr == null)
            out.writeInt(-1);
        else {
            int len = Math.min(arr.length, maxLen);

            out.writeInt(len);

            out.write(arr, 0, len);
        }
    }

    /**
     * Reads byte array from input stream accounting for <tt>null</tt> values.
     *
     * @param in Stream to read from.
     * @return Read byte array, possibly <tt>null</tt>.
     * @throws java.io.IOException If read failed.
     */
    @Nullable public static byte[] readByteArray(DataInput in) throws IOException {
        int len = in.readInt();

        if (len == -1)
            return null; // Value "-1" indicates null.

        byte[] res = new byte[len];

        in.readFully(res);

        return res;
    }

    /**
     * Reads byte array from given buffers (changing buffer positions).
     *
     * @param bufs Byte buffers.
     * @return Byte array.
     */
    public static byte[] readByteArray(ByteBuffer... bufs) {
        assert !F.isEmpty(bufs);

        int size = 0;

        for (ByteBuffer buf : bufs)
            size += buf.remaining();

        byte[] res = new byte[size];

        int off = 0;

        for (ByteBuffer buf : bufs) {
            int len = buf.remaining();

            if (len != 0) {
                buf.get(res, off, len);

                off += len;
            }
        }

        assert off == res.length;

        return res;
    }

    /**
     * // FIXME: added for DR dataCenterIds, review if it is needed after GG-6879.
     *
     * @param out Output.
     * @param col Set to write.
     * @throws java.io.IOException If write failed.
     */
    public static void writeByteCollection(DataOutput out, Collection<Byte> col) throws IOException {
        if (col != null) {
            out.writeInt(col.size());

            for (Byte i : col)
                out.writeByte(i);
        }
        else
            out.writeInt(-1);
    }

    /**
     * // FIXME: added for DR dataCenterIds, review if it is needed after GG-6879.
     *
     * @param in Input.
     * @return Deserialized list.
     * @throws java.io.IOException If deserialization failed.
     */
    @Nullable public static List<Byte> readByteList(DataInput in) throws IOException {
        int size = in.readInt();

        // Check null flag.
        if (size == -1)
            return null;

        List<Byte> col = new ArrayList<>(size);

        for (int i = 0; i < size; i++)
            col.add(in.readByte());

        return col;
    }

    /**
     * Join byte arrays into single one.
     *
     * @param bufs list of byte arrays to concatenate.
     * @return Concatenated byte's array.
     */
    public static byte[] join(byte[]... bufs) {
        int size = 0;
        for (byte[] buf : bufs) {
            size += buf.length;
        }

        byte[] res = new byte[size];
        int position = 0;
        for (byte[] buf : bufs) {
            arrayCopy(buf, 0, res, position, buf.length);
            position += buf.length;
        }

        return res;
    }

    /**
     * Converts byte array to formatted string. If calling:
     * <pre name="code" class="java">
     * ...
     * byte[] data = {10, 20, 30, 40, 50, 60, 70, 80, 90};
     *
     * U.byteArray2String(data, "0x%02X", ",0x%02X")
     * ...
     * </pre>
     * the result will be:
     * <pre name="code" class="java">
     * ...
     * 0x0A, 0x14, 0x1E, 0x28, 0x32, 0x3C, 0x46, 0x50, 0x5A
     * ...
     * </pre>
     *
     * @param arr Array of byte.
     * @param hdrFmt C-style string format for the first element.
     * @param bodyFmt C-style string format for second and following elements, if any.
     * @return String with converted bytes.
     */
    public static String byteArray2String(byte[] arr, String hdrFmt, String bodyFmt) {
        assert arr != null;
        assert hdrFmt != null;
        assert bodyFmt != null;

        SB sb = new SB();

        sb.a('{');

        boolean first = true;

        for (byte b : arr)
            if (first) {
                sb.a(String.format(hdrFmt, b));

                first = false;
            }
            else
                sb.a(String.format(bodyFmt, b));

        sb.a('}');

        return sb.toString();
    }

    /**
     * Convert string with hex values to byte array.
     *
     * @param hex Hexadecimal string to convert.
     * @return array of bytes defined as hex in string.
     * @throws IllegalArgumentException If input character differs from certain hex characters.
     */
    public static byte[] hexString2ByteArray(String hex) throws IllegalArgumentException {
        // If Hex string has odd character length.
        if (hex.length() % 2 != 0)
            hex = '0' + hex;

        char[] chars = hex.toCharArray();

        byte[] bytes = new byte[chars.length / 2];

        int byteCnt = 0;

        for (int i = 0; i < chars.length; i += 2) {
            int newByte = 0;

            newByte |= hexCharToByte(chars[i]);

            newByte <<= 4;

            newByte |= hexCharToByte(chars[i + 1]);

            bytes[byteCnt] = (byte)newByte;

            byteCnt++;
        }

        return bytes;
    }

    /**
     * Return byte value for certain character.
     *
     * @param ch Character
     * @return Byte value.
     * @throws IllegalArgumentException If input character differ from certain hex characters.
     */
    @SuppressWarnings({"UnnecessaryFullyQualifiedName", "fallthrough"})
    private static byte hexCharToByte(char ch) throws IllegalArgumentException {
        switch (ch) {
            case '0':
            case '1':
            case '2':
            case '3':
            case '4':
            case '5':
            case '6':
            case '7':
            case '8':
            case '9':
                return (byte)(ch - '0');

            case 'a':
            case 'A':
                return 0xa;

            case 'b':
            case 'B':
                return 0xb;

            case 'c':
            case 'C':
                return 0xc;

            case 'd':
            case 'D':
                return 0xd;

            case 'e':
            case 'E':
                return 0xe;

            case 'f':
            case 'F':
                return 0xf;

            default:
                throw new IllegalArgumentException("Hex decoding wrong input character [character=" + ch + ']');
        }
    }

    /**
     * Converts primitive double to byte array.
     *
     * @param d Double to convert.
     * @return Byte array.
     */
    public static byte[] doubleToBytes(double d) {
        return longToBytes(Double.doubleToLongBits(d));
    }

    /**
     * Converts primitive {@code double} type to byte array and stores
     * it in the specified byte array.
     *
     * @param d Double to convert.
     * @param bytes Array of bytes.
     * @param off Offset.
     * @return New offset.
     */
    public static int doubleToBytes(double d, byte[] bytes, int off) {
        return longToBytes(Double.doubleToLongBits(d), bytes, off);
    }

    /**
     * Converts primitive float to byte array.
     *
     * @param f Float to convert.
     * @return Array of bytes.
     */
    public static byte[] floatToBytes(float f) {
        return intToBytes(Float.floatToIntBits(f));
    }

    /**
     * Converts primitive float to byte array.
     *
     * @param f Float to convert.
     * @param bytes Array of bytes.
     * @param off Offset.
     * @return New offset.
     */
    public static int floatToBytes(float f, byte[] bytes, int off) {
        return intToBytes(Float.floatToIntBits(f), bytes, off);
    }

    /**
     * Converts primitive {@code long} type to byte array.
     *
     * @param l Long value.
     * @return Array of bytes.
     */
    public static byte[] longToBytes(long l) {
        return GridClientByteUtils.longToBytes(l);
    }

    /**
     * Converts primitive {@code long} type to byte array and stores it in specified
     * byte array.
     *
     * @param l Long value.
     * @param bytes Array of bytes.
     * @param off Offset in {@code bytes} array.
     * @return Number of bytes overwritten in {@code bytes} array.
     */
    public static int longToBytes(long l, byte[] bytes, int off) {
        return off + GridClientByteUtils.longToBytes(l, bytes, off);
    }

    /**
     * Converts primitive {@code int} type to byte array.
     *
     * @param i Integer value.
     * @return Array of bytes.
     */
    public static byte[] intToBytes(int i) {
        return GridClientByteUtils.intToBytes(i);
    }

    /**
     * Converts primitive {@code int} type to byte array and stores it in specified
     * byte array.
     *
     * @param i Integer value.
     * @param bytes Array of bytes.
     * @param off Offset in {@code bytes} array.
     * @return Number of bytes overwritten in {@code bytes} array.
     */
    public static int intToBytes(int i, byte[] bytes, int off) {
        return off + GridClientByteUtils.intToBytes(i, bytes, off);
    }

    /**
     * Converts primitive {@code short} type to byte array.
     *
     * @param s Short value.
     * @return Array of bytes.
     */
    public static byte[] shortToBytes(short s) {
        return GridClientByteUtils.shortToBytes(s);
    }

    /**
     * Converts primitive {@code short} type to byte array and stores it in specified
     * byte array.
     *
     * @param s Short value.
     * @param bytes Array of bytes.
     * @param off Offset in {@code bytes} array.
     * @return Number of bytes overwritten in {@code bytes} array.
     */
    public static int shortToBytes(short s, byte[] bytes, int off) {
        return off + GridClientByteUtils.shortToBytes(s, bytes, off);
    }

    /**
     * Encodes {@link java.util.UUID} into a sequence of bytes using the {@link java.nio.ByteBuffer},
     * storing the result into a new byte array.
     *
     * @param uuid Unique identifier.
     * @param arr Byte array to fill with result.
     * @param off Offset in {@code arr}.
     * @return Number of bytes overwritten in {@code bytes} array.
     */
    public static int uuidToBytes(@Nullable UUID uuid, byte[] arr, int off) {
        return off + GridClientByteUtils.uuidToBytes(uuid, arr, off);
    }

    /**
     * Converts an UUID to byte array.
     *
     * @param uuid UUID value.
     * @return Encoded into byte array {@link java.util.UUID}.
     */
    public static byte[] uuidToBytes(@Nullable UUID uuid) {
        return GridClientByteUtils.uuidToBytes(uuid);
    }

    /**
     * Constructs {@code short} from byte array.
     *
     * @param bytes Array of bytes.
     * @param off Offset in {@code bytes} array.
     * @return Short value.
     */
    public static short bytesToShort(byte[] bytes, int off) {
        assert bytes != null;

        int bytesCnt = Short.SIZE >> 3;

        if (off + bytesCnt > bytes.length)
            // Just use the remainder.
            bytesCnt = bytes.length - off;

        short res = 0;

        for (int i = 0; i < bytesCnt; i++) {
            int shift = bytesCnt - i - 1 << 3;

            res |= (0xffL & bytes[off++]) << shift;
        }

        return res;
    }

    /**
     * Constructs {@code int} from byte array.
     *
     * @param bytes Array of bytes.
     * @param off Offset in {@code bytes} array.
     * @return Integer value.
     */
    public static int bytesToInt(byte[] bytes, int off) {
        assert bytes != null;

        int bytesCnt = Integer.SIZE >> 3;

        if (off + bytesCnt > bytes.length)
            // Just use the remainder.
            bytesCnt = bytes.length - off;

        int res = 0;

        for (int i = 0; i < bytesCnt; i++) {
            int shift = bytesCnt - i - 1 << 3;

            res |= (0xffL & bytes[off++]) << shift;
        }

        return res;
    }

    /**
     * Constructs {@code long} from byte array.
     *
     * @param bytes Array of bytes.
     * @param off Offset in {@code bytes} array.
     * @return Long value.
     */
    public static long bytesToLong(byte[] bytes, int off) {
        assert bytes != null;

        int bytesCnt = Long.SIZE >> 3;

        if (off + bytesCnt > bytes.length)
            bytesCnt = bytes.length - off;

        long res = 0;

        for (int i = 0; i < bytesCnt; i++) {
            int shift = bytesCnt - i - 1 << 3;

            res |= (0xffL & bytes[off++]) << shift;
        }

        return res;
    }

    /**
     * Reads an {@link java.util.UUID} form byte array.
     * If given array contains all 0s then {@code null} will be returned.
     *
     * @param bytes array of bytes.
     * @param off Offset in {@code bytes} array.
     * @return UUID value or {@code null}.
     */
    public static UUID bytesToUuid(byte[] bytes, int off) {
        return GridClientByteUtils.bytesToUuid(bytes, off);
    }

    /**
     * Constructs double from byte array.
     *
     * @param bytes Byte array.
     * @param off Offset in {@code bytes} array.
     * @return Double value.
     */
    public static double bytesToDouble(byte[] bytes, int off) {
        return Double.longBitsToDouble(bytesToLong(bytes, off));
    }

    /**
     * Constructs float from byte array.
     *
     * @param bytes Byte array.
     * @param off Offset in {@code bytes} array.
     * @return Float value.
     */
    public static float bytesToFloat(byte[] bytes, int off) {
        return Float.intBitsToFloat(bytesToInt(bytes, off));
    }

    /**
     * Compares fragments of byte arrays.
     *
     * @param a First array.
     * @param aOff First array offset.
     * @param b Second array.
     * @param bOff Second array offset.
     * @param len Length of fragments.
     * @return {@code true} if fragments are equal, {@code false} otherwise.
     */
    public static boolean bytesEqual(byte[] a, int aOff, byte[] b, int bOff, int len) {
        if (aOff + len > a.length || bOff + len > b.length)
            return false;
        else {
            for (int i = 0; i < len; i++)
                if (a[aOff + i] != b[bOff + i])
                    return false;

            return true;
        }
    }

    /**
     * Converts an array of characters representing hexidecimal values into an
     * array of bytes of those same values. The returned array will be half the
     * length of the passed array, as it takes two characters to represent any
     * given byte. An exception is thrown if the passed char array has an odd
     * number of elements.
     *
     * @param data An array of characters containing hexidecimal digits
     * @return A byte array containing binary data decoded from
     *         the supplied char array.
     * @throws org.apache.ignite.IgniteCheckedException Thrown if an odd number or illegal of characters is supplied.
     */
    public static byte[] decodeHex(char[] data) throws IgniteCheckedException {

        int len = data.length;

        if ((len & 0x01) != 0)
            throw new IgniteCheckedException("Odd number of characters.");

        byte[] out = new byte[len >> 1];

        // Two characters form the hex value.
        for (int i = 0, j = 0; j < len; i++) {
            int f = toDigit(data[j], j) << 4;

            j++;

            f |= toDigit(data[j], j);

            j++;

            out[i] = (byte)(f & 0xFF);
        }

        return out;
    }

    /**
     * Verifier always returns successful result for any host.
     */
    private static class DeploymentHostnameVerifier implements HostnameVerifier {
        /** {@inheritDoc} */
        @Override public boolean verify(String hostname, SSLSession ses) {
            // Remote host trusted by default.
            return true;
        }
    }

    /**
     * Makes a {@code '+---+'} dash line.
     *
     * @param len Length of the dash line to make.
     * @return Dash line.
     */
    public static String dash(int len) {
        char[] dash = new char[len];

        Arrays.fill(dash, '-');

        dash[0] = dash[len - 1] = '+';

        return new String(dash);
    }

    /**
     * Creates space filled string of given length.
     *
     * @param len Number of spaces.
     * @return Space filled string of given length.
     */
    public static String pad(int len) {
        char[] dash = new char[len];

        Arrays.fill(dash, ' ');

        return new String(dash);
    }

    /**
     * Formats system time in milliseconds for printing in logs.
     *
     * @param sysTime System time.
     * @return Formatted time string.
     */
    public static String format(long sysTime) {
        return LONG_DATE_FMT.format(new java.util.Date(sysTime));
    }

    /**
     * Takes given collection, shuffles it and returns iterable instance.
     *
     * @param <T> Type of elements to create iterator for.
     * @param col Collection to shuffle.
     * @return Iterable instance over randomly shuffled collection.
     */
    public static <T> Iterable<T> randomIterable(Collection<T> col) {
        List<T> list = new ArrayList<>(col);

        Collections.shuffle(list);

        return list;
    }

    /**
     * Converts enumeration to iterable so it can be used in {@code foreach} construct.
     *
     * @param <T> Types of instances for iteration.
     * @param e Enumeration to convert.
     * @return Iterable over the given enumeration.
     */
    public static <T> Iterable<T> asIterable(final Enumeration<T> e) {
        return new Iterable<T>() {
            @Override public Iterator<T> iterator() {
                return new Iterator<T>() {
                    @Override public boolean hasNext() {
                        return e.hasMoreElements();
                    }

                    @SuppressWarnings({"IteratorNextCanNotThrowNoSuchElementException"})
                    @Override public T next() {
                        return e.nextElement();
                    }

                    @Override public void remove() {
                        throw new UnsupportedOperationException();
                    }
                };
            }
        };
    }

    /**
     * Copy source file (or folder) to destination file (or folder). Supported source & destination:
     * <ul>
     * <li>File to File</li>
     * <li>File to Folder</li>
     * <li>Folder to Folder (Copy the content of the directory and not the directory itself)</li>
     * </ul>
     *
     * @param src Source file or folder.
     * @param dest Destination file or folder.
     * @param overwrite Whether or not overwrite existing files and folders.
     * @throws IOException Thrown if an I/O error occurs.
     */
    public static void copy(File src, File dest, boolean overwrite) throws IOException {
        assert src != null;
        assert dest != null;

        /*
         * Supported source & destination:
         * ===============================
         * 1. File -> File
         * 2. File -> Directory
         * 3. Directory -> Directory
         */

        // Source must exist.
        if (!src.exists())
            throw new FileNotFoundException("Source can't be found: " + src);

        // Check that source and destination are not the same.
        if (src.getAbsoluteFile().equals(dest.getAbsoluteFile()))
            throw new IOException("Source and destination are the same [src=" + src + ", dest=" + dest + ']');

        if (dest.exists()) {
            if (!dest.isDirectory() && !overwrite)
                throw new IOException("Destination already exists: " + dest);

            if (!dest.canWrite())
                throw new IOException("Destination is not writable:" + dest);
        }
        else {
            File parent = dest.getParentFile();

            if (parent != null && !parent.exists())
                // Ignore any errors here.
                // We will get errors when we'll try to open the file stream.
                //noinspection ResultOfMethodCallIgnored
                parent.mkdirs();

            // If source is a directory, we should create destination directory.
            if (src.isDirectory())
                //noinspection ResultOfMethodCallIgnored
                dest.mkdir();
        }

        if (src.isDirectory()) {
            // In this case we have Directory -> Directory.
            // Note that we copy the content of the directory and not the directory itself.

            File[] files = src.listFiles();

            for (File file : files) {
                if (file.isDirectory()) {
                    File dir = new File(dest, file.getName());

                    if (!dir.exists() && !dir.mkdirs())
                        throw new IOException("Can't create directory: " + dir);

                    copy(file, dir, overwrite);
                }
                else
                    copy(file, dest, overwrite);
            }
        }
        else {
            // In this case we have File -> File or File -> Directory.
            File file = dest.exists() && dest.isDirectory() ? new File(dest, src.getName()) : dest;

            if (!overwrite && file.exists())
                throw new IOException("Destination already exists: " + file);

            FileInputStream in = null;
            FileOutputStream out = null;

            try {
                in = new FileInputStream(src);
                out = new FileOutputStream(file);

                copy(in, out);
            }
            finally {
                if (in != null)
                    in.close();

                if (out != null) {
                    out.getFD().sync();

                    out.close();
                }
            }
        }
    }

    /**
     * Starts clock timer if grid is first.
     */
    public static void onGridStart() {
        synchronized (mux) {
            if (gridCnt == 0) {
                timer = new Thread(new Runnable() {
                    @SuppressWarnings({"BusyWait", "InfiniteLoopStatement"})
                    @Override public void run() {
                        while (true) {
                            curTimeMillis = System.currentTimeMillis();

                            try {
                                Thread.sleep(10);
                            }
                            catch (InterruptedException ignored) {
                                break;
                            }
                        }
                    }
                }, "ignite-clock");

                timer.setDaemon(true);

                timer.setPriority(10);

                timer.start();
            }

            ++gridCnt;
        }
    }

    /**
     * Stops clock timer if all nodes into JVM were stopped.
     */
    public static void onGridStop(){
        synchronized (mux) {
            // Grid start may fail and onGridStart() does not get called.
            if (gridCnt == 0)
                return;

            --gridCnt;

            if (gridCnt == 0 && timer != null) {
                timer.interrupt();

                timer = null;
            }
        }
    }

    /**
     * Copies input byte stream to output byte stream.
     *
     * @param in Input byte stream.
     * @param out Output byte stream.
     * @return Number of the copied bytes.
     * @throws IOException Thrown if an I/O error occurs.
     */
    public static int copy(InputStream in, OutputStream out) throws IOException {
        assert in != null;
        assert out != null;

        byte[] buf = new byte[BUF_SIZE];

        int cnt = 0;

        for (int n; (n = in.read(buf)) > 0;) {
            out.write(buf, 0, n);

            cnt += n;
        }

        return cnt;
    }

    /**
     * Copies input character stream to output character stream.
     *
     * @param in Input character stream.
     * @param out Output character stream.
     * @return Number of the copied characters.
     * @throws IOException Thrown if an I/O error occurs.
     */
    public static int copy(Reader in, Writer out) throws IOException {
        assert in != null;
        assert out != null;

        char[] buf = new char[BUF_SIZE];

        int cnt = 0;

        for (int n; (n = in.read(buf)) > 0;) {
            out.write(buf, 0, n);

            cnt += n;
        }

        return cnt;
    }

    /**
     * Writes string to file.
     *
     * @param file File.
     * @param s String to write.
     * @throws IOException Thrown if an I/O error occurs.
     */
    public static void writeStringToFile(File file, String s) throws IOException {
        writeStringToFile(file, s, Charset.defaultCharset().toString(), false);
    }

    /**
     * Writes string to file.
     *
     * @param file File.
     * @param s String to write.
     * @param charset Encoding.
     * @throws IOException Thrown if an I/O error occurs.
     */
    public static void writeStringToFile(File file, String s, String charset) throws IOException {
        writeStringToFile(file, s, charset, false);
    }

    /**
     * Reads file to string using specified charset.
     *
     * @param fileName File name.
     * @param charset File charset.
     * @return File content.
     * @throws IOException If error occurred.
     */
    public static String readFileToString(String fileName, String charset) throws IOException {
        Reader input = new InputStreamReader(new FileInputStream(fileName), charset);

        StringWriter output = new StringWriter();

        char[] buf = new char[4096];

        int n;

        while ((n = input.read(buf)) != -1)
            output.write(buf, 0, n);

        return output.toString();
    }

    /**
     * Writes string to file.
     *
     * @param file File.
     * @param s String to write.
     * @param charset Encoding.
     * @param append If {@code true}, then specified string will be added to the end of the file.
     * @throws IOException Thrown if an I/O error occurs.
     */
    public static void writeStringToFile(File file, String s, String charset, boolean append) throws IOException {
        if (s == null)
            return;

        try (OutputStream out = new FileOutputStream(file, append)) {
            out.write(s.getBytes(charset));
        }
    }

    /**
     * Utility method that sets cause into exception and returns it.
     *
     * @param e Exception to set cause to and return.
     * @param cause Optional cause to set (if not {@code null}).
     * @param <E> Type of the exception.
     * @return Passed in exception with optionally set cause.
     */
    public static <E extends Throwable> E withCause(E e, @Nullable Throwable cause) {
        assert e != null;

        if (cause != null)
            e.initCause(cause);

        return e;
    }

    /**
     * Deletes file or directory with all sub-directories and files.
     *
     * @param file File or directory to delete.
     * @return {@code true} if and only if the file or directory is successfully deleted,
     *      {@code false} otherwise
     */
    public static boolean delete(File file) {
        assert file != null;

        boolean res = true;

        if (file.isDirectory()) {
            File[] files = file.listFiles();

            if (files != null && files.length > 0)
                for (File file1 : files)
                    if (file1.isDirectory())
                        res &= delete(file1);
                    else if (file1.getName().endsWith("jar"))
                        try {
                            // Why do we do this?
                            new JarFile(file1, false).close();

                            res &= file1.delete();
                        }
                        catch (IOException ignore) {
                            // Ignore it here...
                        }
                    else
                        res &= file1.delete();

            res &= file.delete();
        }
        else
            res = file.delete();

        return res;
    }

    /**
     * @param dir Directory to create along with all non-existent parent directories.
     * @return {@code True} if directory exists (has been created or already existed),
     *      {@code false} if has not been created and does not exist.
     */
    public static boolean mkdirs(File dir) {
        assert dir != null;

        return dir.mkdirs() || dir.exists();
    }

    /**
     * Resolve project home directory based on source code base.
     *
     * @return Project home directory (or {@code null} if it cannot be resolved).
     */
    @Nullable private static String resolveProjectHome() {
        assert Thread.holdsLock(IgniteUtils.class);

        // Resolve Ignite home via environment variables.
        String ggHome0 = IgniteSystemProperties.getString(IGNITE_HOME);

        if (!F.isEmpty(ggHome0))
            return ggHome0;

        String appWorkDir = System.getProperty("user.dir");

        if (appWorkDir != null) {
            ggHome0 = findProjectHome(new File(appWorkDir));

            if (ggHome0 != null)
                return ggHome0;
        }

        URI uri;

        Class<IgniteUtils> cls = IgniteUtils.class;

        try {
            ProtectionDomain domain = cls.getProtectionDomain();

            // Should not happen, but to make sure our code is not broken.
            if (domain == null || domain.getCodeSource() == null || domain.getCodeSource().getLocation() == null) {
                logResolveFailed(cls, null);

                return null;
            }

            // Resolve path to class-file.
            uri = domain.getCodeSource().getLocation().toURI();

            // Overcome UNC path problem on Windows (http://www.tomergabel.com/JavaMishandlesUNCPathsOnWindows.aspx)
            if (isWindows() && uri.getAuthority() != null)
                uri = new URI(uri.toString().replace("file://", "file:/"));
        }
        catch (URISyntaxException | SecurityException e) {
            logResolveFailed(cls, e);

            return null;
        }

        return findProjectHome(new File(uri));
    }

    /**
     * Tries to find project home starting from specified directory and moving to root.
     *
     * @param startDir First directory in search hierarchy.
     * @return Project home path or {@code null} if it wasn't found.
     */
    private static String findProjectHome(File startDir) {
        for (File cur = startDir.getAbsoluteFile(); cur != null; cur = cur.getParentFile()) {
            // Check 'cur' is project home directory.
            if (!new File(cur, "bin").isDirectory() ||
                !new File(cur, "config").isDirectory())
                continue;

            return cur.getPath();
        }

        return null;
    }

    /**
     * @param cls Class.
     * @param e Exception.
     */
    private static void logResolveFailed(Class cls, Exception e) {
        warn(null, "Failed to resolve IGNITE_HOME automatically for class codebase " +
            "[class=" + cls + (e == null ? "" : ", e=" + e.getMessage()) + ']');
    }

    /**
     * Retrieves {@code IGNITE_HOME} property. The property is retrieved from system
     * properties or from environment in that order.
     *
     * @return {@code IGNITE_HOME} property.
     */
    @Nullable public static String getIgniteHome() {
        GridTuple<String> ggHomeTup = ggHome;

        String ggHome0;

        if (ggHomeTup == null) {
            synchronized (IgniteUtils.class) {
                // Double check.
                ggHomeTup = ggHome;

                if (ggHomeTup == null) {
                    // Resolve Ignite installation home directory.
                    ggHome = F.t(ggHome0 = resolveProjectHome());

                    if (ggHome0 != null)
                        System.setProperty(IGNITE_HOME, ggHome0);
                }
                else
                    ggHome0 = ggHomeTup.get();
            }
        }
        else
            ggHome0 = ggHomeTup.get();

        return ggHome0;
    }

    /**
     * @param path Ignite home. May be {@code null}.
     */
    public static void setIgniteHome(@Nullable String path) {
        GridTuple<String> ggHomeTup = ggHome;

        String ggHome0;

        if (ggHomeTup == null) {
            synchronized (IgniteUtils.class) {
                // Double check.
                ggHomeTup = ggHome;

                if (ggHomeTup == null) {
                    if (F.isEmpty(path))
                        System.clearProperty(IGNITE_HOME);
                    else
                        System.setProperty(IGNITE_HOME, path);

                    ggHome = F.t(path);

                    return;
                }
                else
                    ggHome0 = ggHomeTup.get();
            }
        }
        else
            ggHome0 = ggHomeTup.get();

        if (ggHome0 != null && !ggHome0.equals(path))
            throw new IgniteException("Failed to set IGNITE_HOME after it has been already resolved " +
                "[igniteHome=" + ggHome0 + ", newIgniteHome=" + path + ']');
    }

    /**
     * Gets file associated with path.
     * <p>
     * First check if path is relative to {@code IGNITE_HOME}.
     * If not, check if path is absolute.
     * If all checks fail, then {@code null} is returned.
     * <p>
     * See {@link #getIgniteHome()} for information on how {@code IGNITE_HOME} is retrieved.
     *
     * @param path Path to resolve.
     * @return Resolved path as file, or {@code null} if path cannot be resolved.
     */
    @Nullable public static File resolveIgnitePath(String path) {
        assert path != null;

        /*
         * 1. Check relative to IGNITE_HOME specified in configuration, if any.
         */

        String home = getIgniteHome();

        if (home != null) {
            File file = new File(home, path);

            if (file.exists())
                return file;
        }

        /*
         * 2. Check given path as absolute.
         */

        File file = new File(path);

        if (file.exists())
            return file;

        return null;
    }

    /**
     * Gets URL representing the path passed in. First the check is made if path is absolute.
     * If not, then the check is made if path is relative to {@code META-INF} folder in classpath.
     * If not, then the check is made if path is relative to ${IGNITE_HOME}.
     * If all checks fail,
     * then {@code null} is returned, otherwise URL representing path is returned.
     * <p>
     * See {@link #getIgniteHome()} for information on how {@code IGNITE_HOME} is retrieved.
     *
     * @param path Path to resolve.
     * @return Resolved path as URL, or {@code null} if path cannot be resolved.
     * @see #getIgniteHome()
     */
    @Nullable public static URL resolveIgniteUrl(String path) {
        return resolveIgniteUrl(path, true);
    }

    /**
     * Gets URL representing the path passed in. First the check is made if path is absolute.
     * If not, then the check is made if path is relative to {@code META-INF} folder in classpath.
     * If not, then the check is made if path is relative to ${IGNITE_HOME}.
     * If all checks fail,
     * then {@code null} is returned, otherwise URL representing path is returned.
     * <p>
     * See {@link #getIgniteHome()} for information on how {@code IGNITE_HOME} is retrieved.
     *
     * @param path Path to resolve.
     * @param metaInf Flag to indicate whether META-INF folder should be checked or class path root.
     * @return Resolved path as URL, or {@code null} if path cannot be resolved.
     * @see #getIgniteHome()
     */
    @SuppressWarnings({"UnusedCatchParameter"})
    @Nullable public static URL resolveIgniteUrl(String path, boolean metaInf) {
        File f = resolveIgnitePath(path);

        if (f != null) {
            try {
                // Note: we use that method's chain instead of File.getURL() with due
                // Sun bug http://bugs.sun.com/bugdatabase/view_bug.do?bug_id=6179468
                return f.toURI().toURL();
            }
            catch (MalformedURLException e) {
                // No-op.
            }
        }

        ClassLoader clsLdr = Thread.currentThread().getContextClassLoader();

        if (clsLdr != null) {
            String locPath = (metaInf ? "META-INF/" : "") + path.replaceAll("\\\\", "/");

            return clsLdr.getResource(locPath);
        }
        else
            return null;
    }

    /**
     * Converts byte array to hex string.
     *
     * @param arr Array of bytes.
     * @return Hex string.
     */
    public static String byteArray2HexString(byte[] arr) {
        SB sb = new SB(arr.length << 1);

        for (byte b : arr)
            sb.a(Integer.toHexString(MASK & b >>> 4)).a(Integer.toHexString(MASK & b));

        return sb.toString().toUpperCase();
    }

    /**
     * Checks for containment of the value in the array.
     * Both array cells and value may be {@code null}. Two {@code null}s are considered equal.
     *
     * @param arr Array of objects.
     * @param val Value to check for containment inside of array.
     * @param vals Additional values.
     * @return {@code true} if contains object, {@code false} otherwise.
     */
    public static boolean containsObjectArray(@Nullable Object[] arr, Object val, @Nullable Object... vals) {
        if (arr == null || arr.length == 0)
            return false;

        for (Object o : arr) {
            if (F.eq(o, val))
                return true;

            if (vals != null && vals.length > 0)
                for (Object v : vals)
                    if (F.eq(o, v))
                        return true;
        }

        return false;
    }

    /**
     * Checks for containment of the value in the array.
     * Both array cells and value may be {@code null}. Two {@code null}s are considered equal.
     *
     * @param arr Array of objects.
     * @param c Collection to check.
     * @return {@code true} if contains object, {@code false} otherwise.
     */
    public static boolean containsObjectArray(@Nullable Object[] arr, @Nullable Collection<Object> c) {
        if (arr == null || arr.length == 0 || c == null || c.isEmpty())
            return false;

        for (Object o : arr) {
            if (c.contains(o))
                return true;
        }

        return false;
    }

    /**
     * Checks for containment of the value in the array.
     *
     * @param arr Array of objects.
     * @param val Value to check for containment inside of array.
     * @return {@code true} if contains object, {@code false} otherwise.
     */
    public static boolean containsIntArray(int[] arr, int val) {
        assert arr != null;

        if (arr.length == 0)
            return false;

        for (int i : arr)
            if (i == val)
                return true;

        return false;
    }

    /**
     * Checks for containment of given string value in the specified array.
     * Array's cells and string value can be {@code null}. Tow {@code null}s are considered equal.
     *
     * @param arr Array of strings.
     * @param val Value to check for containment inside of array.
     * @param ignoreCase Ignoring case if {@code true}.
     * @return {@code true} if contains string, {@code false} otherwise.
     */
    public static boolean containsStringArray(String[] arr, @Nullable String val, boolean ignoreCase) {
        assert arr != null;

        for (String s : arr) {
            // If both are nulls, then they are equal.
            if (s == null && val == null)
                return true;

            // Only one is null and the other one isn't.
            if (s == null || val == null)
                continue;

            // Both are not nulls.
            if (ignoreCase) {
                if (s.equalsIgnoreCase(val))
                    return true;
            }
            else if (s.equals(val))
                return true;
        }

        return false;
    }

    /**
     * Checks for containment of given string value in the specified collection.
     * Collection elements and string value can be {@code null}. Tow {@code null}s are considered equal.
     *
     * @param c Array of strings.
     * @param val Value to check for containment inside of array.
     * @param ignoreCase Ignoring case if {@code true}.
     * @return {@code true} if contains string, {@code false} otherwise.
     */
    public static boolean containsStringCollection(Iterable<String> c, @Nullable String val, boolean ignoreCase) {
        assert c != null;

        for (String s : c) {
            // If both are nulls, then they are equal.
            if (s == null && val == null)
                return true;

            // Only one is null and the other one isn't.
            if (s == null || val == null)
                continue;

            // Both are not nulls.
            if (ignoreCase) {
                if (s.equalsIgnoreCase(val))
                    return true;
            }
            else if (s.equals(val))
                return true;
        }

        return false;
    }

    /**
     * Closes given resource logging possible checked exception.
     *
     * @param rsrc Resource to close. If it's {@code null} - it's no-op.
     * @param log Logger to log possible checked exception with (optional).
     */
    public static void close(@Nullable AutoCloseable rsrc, @Nullable IgniteLogger log) {
        if (rsrc != null)
            try {
                rsrc.close();
            }
            catch (Exception e) {
                warn(log, "Failed to close resource: " + e.getMessage());
            }
    }

    /**
     * Quietly closes given resource ignoring possible checked exception.
     *
     * @param rsrc Resource to close. If it's {@code null} - it's no-op.
     */
    public static void closeQuiet(@Nullable AutoCloseable rsrc) {
        if (rsrc != null)
            try {
                rsrc.close();
            }
            catch (Exception ignored) {
                // No-op.
            }
    }

    /**
     * Closes given resource logging possible checked exceptions.
     *
     * @param rsrc Resource to close. If it's {@code null} - it's no-op.
     * @param log Logger to log possible checked exception with (optional).
     */
    public static void close(@Nullable SelectionKey rsrc, @Nullable IgniteLogger log) {
        if (rsrc != null)
            // This apply will automatically deregister the selection key as well.
            close(rsrc.channel(), log);
    }

    /**
     * Quietly closes given resource ignoring possible checked exceptions.
     *
     * @param rsrc Resource to close. If it's {@code null} - it's no-op.
     */
    public static void closeQuiet(@Nullable SelectionKey rsrc) {
        if (rsrc != null)
            // This apply will automatically deregister the selection key as well.
            closeQuiet(rsrc.channel());
    }

    /**
     * Closes given resource.
     *
     * @param rsrc Resource to close. If it's {@code null} - it's no-op.
     */
    public static void close(@Nullable DatagramSocket rsrc) {
        if (rsrc != null)
            rsrc.close();
    }

    /**
     * Closes given resource logging possible checked exception.
     *
     * @param rsrc Resource to close. If it's {@code null} - it's no-op.
     * @param log Logger to log possible checked exception with (optional).
     */
    public static void close(@Nullable Selector rsrc, @Nullable IgniteLogger log) {
        if (rsrc != null)
            try {
                if (rsrc.isOpen())
                    rsrc.close();
            }
            catch (IOException e) {
                warn(log, "Failed to close resource: " + e.getMessage());
            }
    }

    /**
     * Quietly closes given resource ignoring possible checked exception.
     *
     * @param rsrc Resource to close. If it's {@code null} - it's no-op.
     */
    public static void closeQuiet(@Nullable Selector rsrc) {
        if (rsrc != null)
            try {
                if (rsrc.isOpen())
                    rsrc.close();
            }
            catch (IOException ignored) {
                // No-op.
            }
    }

    /**
     * Closes given resource logging possible checked exception.
     *
     * @param rsrc Resource to close. If it's {@code null} - it's no-op.
     * @param log Logger to log possible checked exception with (optional).
     */
    public static void close(@Nullable Context rsrc, @Nullable IgniteLogger log) {
        if (rsrc != null)
            try {
                rsrc.close();
            }
            catch (NamingException e) {
                warn(log, "Failed to close resource: " + e.getMessage());
            }
    }

    /**
     * Quietly closes given resource ignoring possible checked exception.
     *
     * @param rsrc Resource to close. If it's {@code null} - it's no-op.
     */
    public static void closeQuiet(@Nullable Context rsrc) {
        if (rsrc != null)
            try {
                rsrc.close();
            }
            catch (NamingException ignored) {
                // No-op.
            }
    }

    /**
     * Closes class loader logging possible checked exception.
     * Note: this issue for problem <a href="http://bugs.sun.com/bugdatabase/view_bug.do?bug_id=5041014">
     * http://bugs.sun.com/bugdatabase/view_bug.do?bug_id=5041014</a>.
     *
     * @param clsLdr Class loader. If it's {@code null} - it's no-op.
     * @param log Logger to log possible checked exception with (optional).
     */
    public static void close(@Nullable URLClassLoader clsLdr, @Nullable IgniteLogger log) {
        if (clsLdr != null)
            try {
                URLClassPath path = SharedSecrets.getJavaNetAccess().getURLClassPath(clsLdr);

                Field ldrFld = path.getClass().getDeclaredField("loaders");

                ldrFld.setAccessible(true);

                Iterable ldrs = (Iterable)ldrFld.get(path);

                for (Object ldr : ldrs)
                    if (ldr.getClass().getName().endsWith("JarLoader"))
                        try {
                            Field jarFld = ldr.getClass().getDeclaredField("jar");

                            jarFld.setAccessible(true);

                            ZipFile jar = (ZipFile)jarFld.get(ldr);

                            jar.close();
                        }
                        catch (Exception e) {
                            warn(log, "Failed to close resource: " + e.getMessage());
                        }
            }
            catch (Exception e) {
                warn(log, "Failed to close resource: " + e.getMessage());
            }
    }

    /**
     * Quietly releases file lock ignoring all possible exceptions.
     *
     * @param lock File lock. If it's {@code null} - it's no-op.
     */
    public static void releaseQuiet(@Nullable FileLock lock) {
        if (lock != null)
            try {
                lock.release();
            }
            catch (Exception ignored) {
                // No-op.
            }
    }

    /**
     * Rollbacks JDBC connection logging possible checked exception.
     *
     * @param rsrc JDBC connection to rollback. If connection is {@code null}, it's no-op.
     * @param log Logger to log possible checked exception with (optional).
     */
    public static void rollbackConnection(@Nullable Connection rsrc, @Nullable IgniteLogger log) {
        if (rsrc != null)
            try {
                rsrc.rollback();
            }
            catch (SQLException e) {
                warn(log, "Failed to rollback JDBC connection: " + e.getMessage());
            }
    }

    /**
     * Depending on whether or not log is provided and quiet mode is enabled logs given messages as
     * quiet message or normal log WARN message in {@code org.apache.ignite.CourtesyConfigNotice}
     * category. If {@code log} is {@code null} or in QUIET mode it will add {@code (courtesy)}
     * prefix to the message.
     *
     * @param log Optional logger to use when QUIET mode is not enabled.
     * @param msg Message to log.
     */
    public static void courtesy(@Nullable IgniteLogger log, Object msg) {
        assert msg != null;

        String s = msg.toString();

        courtesy(log, s, s);
    }

    /**
     * Depending on whether or not log is provided and quiet mode is enabled logs given messages as
     * quiet message or normal log WARN message in {@code org.apache.ignite.CourtesyConfigNotice}
     * category. If {@code log} is {@code null} or in QUIET mode it will add {@code (courtesy)}
     * prefix to the message.
     *
     * @param log Optional logger to use when QUIET mode is not enabled.
     * @param longMsg Message to log using normal logger.
     * @param shortMsg Message to log using quiet logger.
     */
    public static void courtesy(@Nullable IgniteLogger log, Object longMsg, Object shortMsg) {
        assert longMsg != null;
        assert shortMsg != null;

        if (log != null)
            log.getLogger(IgniteConfiguration.COURTESY_LOGGER_NAME).warning(compact(longMsg.toString()));
        else
            X.println("[" + SHORT_DATE_FMT.format(new java.util.Date()) + "] (courtesy) " +
                compact(shortMsg.toString()));
    }

    /**
     * Depending on whether or not log is provided and quiet mode is enabled logs given
     * messages as quiet message or normal log WARN message. If {@code log} is {@code null}
     * or in QUIET mode it will add {@code (wrn)} prefix to the message.
     *
     * @param log Optional logger to use when QUIET mode is not enabled.
     * @param msg Message to log.
     */
    public static void warn(@Nullable IgniteLogger log, Object msg) {
        assert msg != null;

        String s = msg.toString();

        warn(log, s, s);
    }

    /**
     * Logs warning message in both verbose and quite modes.
     *
     * @param log Logger to use.
     * @param msg Message to log.
     */
    public static void quietAndWarn(IgniteLogger log, Object msg) {
        quietAndWarn(log, msg, msg);
    }

    /**
     * Logs warning message in both verbose and quite modes.
     *
     * @param log Logger to use.
     * @param shortMsg Short message.
     * @param msg Message to log.
     */
    public static void quietAndWarn(IgniteLogger log, Object msg, Object shortMsg) {
        warn(log, msg);

        if (log.isQuiet())
            quiet(false, shortMsg);
    }

    /**
     * Depending on whether or not log is provided and quiet mode is enabled logs given
     * messages as quiet message or normal log ERROR message. If {@code log} is {@code null}
     * or in QUIET mode it will add {@code (err)} prefix to the message.
     *
     * @param log Optional logger to use when QUIET mode is not enabled.
     * @param msg Message to log.
     */
    public static void error(@Nullable IgniteLogger log, Object msg) {
        assert msg != null;

        if (msg instanceof Throwable) {
            Throwable t = (Throwable)msg;

            error(log, t.getMessage(), t);
        }
        else {
            String s = msg.toString();

            error(log, s, s, null);
        }
    }

    /**
     * Depending on whether or not log is provided and quiet mode is enabled logs given
     * messages as quiet message or normal log WARN message. If {@code log} is {@code null}
     * or in QUIET mode it will add {@code (wrn)} prefix to the message.
     *
     * @param log Optional logger to use when QUIET mode is not enabled.
     * @param longMsg Message to log using normal logger.
     * @param shortMsg Message to log using quiet logger.
     */
    public static void warn(@Nullable IgniteLogger log, Object longMsg, Object shortMsg) {
        assert longMsg != null;
        assert shortMsg != null;

        if (log != null)
            log.warning(compact(longMsg.toString()));
        else
            X.println("[" + SHORT_DATE_FMT.format(new java.util.Date()) + "] (wrn) " +
                compact(shortMsg.toString()));
    }

    /**
     * Depending on whether or not log is provided and quiet mode is enabled logs given
     * messages as quiet message or normal log INFO message.
     * <p>
     * <b>NOTE:</b> unlike the normal logging when INFO level may not be enabled and
     * therefore no logging will happen - using this method the log will be written
     * always either via INFO log or quiet mode.
     * <p>
     * <b>USE IT APPROPRIATELY.</b>
     *
     * @param log Optional logger to use when QUIET mode is not enabled.
     * @param longMsg Message to log using normal logger.
     * @param shortMsg Message to log using quiet logger.
     */
    public static void log(@Nullable IgniteLogger log, Object longMsg, Object shortMsg) {
        assert longMsg != null;
        assert shortMsg != null;

        if (log != null) {
            if (log.isInfoEnabled())
                log.info(compact(longMsg.toString()));
        }
        else
            quiet(false, shortMsg);
    }

    /**
     * Depending on whether or not log is provided and quiet mode is enabled logs given
     * messages as quiet message or normal log INF0 message.
     * <p>
     * <b>NOTE:</b> unlike the normal logging when INFO level may not be enabled and
     * therefore no logging will happen - using this method the log will be written
     * always either via INFO log or quiet mode.
     * <p>
     * <b>USE IT APPROPRIATELY.</b>
     *
     * @param log Optional logger to use when QUIET mode is not enabled.
     * @param msg Message to log.
     */
    public static void log(@Nullable IgniteLogger log, Object msg) {
        assert msg != null;

        String s = msg.toString();

        log(log, s, s);
    }

    /**
     * Depending on whether or not log is provided and quiet mode is enabled logs given
     * messages as quiet message or normal log ERROR message. If {@code log} is {@code null}
     * or in QUIET mode it will add {@code (err)} prefix to the message.
     *
     * @param log Optional logger to use when QUIET mode is not enabled.
     * @param longMsg Message to log using normal logger.
     * @param shortMsg Message to log using quiet logger.
     * @param e Optional exception.
     */
    public static void error(@Nullable IgniteLogger log, Object longMsg, Object shortMsg, @Nullable Throwable e) {
        assert longMsg != null;
        assert shortMsg != null;

        if (log != null) {
            if (e == null)
                log.error(compact(longMsg.toString()));
            else
                log.error(compact(longMsg.toString()), e);
        }
        else {
            X.printerr("[" + SHORT_DATE_FMT.format(new java.util.Date()) + "] (err) " +
                compact(shortMsg.toString()));

            if (e != null)
                e.printStackTrace(System.err);
            else
                X.printerrln();
        }
    }

    /**
     * Shortcut for {@link #error(org.apache.ignite.IgniteLogger, Object, Object, Throwable)}.
     *
     * @param log Optional logger.
     * @param shortMsg Message to log using quiet logger.
     * @param e Optional exception.
     */
    public static void error(@Nullable IgniteLogger log, Object shortMsg, @Nullable Throwable e) {
        assert shortMsg != null;

        String s = shortMsg.toString();

        error(log, s, s, e);
    }

    /**
     *
     * @param err Whether to print to {@code System.err}.
     * @param objs Objects to log in quiet mode.
     */
    public static void quiet(boolean err, Object... objs) {
        assert objs != null;

        String time = SHORT_DATE_FMT.format(new java.util.Date());

        SB sb = new SB();

        for (Object obj : objs)
            sb.a('[').a(time).a("] ").a(obj.toString()).a(NL);

        PrintStream ps = err ? System.err : System.out;

        ps.print(compact(sb.toString()));
    }

    /**
     * Prints out the message in quite and info modes.
     *
     * @param log Logger.
     * @param msg Message to print.
     */
    public static void quietAndInfo(IgniteLogger log, String msg) {
        if (log.isQuiet())
            U.quiet(false, msg);

        if (log.isInfoEnabled())
            log.info(msg);
    }

    /**
     * Quietly rollbacks JDBC connection ignoring possible checked exception.
     *
     * @param rsrc JDBC connection to rollback. If connection is {@code null}, it's no-op.
     */
    public static void rollbackConnectionQuiet(@Nullable Connection rsrc) {
        if (rsrc != null)
            try {
                rsrc.rollback();
            }
            catch (SQLException ignored) {
                // No-op.
            }
    }

    /**
     * Constructs JMX object name with given properties.
     * Map with ordered {@code groups} used for proper object name construction.
     *
     * @param gridName Grid name.
     * @param grp Name of the group.
     * @param name Name of mbean.
     * @return JMX object name.
     * @throws MalformedObjectNameException Thrown in case of any errors.
     */
    public static ObjectName makeMBeanName(@Nullable String gridName, @Nullable String grp, String name)
        throws MalformedObjectNameException {
        SB sb = new SB(JMX_DOMAIN + ':');

        appendJvmId(sb);

        if (gridName != null && !gridName.isEmpty())
            sb.a("grid=").a(gridName).a(',');

        if (grp != null)
            sb.a("group=").a(grp).a(',');

        sb.a("name=").a(name);

        return new ObjectName(sb.toString());
    }

    /**
     * @param sb Sb.
     */
    private static void appendJvmId(SB sb) {
        if (getBoolean(IGNITE_MBEAN_APPEND_JVM_ID)) {
            String gridId = Integer.toHexString(Ignite.class.getClassLoader().hashCode()) + "_"
                + ManagementFactory.getRuntimeMXBean().getName();

            sb.a("jvmId=").a(gridId).a(',');
        }
    }

    /**
     * Mask component name to make sure that it is not {@code null}.
     *
     * @param cacheName Component name to mask, possibly {@code null}.
     * @return Component name.
     */
    public static String maskName(@Nullable String cacheName) {
        return cacheName == null ? "default" : cacheName;
    }

    /**
     * Constructs JMX object name with given properties.
     * Map with ordered {@code groups} used for proper object name construction.
     *
     * @param gridName Grid name.
     * @param cacheName Name of the cache.
     * @param name Name of mbean.
     * @return JMX object name.
     * @throws MalformedObjectNameException Thrown in case of any errors.
     */
    public static ObjectName makeCacheMBeanName(@Nullable String gridName, @Nullable String cacheName, String name)
        throws MalformedObjectNameException {
        SB sb = new SB(JMX_DOMAIN + ':');

        appendJvmId(sb);

        if (gridName != null && !gridName.isEmpty())
            sb.a("grid=").a(gridName).a(',');

        cacheName = maskName(cacheName);

        sb.a("group=").a(cacheName).a(',');

        sb.a("name=").a(name);

        return new ObjectName(sb.toString());
    }

    /**
     * Registers MBean with the server.
     *
     * @param <T> Type of mbean.
     * @param mbeanSrv MBean server.
     * @param gridName Grid name.
     * @param grp Name of the group.
     * @param name Name of mbean.
     * @param impl MBean implementation.
     * @param itf MBean interface.
     * @return JMX object name.
     * @throws JMException If MBean creation failed.
     */
    public static <T> ObjectName registerMBean(MBeanServer mbeanSrv, @Nullable String gridName, @Nullable String grp,
        String name, T impl, @Nullable Class<T> itf) throws JMException {
        assert mbeanSrv != null;
        assert name != null;
        assert itf != null;

        DynamicMBean mbean = new IgniteStandardMXBean(impl, itf);

        mbean.getMBeanInfo();

        return mbeanSrv.registerMBean(mbean, makeMBeanName(gridName, grp, name)).getObjectName();
    }

    /**
     * Registers MBean with the server.
     *
     * @param <T> Type of mbean.
     * @param mbeanSrv MBean server.
     * @param name MBean object name.
     * @param impl MBean implementation.
     * @param itf MBean interface.
     * @return JMX object name.
     * @throws JMException If MBean creation failed.
     */
    public static <T> ObjectName registerMBean(MBeanServer mbeanSrv, ObjectName name, T impl, Class<T> itf)
        throws JMException {
        assert mbeanSrv != null;
        assert name != null;
        assert itf != null;

        DynamicMBean mbean = new IgniteStandardMXBean(impl, itf);

        mbean.getMBeanInfo();

        return mbeanSrv.registerMBean(mbean, name).getObjectName();
    }

    /**
     * Registers MBean with the server.
     *
     * @param <T> Type of mbean.
     * @param mbeanSrv MBean server.
     * @param gridName Grid name.
     * @param cacheName Name of the cache.
     * @param name Name of mbean.
     * @param impl MBean implementation.
     * @param itf MBean interface.
     * @return JMX object name.
     * @throws JMException If MBean creation failed.
     */
    public static <T> ObjectName registerCacheMBean(MBeanServer mbeanSrv, @Nullable String gridName,
        @Nullable String cacheName, String name, T impl, Class<T> itf) throws JMException {
        assert mbeanSrv != null;
        assert name != null;
        assert itf != null;

        DynamicMBean mbean = new IgniteStandardMXBean(impl, itf);

        mbean.getMBeanInfo();

        return mbeanSrv.registerMBean(mbean, makeCacheMBeanName(gridName, cacheName, name)).getObjectName();
    }

    /**
     * Convenience method that interrupts a given thread if it's not {@code null}.
     *
     * @param t Thread to interrupt.
     */
    public static void interrupt(@Nullable Thread t) {
        if (t != null)
            t.interrupt();
    }

    /**
     * Convenience method that interrupts a given thread if it's not {@code null}.
     *
     * @param workers Threads to interrupt.
     */
    public static void interrupt(Iterable<? extends Thread> workers) {
        if (workers != null)
            for (Thread worker : workers)
                worker.interrupt();
    }

    /**
     * Waits for completion of a given thread. If thread is {@code null} then
     * this method returns immediately returning {@code true}
     *
     * @param t Thread to join.
     * @param log Logger for logging errors.
     * @return {@code true} if thread has finished, {@code false} otherwise.
     */
    public static boolean join(@Nullable Thread t, @Nullable IgniteLogger log) {
        if (t != null)
            try {
                t.join();

                return true;
            }
            catch (InterruptedException ignore) {
                warn(log, "Got interrupted while waiting for completion of a thread: " + t);

                Thread.currentThread().interrupt();

                return false;
            }

        return true;
    }

    /**
     * Waits for completion of a given threads. If thread is {@code null} then
     * this method returns immediately returning {@code true}
     *
     * @param workers Thread to join.
     * @param log Logger for logging errors.
     * @return {@code true} if thread has finished, {@code false} otherwise.
     */
    public static boolean joinThreads(Iterable<? extends Thread> workers, @Nullable IgniteLogger log) {
        boolean retval = true;

        if (workers != null)
            for (Thread worker : workers)
                if (!join(worker, log))
                    retval = false;

        return retval;
    }

    /**
     * Starts given threads.
     *
     * @param threads Threads to start.
     */
    public static void startThreads(Iterable<? extends Thread> threads) {
        if (threads != null) {
            for (Thread thread : threads) {
                if (thread != null)
                    thread.start();
            }
        }
    }

    /**
     * Cancels given runnable.
     *
     * @param w Worker to cancel - it's no-op if runnable is {@code null}.
     */
    public static void cancel(@Nullable GridWorker w) {
        if (w != null)
            w.cancel();
    }

    /**
     * Cancels collection of runnables.
     *
     * @param ws Collection of workers - it's no-op if collection is {@code null}.
     */
    public static void cancel(Iterable<? extends GridWorker> ws) {
        if (ws != null)
            for (GridWorker w : ws)
                w.cancel();
    }

    /**
     * Joins runnable.
     *
     * @param w Worker to join.
     * @param log The logger to possible exception.
     * @return {@code true} if worker has not been interrupted, {@code false} if it was interrupted.
     */
    public static boolean join(@Nullable GridWorker w, @Nullable IgniteLogger log) {
        if (w != null)
            try {
                w.join();
            }
            catch (InterruptedException ignore) {
                warn(log, "Got interrupted while waiting for completion of runnable: " + w);

                Thread.currentThread().interrupt();

                return false;
            }

        return true;
    }

    /**
     * Joins given collection of runnables.
     *
     * @param ws Collection of workers to join.
     * @param log The logger to possible exceptions.
     * @return {@code true} if none of the worker have been interrupted,
     *      {@code false} if at least one was interrupted.
     */
    public static boolean join(Iterable<? extends GridWorker> ws, IgniteLogger log) {
        boolean retval = true;

        if (ws != null)
            for (GridWorker w : ws)
                if (!join(w, log))
                    retval = false;

        return retval;
    }

    /**
     * Shutdowns given {@code ExecutorService} and wait for executor service to stop.
     *
     * @param owner The ExecutorService owner.
     * @param exec ExecutorService to shutdown.
     * @param log The logger to possible exceptions and warnings.
     */
    public static void shutdownNow(Class<?> owner, @Nullable ExecutorService exec, @Nullable IgniteLogger log) {
        if (exec != null) {
            List<Runnable> tasks = exec.shutdownNow();

            if (!F.isEmpty(tasks))
                U.warn(log, "Runnable tasks outlived thread pool executor service [owner=" + getSimpleName(owner) +
                    ", tasks=" + tasks + ']');

            try {
                exec.awaitTermination(Long.MAX_VALUE, TimeUnit.MILLISECONDS);
            }
            catch (InterruptedException ignored) {
                warn(log, "Got interrupted while waiting for executor service to stop.");

                exec.shutdownNow();

                // Preserve interrupt status.
                Thread.currentThread().interrupt();
            }
        }
    }

    /**
     * Creates appropriate empty projection exception.
     *
     * @return Empty projection exception.
     */
    public static ClusterGroupEmptyCheckedException emptyTopologyException() {
        return new ClusterGroupEmptyCheckedException("Cluster group is empty.");
    }

    /**
     * Writes UUIDs to output stream. This method is meant to be used by
     * implementations of {@link Externalizable} interface.
     *
     * @param out Output stream.
     * @param col UUIDs to write.
     * @throws IOException If write failed.
     */
    public static void writeUuids(DataOutput out, @Nullable Collection<UUID> col) throws IOException {
        if (col != null) {
            out.writeInt(col.size());

            for (UUID id : col)
                writeUuid(out, id);
        }
        else
            out.writeInt(-1);
    }

    /**
     * Reads UUIDs from input stream. This method is meant to be used by
     * implementations of {@link Externalizable} interface.
     *
     * @param in Input stream.
     * @return Read UUIDs.
     * @throws IOException If read failed.
     */
    @Nullable public static List<UUID> readUuids(DataInput in) throws IOException {
        int size = in.readInt();

        // Check null flag.
        if (size == -1)
            return null;

        List<UUID> col = new ArrayList<>(size);

        for (int i = 0; i < size; i++)
            col.add(readUuid(in));

        return col;
    }

    /**
     * Writes Grid UUIDs to output stream. This method is meant to be used by
     * implementations of {@link Externalizable} interface.
     *
     * @param out Output stream.
     * @param col Grid UUIDs to write.
     * @throws IOException If write failed.
     */
    public static void writeGridUuids(DataOutput out, @Nullable Collection<IgniteUuid> col) throws IOException {
        if (col != null) {
            out.writeBoolean(true);

            out.writeInt(col.size());

            for (IgniteUuid id : col)
                writeGridUuid(out, id);
        }
        else
            out.writeBoolean(false);
    }

    /**
     * Reads Grid UUIDs from input stream. This method is meant to be used by
     * implementations of {@link Externalizable} interface.
     *
     * @param in Input stream.
     * @return Read Grid UUIDs.
     * @throws IOException If read failed.
     */
    @Nullable public static List<IgniteUuid> readGridUuids(DataInput in) throws IOException {
        List<IgniteUuid> col = null;

        // Check null flag.
        if (in.readBoolean()) {
            int size = in.readInt();

            col = new ArrayList<>(size);

            for (int i = 0; i < size; i++)
                col.add(readGridUuid(in));
        }

        return col;
    }

    /**
     * Writes UUID to output stream. This method is meant to be used by
     * implementations of {@link Externalizable} interface.
     *
     * @param out Output stream.
     * @param uid UUID to write.
     * @throws IOException If write failed.
     */
    public static void writeUuid(DataOutput out, UUID uid) throws IOException {
        // Write null flag.
        out.writeBoolean(uid == null);

        if (uid != null) {
            out.writeLong(uid.getMostSignificantBits());
            out.writeLong(uid.getLeastSignificantBits());
        }
    }

    /**
     * Reads UUID from input stream. This method is meant to be used by
     * implementations of {@link Externalizable} interface.
     *
     * @param in Input stream.
     * @return Read UUID.
     * @throws IOException If read failed.
     */
    @Nullable public static UUID readUuid(DataInput in) throws IOException {
        // If UUID is not null.
        if (!in.readBoolean()) {
            long most = in.readLong();
            long least = in.readLong();

            return IgniteUuidCache.onIgniteUuidRead(new UUID(most, least));
        }

        return null;
    }

    /**
     * Writes {@link org.apache.ignite.lang.IgniteUuid} to output stream. This method is meant to be used by
     * implementations of {@link Externalizable} interface.
     *
     * @param out Output stream.
     * @param uid UUID to write.
     * @throws IOException If write failed.
     */
    public static void writeGridUuid(DataOutput out, IgniteUuid uid) throws IOException {
        // Write null flag.
        out.writeBoolean(uid == null);

        if (uid != null) {
            out.writeLong(uid.globalId().getMostSignificantBits());
            out.writeLong(uid.globalId().getLeastSignificantBits());

            out.writeLong(uid.localId());
        }
    }

    /**
     * Reads {@link org.apache.ignite.lang.IgniteUuid} from input stream. This method is meant to be used by
     * implementations of {@link Externalizable} interface.
     *
     * @param in Input stream.
     * @return Read UUID.
     * @throws IOException If read failed.
     */
    @Nullable public static IgniteUuid readGridUuid(DataInput in) throws IOException {
        // If UUID is not null.
        if (!in.readBoolean()) {
            long most = in.readLong();
            long least = in.readLong();

            UUID globalId = IgniteUuidCache.onIgniteUuidRead(new UUID(most, least));

            long locId = in.readLong();

            return new IgniteUuid(globalId, locId);
        }

        return null;
    }

    /**
     * Converts GridUuid to bytes.
     *
     * @param uuid GridUuid to convert.
     * @return Bytes.
     */
    public static byte[] igniteUuidToBytes(IgniteUuid uuid) {
        assert uuid != null;

        byte[] out = new byte[24];

        igniteUuidToBytes(uuid, out, 0);

        return out;
    }

    /**
     * Converts GridUuid to bytes.
     *
     * @param uuid GridUuid to convert.
     * @param out Output array to write to.
     * @param off Offset from which to write.
     */
    public static void igniteUuidToBytes(IgniteUuid uuid, byte[] out, int off) {
        assert uuid != null;

        longToBytes(uuid.globalId().getMostSignificantBits(), out, off);
        longToBytes(uuid.globalId().getLeastSignificantBits(), out, off + 8);
        longToBytes(uuid.localId(), out, off + 16);
    }

    /**
     * Converts bytes to GridUuid.
     *
     * @param in Input byte array.
     * @param off Offset from which start reading.
     * @return GridUuid instance.
     */
    public static IgniteUuid bytesToIgniteUuid(byte[] in, int off) {
        long most = bytesToLong(in, off);
        long least = bytesToLong(in, off + 8);
        long locId = bytesToLong(in, off + 16);

        return new IgniteUuid(IgniteUuidCache.onIgniteUuidRead(new UUID(most, least)), locId);
    }

    /**
     * Writes boolean array to output stream accounting for <tt>null</tt> values.
     *
     * @param out Output stream to write to.
     * @param arr Array to write, possibly <tt>null</tt>.
     * @throws IOException If write failed.
     */
    public static void writeBooleanArray(DataOutput out, @Nullable boolean[] arr) throws IOException {
        if (arr == null)
            out.writeInt(-1);
        else {
            out.writeInt(arr.length);

            for (boolean b : arr)
                out.writeBoolean(b);
        }
    }

    /**
     * Writes int array to output stream accounting for <tt>null</tt> values.
     *
     * @param out Output stream to write to.
     * @param arr Array to write, possibly <tt>null</tt>.
     * @throws IOException If write failed.
     */
    public static void writeIntArray(DataOutput out, @Nullable int[] arr) throws IOException {
        if (arr == null)
            out.writeInt(-1);
        else {
            out.writeInt(arr.length);

            for (int b : arr)
                out.writeInt(b);
        }
    }

    /**
     * Reads boolean array from input stream accounting for <tt>null</tt> values.
     *
     * @param in Stream to read from.
     * @return Read byte array, possibly <tt>null</tt>.
     * @throws IOException If read failed.
     */
    @Nullable public static boolean[] readBooleanArray(DataInput in) throws IOException {
        int len = in.readInt();

        if (len == -1)
            return null; // Value "-1" indicates null.

        boolean[] res = new boolean[len];

        for (int i = 0; i < len; i++)
            res[i] = in.readBoolean();

        return res;
    }

    /**
     * Reads int array from input stream accounting for <tt>null</tt> values.
     *
     * @param in Stream to read from.
     * @return Read byte array, possibly <tt>null</tt>.
     * @throws IOException If read failed.
     */
    @Nullable public static int[] readIntArray(DataInput in) throws IOException {
        int len = in.readInt();

        if (len == -1)
            return null; // Value "-1" indicates null.

        int[] res = new int[len];

        for (int i = 0; i < len; i++)
            res[i] = in.readInt();

        return res;
    }

    /**
     * Calculates hash code for the given byte buffers contents. Compatible with {@link Arrays#hashCode(byte[])}
     * with the same content. Does not change buffers positions.
     *
     * @param bufs Byte buffers.
     * @return Hash code.
     */
    public static int hashCode(ByteBuffer... bufs) {
        int res = 1;

        for (ByteBuffer buf : bufs) {
            int pos = buf.position();

            while (buf.hasRemaining())
                res = 31 * res + buf.get();

            buf.position(pos);
        }

        return res;
    }

    /**
     * @param out Output.
     * @param map Map to write.
     * @throws IOException If write failed.
     */
    public static void writeMap(ObjectOutput out, Map<?, ?> map) throws IOException {
        if (map != null) {
            out.writeInt(map.size());

            for (Map.Entry<?, ?> e : map.entrySet()) {
                out.writeObject(e.getKey());
                out.writeObject(e.getValue());
            }
        }
        else
            out.writeInt(-1);
    }

    /**
     *
     * @param in Input.
     * @return Read map.
     * @throws IOException If de-serialization failed.
     * @throws ClassNotFoundException If deserialized class could not be found.
     */
    @SuppressWarnings({"unchecked"})
    @Nullable public static <K, V> Map<K, V> readMap(ObjectInput in) throws IOException, ClassNotFoundException {
        int size = in.readInt();

        if (size == -1)
            return null;

        Map<K, V> map = new HashMap<>(size, 1.0f);

        for (int i = 0; i < size; i++)
            map.put((K)in.readObject(), (V)in.readObject());

        return map;
    }

    /**
     * @param in Input.
     * @return Read map.
     * @throws IOException If de-serialization failed.
     * @throws ClassNotFoundException If deserialized class could not be found.
     */
    @SuppressWarnings({"unchecked"})
    @Nullable public static <K, V> TreeMap<K, V> readTreeMap(ObjectInput in) throws IOException, ClassNotFoundException {
        int size = in.readInt();

        if (size == -1)
            return null;

        TreeMap<K, V> map = new TreeMap<>();

        for (int i = 0; i < size; i++)
            map.put((K)in.readObject(), (V)in.readObject());

        return map;
    }

    /**
     * Writes string-to-string map to given data output.
     *
     * @param out Data output.
     * @param map Map.
     * @throws IOException If write failed.
     */
    public static void writeStringMap(DataOutput out, @Nullable Map<String, String> map) throws IOException {
        if (map != null) {
            out.writeInt(map.size());

            for (Map.Entry<String, String> e : map.entrySet()) {
                writeUTFStringNullable(out, e.getKey());
                writeUTFStringNullable(out, e.getValue());
            }
        }
        else
            out.writeInt(-1);
    }

    /**
     * Reads string-to-string map written by {@link #writeStringMap(DataOutput, Map)}.
     *
     * @param in Data input.
     * @throws IOException If write failed.
     * @return Read result.
     */
    public static Map<String, String> readStringMap(DataInput in) throws IOException {
        int size = in.readInt();

        if (size == -1)
            return null;
        else {
            Map<String, String> map = U.newHashMap(size);

            for (int i = 0; i < size; i++)
                map.put(readUTFStringNullable(in), readUTFStringNullable(in));

            return map;
        }
    }

    /**
     * Write UTF string which can be {@code null}.
     *
     * @param out Output stream.
     * @param val Value.
     * @throws IOException If failed.
     */
    public static void writeUTFStringNullable(DataOutput out, @Nullable String val) throws IOException {
        if (val != null) {
            out.writeBoolean(true);

            out.writeUTF(val);
        }
        else
            out.writeBoolean(false);
    }

    /**
     * Read UTF string which can be {@code null}.
     *
     * @param in Input stream.
     * @return Value.
     * @throws IOException If failed.
     */
    public static String readUTFStringNullable(DataInput in) throws IOException {
        return in.readBoolean() ? in.readUTF() : null;
    }

    /**
     *
     * @param in Input.
     * @return Read map.
     * @throws IOException If de-serialization failed.
     * @throws ClassNotFoundException If deserialized class could not be found.
     */
    @SuppressWarnings({"unchecked"})
    @Nullable public static <K, V> LinkedHashMap<K, V> readLinkedMap(ObjectInput in)
        throws IOException, ClassNotFoundException {
        int size = in.readInt();

        // Check null flag.
        if (size == -1)
            return null;

        LinkedHashMap<K, V> map = new LinkedHashMap<>(size, 1.0f);

        for (int i = 0; i < size; i++)
            map.put((K)in.readObject(), (V)in.readObject());

        return map;
    }

    /**
     * @param out Output.
     * @param map Map to write.
     * @throws IOException If write failed.
     */
    public static void writeIntKeyMap(ObjectOutput out, Map<Integer, ?> map) throws IOException {
        if (map != null) {
            out.writeInt(map.size());

            for (Map.Entry<Integer, ?> e : map.entrySet()) {
                out.writeInt(e.getKey());
                out.writeObject(e.getValue());
            }
        }
        else
            out.writeInt(-1);
    }

    /**
     * @param in Input.
     * @return Read map.
     * @throws IOException If de-serialization failed.
     * @throws ClassNotFoundException If deserialized class could not be found.
     */
    @SuppressWarnings({"unchecked"})
    @Nullable public static <V> Map<Integer, V> readIntKeyMap(ObjectInput in) throws IOException,
        ClassNotFoundException {
        int size = in.readInt();

        // Check null flag.
        if (size == -1)
            return null;

        Map<Integer, V> map = new HashMap<>(size, 1.0f);

        for (int i = 0; i < size; i++)
            map.put(in.readInt(), (V)in.readObject());

        return map;
    }

    /**
     * @param out Output.
     * @param map Map to write.
     * @throws IOException If write failed.
     */
    public static void writeIntKeyIntValueMap(DataOutput out, Map<Integer, Integer> map) throws IOException {
        if (map != null) {
            out.writeBoolean(true);

            out.writeInt(map.size());

            for (Map.Entry<Integer, Integer> e : map.entrySet()) {
                out.writeInt(e.getKey());
                out.writeInt(e.getValue());
            }
        }
        else
            out.writeBoolean(false);
    }

    /**
     * @param in Input.
     * @return Read map.
     * @throws IOException If de-serialization failed.
     */
    @SuppressWarnings({"unchecked"})
    @Nullable public static Map<Integer, Integer> readIntKeyIntValueMap(DataInput in) throws IOException {
        Map<Integer, Integer> map = null;

        // Check null flag.
        if (in.readBoolean()) {
            int size = in.readInt();

            map = new HashMap<>(size, 1.0f);

            for (int i = 0; i < size; i++)
                map.put(in.readInt(), in.readInt());
        }

        return map;
    }

    /**
     * @param in Input.
     * @return Deserialized list.
     * @throws IOException If deserialization failed.
     * @throws ClassNotFoundException If deserialized class could not be found.
     */
    @SuppressWarnings({"unchecked"})
    @Nullable public static <E> List<E> readList(ObjectInput in) throws IOException, ClassNotFoundException {
        int size = in.readInt();

        // Check null flag.
        if (size == -1)
            return null;

        List<E> col = new ArrayList<>(size);

        for (int i = 0; i < size; i++)
            col.add((E)in.readObject());

        return col;
    }

    /**
     * @param in Input.
     * @return Deserialized list.
     * @throws IOException If deserialization failed.
     */
    @Nullable public static List<Integer> readIntList(DataInput in) throws IOException {
        int size = in.readInt();

        // Check null flag.
        if (size == -1)
            return null;

        List<Integer> col = new ArrayList<>(size);

        for (int i = 0; i < size; i++)
            col.add(in.readInt());

        return col;
    }

    /**
     * @param in Input.
     * @return Deserialized set.
     * @throws IOException If deserialization failed.
     * @throws ClassNotFoundException If deserialized class could not be found.
     */
    @SuppressWarnings({"unchecked"})
    @Nullable public static <E> Set<E> readSet(ObjectInput in) throws IOException, ClassNotFoundException {
        int size = in.readInt();

        // Check null flag.
        if (size == -1)
            return null;

        Set<E> set = new HashSet(size, 1.0f);

        for (int i = 0; i < size; i++)
            set.add((E) in.readObject());

        return set;
    }

    /**
     * @param in Input.
     * @return Deserialized set.
     * @throws IOException If deserialization failed.
     */
    @Nullable public static Set<Integer> readIntSet(DataInput in) throws IOException {
        int size = in.readInt();

        // Check null flag.
        if (size == -1)
            return null;

        Set<Integer> set = new HashSet<>(size, 1.0f);

        for (int i = 0; i < size; i++)
            set.add(in.readInt());

        return set;
    }

    /**
     * Writes string to output stream accounting for {@code null} values.
     *
     * @param out Output stream to write to.
     * @param s String to write, possibly {@code null}.
     * @throws IOException If write failed.
     */
    public static void writeString(DataOutput out, String s) throws IOException {
        // Write null flag.
        out.writeBoolean(s == null);

        if (s != null)
            out.writeUTF(s);
    }

    /**
     * Reads string from input stream accounting for {@code null} values.
     *
     * @param in Stream to read from.
     * @return Read string, possibly {@code null}.
     * @throws IOException If read failed.
     */
    @Nullable public static String readString(DataInput in) throws IOException {
        // If value is not null, then read it. Otherwise return null.
        return !in.readBoolean() ? in.readUTF() : null;
    }

    /**
     * Writes enum to output stream accounting for {@code null} values.
     * Note: method writes only one byte for every enum. Therefore, this method
     * only for Enums with maximum count of values equals to 128.
     *
     * @param out Output stream to write to.
     * @param e Enum value to write, possibly {@code null}.
     * @throws IOException If write failed.
     */
    public static <E extends Enum> void writeEnum(DataOutput out, E e) throws IOException {
        out.writeByte(e == null ? -1 : e.ordinal());
    }

    /**
     * Gets collection value by index.
     *
     * @param vals Collection of values.
     * @param idx Index of value in the collection.
     * @param <T> Type of collection values.
     * @return Value at the given index.
     */
    public static <T> T getByIndex(Collection<T> vals, int idx) {
        assert idx < vals.size();

        int i = 0;

        for (T val : vals) {
            if (idx == i)
                return val;

            i++;
        }

        assert false : "Should never be reached.";

        return null;
    }

    /**
     * Gets annotation for a class.
     *
     * @param <T> Type of annotation to return.
     * @param cls Class to get annotation from.
     * @param annCls Annotation to get.
     * @return Instance of annotation, or {@code null} if not found.
     */
    @Nullable public static <T extends Annotation> T getAnnotation(Class<?> cls, Class<T> annCls) {
        if (cls == Object.class)
            return null;

        T ann = cls.getAnnotation(annCls);

        if (ann != null)
            return ann;

        for (Class<?> itf : cls.getInterfaces()) {
            ann = getAnnotation(itf, annCls); // Recursion.

            if (ann != null)
                return ann;
        }

        if (!cls.isInterface()) {
            ann = getAnnotation(cls.getSuperclass(), annCls);

            if (ann != null)
                return ann;
        }

        return null;
    }

    /**
     * Indicates if class has given annotation.
     *
     * @param <T> Annotation type.
     * @param cls Class to get annotation from.
     * @param annCls Annotation to get.
     * @return {@code true} if class has annotation or {@code false} otherwise.
     */
    public static <T extends Annotation> boolean hasAnnotation(Class<?> cls, Class<T> annCls) {
        return getAnnotation(cls, annCls) != null;
    }

    /**
     * Indicates if class has given annotation.
     *
     * @param o Object to get annotation from.
     * @param annCls Annotation to get.
     * @return {@code true} if class has annotation or {@code false} otherwise.
     */
    public static <T extends Annotation> boolean hasAnnotation(Object o, Class<T> annCls) {
        return o != null && hasAnnotation(o.getClass(), annCls);
    }

    /**
     * Gets simple class name taking care of empty names.
     *
     * @param cls Class to get the name for.
     * @return Simple class name.
     */
    public static String getSimpleName(Class<?> cls) {
        String name = cls.getSimpleName();

        if (F.isEmpty(name))
            name = cls.getName().substring(cls.getPackage().getName().length() + 1);

        return name;
    }

    /**
     * Checks if the map passed in is contained in base map.
     *
     * @param base Base map.
     * @param map Map to check.
     * @return {@code True} if all entries within map are contained in base map,
     *      {@code false} otherwise.
     */
    @SuppressWarnings({"SuspiciousMethodCalls"})
    public static boolean containsAll(Map<?, ?> base, Map<?, ?> map) {
        assert base != null;
        assert map != null;

        for (Map.Entry<?, ?> entry : map.entrySet())
            if (base.containsKey(entry.getKey())) {
                Object val = base.get(entry.getKey());

                if (val == null && entry.getValue() == null)
                    continue;

                if (val == null || entry.getValue() == null || !val.equals(entry.getValue()))
                    // Mismatch found.
                    return false;
            }
            else
                return false;

        // All entries in 'map' are contained in base map.
        return true;
    }

    /**
     * Gets task name for the given task class.
     *
     * @param taskCls Task class.
     * @return Either task name from class annotation (see {@link org.apache.ignite.compute.ComputeTaskName}})
     *      or task class name if there is no annotation.
     */
    public static String getTaskName(Class<? extends ComputeTask<?, ?>> taskCls) {
        ComputeTaskName nameAnn = getAnnotation(taskCls, ComputeTaskName.class);

        return nameAnn == null ? taskCls.getName() : nameAnn.value();
    }

    /**
     * Creates SPI attribute name by adding prefix to the attribute name.
     * Prefix is an SPI name + '.'.
     *
     * @param spi SPI.
     * @param attrName attribute name.
     * @return SPI attribute name.
     */
    public static String spiAttribute(IgniteSpi spi, String attrName) {
        assert spi != null;
        assert spi.getName() != null;

        return spi.getName() + '.' + attrName;
    }

    /**
     * Gets resource path for the class.
     *
     * @param clsName Class name.
     * @return Resource name for the class.
     */
    public static String classNameToResourceName(String clsName) {
        return clsName.replaceAll("\\.", "/") + ".class";
    }

    /**
     * Gets runtime MBean.
     *
     * @return Runtime MBean.
     */
    public static RuntimeMXBean getRuntimeMx() {
        return ManagementFactory.getRuntimeMXBean();
    }

    /**
     * Gets threading MBean.
     *
     * @return Threading MBean.
     */
    public static ThreadMXBean getThreadMx() {
        return ManagementFactory.getThreadMXBean();
    }

    /**
     * Gets OS MBean.
     * @return OS MBean.
     */
    public static OperatingSystemMXBean getOsMx() {
        return ManagementFactory.getOperatingSystemMXBean();
    }

    /**
     * Gets memory MBean.
     *
     * @return Memory MBean.
     */
    public static MemoryMXBean getMemoryMx() {
        return ManagementFactory.getMemoryMXBean();
    }

    /**
     * Gets compilation MBean.
     *
     * @return Compilation MBean.
     */
    public static CompilationMXBean getCompilerMx() {
        return ManagementFactory.getCompilationMXBean();
    }

    /**
     * Tries to detect user class from passed in object inspecting
     * collections, arrays or maps.
     *
     * @param obj Object.
     * @return First non-JDK or deployment aware class or passed in object class.
     */
    public static Class<?> detectClass(Object obj) {
        assert obj != null;

        if (obj instanceof GridPeerDeployAware)
            return ((GridPeerDeployAware)obj).deployClass();

        if (U.isPrimitiveArray(obj))
            return obj.getClass();

        if (!U.isJdk(obj.getClass()))
            return obj.getClass();

        if (obj instanceof Iterable<?>) {
            Object o = F.first((Iterable<?>)obj);

            // No point to continue, if null.
            return o != null ? o.getClass() : obj.getClass();
        }

        if (obj instanceof Map) {
            Map.Entry<?, ?> e = F.firstEntry((Map<?, ?>)obj);

            if (e != null) {
                Object k = e.getKey();

                if (k != null && !U.isJdk(k.getClass()))
                    return k.getClass();

                Object v = e.getValue();

                return v != null ? v.getClass() : obj.getClass();
            }
        }

        if (obj.getClass().isArray()) {
            int len = Array.getLength(obj);

            if (len > 0) {
                Object o = Array.get(obj, 0);

                return o != null ? o.getClass() : obj.getClass();
            }
            else
                return obj.getClass().getComponentType();
        }

        return obj.getClass();
    }

    /**
     * Detects class loader for given class.
     * <p>
     * This method will first check if {@link Thread#getContextClassLoader()} is appropriate.
     * If yes, then context class loader will be returned, otherwise
     * the {@link Class#getClassLoader()} will be returned.
     *
     * @param cls Class to find class loader for.
     * @return Class loader for given class (never {@code null}).
     */
    public static ClassLoader detectClassLoader(Class<?> cls) {
        return GridClassLoaderCache.classLoader(cls);
    }

    /**
     * Detects class loader for given object's class.
     *
     * @param obj Object to find class loader for class of.
     * @return Class loader for given object (possibly {@code null}).
     */
    @Nullable public static ClassLoader detectObjectClassLoader(@Nullable Object obj) {
        if (obj == null)
            return null;

        if (obj instanceof GridPeerDeployAware)
            return ((GridPeerDeployAware)obj).classLoader();

        return detectClassLoader(obj.getClass());
    }

    /**
     * Tests whether or not given class is loadable provided class loader.
     *
     * @param clsName Class name to test.
     * @param ldr Class loader to test with. If {@code null} - we'll use system class loader instead.
     *      If System class loader is not set - this method will return {@code false}.
     * @return {@code True} if class is loadable, {@code false} otherwise.
     */
    public static boolean isLoadableBy(String clsName, @Nullable ClassLoader ldr) {
        assert clsName != null;

        if (ldr == null)
            ldr = gridClassLoader;

        String lambdaParent = U.lambdaEnclosingClassName(clsName);

        try {
            ldr.loadClass(lambdaParent == null ? clsName : lambdaParent);

            return true;
        }
        catch (ClassNotFoundException ignore) {
            return false;
        }
    }

    /**
     * Gets the peer deploy aware instance for the object with the widest class loader.
     * If collection is {@code null}, empty or contains only {@code null}s - the peer
     * deploy aware object based on system class loader will be returned.
     *
     * @param c Collection.
     * @return Peer deploy aware object from this collection with the widest class loader.
     * @throws IllegalArgumentException Thrown in case when common class loader for all
     *      elements in this collection cannot be found. In such case - peer deployment
     *      is not possible.
     */
    public static GridPeerDeployAware peerDeployAware0(@Nullable Iterable<?> c) {
        if (!F.isEmpty(c)) {
            assert c != null;

            // We need to find common classloader for all elements AND the collection itself
            Collection<Object> tmpC = new ArrayList<>();

            for (Object e: c)
                tmpC.add(e);

            tmpC.add(c);

            boolean notAllNulls = false;

            for (Object obj : tmpC) {
                if (obj != null) {
                    notAllNulls = true;

                    if (hasCommonClassLoader(obj, tmpC))
                        return obj == c ? peerDeployAware(obj) : peerDeployAware0(obj);
                }
            }

            // If all are nulls - don't throw an exception.
            if (notAllNulls)
                throw new IllegalArgumentException("Failed to find common class loader for all elements in " +
                    "given collection. Peer deployment cannot be performed for such collection.");
        }

        return peerDeployAware(c);
    }

    /**
     * Check if all elements from the collection could be loaded with the same classloader as the given object.
     *
     * @param obj base object.
     * @param c collection to check elements from.
     * @return {@code true} if all elements could be loaded with {@code obj}'s classloader, {@code false} otherwise
     */
    private static boolean hasCommonClassLoader(Object obj, Iterable<?> c) {
        assert obj != null;
        assert c != null;

        ClassLoader ldr = obj instanceof GridPeerDeployAware ?
            ((GridPeerDeployAware)obj).classLoader() : detectClassLoader(obj.getClass());

        boolean found = true;

        for (Object obj2 : c) {
            if (obj2 == null || obj2 == obj)
                continue;

            // Obj2 class name.
            String clsName = obj2 instanceof GridPeerDeployAware ?
                ((GridPeerDeployAware)obj2).deployClass().getName() : obj2.getClass().getName();

            if (!isLoadableBy(clsName, ldr)) {
                found = false;

                break;
            }
        }

        return found;
    }

    /**
     * Gets the peer deploy aware instance for the object with the widest class loader.
     * If array is {@code null}, empty or contains only {@code null}s - the peer
     * deploy aware object based on system class loader will be returned.
     *
     * @param c Objects.
     * @return Peer deploy aware object from this array with the widest class loader.
     * @throws IllegalArgumentException Thrown in case when common class loader for all
     *      elements in this array cannot be found. In such case - peer deployment
     *      is not possible.
     */
    @SuppressWarnings({"ZeroLengthArrayAllocation"})
    public static GridPeerDeployAware peerDeployAware0(@Nullable Object... c) {
        if (!F.isEmpty(c)) {
            assert c != null;

            boolean notAllNulls = false;

            for (Object obj : c) {
                if (obj != null) {
                    notAllNulls = true;

                    ClassLoader ldr = obj instanceof GridPeerDeployAware ?
                        ((GridPeerDeployAware)obj).classLoader() : obj.getClass().getClassLoader();

                    boolean found = true;

                    for (Object obj2 : c) {
                        if (obj2 == null || obj2 == obj)
                            continue;

                        // Obj2 class name.
                        String clsName = obj2 instanceof GridPeerDeployAware ?
                            ((GridPeerDeployAware)obj2).deployClass().getName() : obj2.getClass().getName();

                        if (!isLoadableBy(clsName, ldr)) {
                            found = false;

                            break;
                        }
                    }

                    if (found)
                        return peerDeployAware0(obj);
                }
            }

            // If all are nulls - don't throw an exception.
            if (notAllNulls)
                throw new IllegalArgumentException("Failed to find common class loader for all elements in " +
                    "given collection. Peer deployment cannot be performed for such collection.");
        }

        return peerDeployAware(new Object[0]);
    }

    /**
     * Creates an instance of {@link GridPeerDeployAware} for object.
     *
     * Checks, if the object is an instance of collection or object
     * array.
     *
     * @param obj Object to deploy.
     * @return {@link GridPeerDeployAware} instance for given object.
     */
    public static GridPeerDeployAware peerDeployAware0(Object obj) {
        if (obj instanceof Iterable)
            return peerDeployAware0((Iterable)obj);

        if (obj.getClass().isArray() && !U.isPrimitiveArray(obj))
            return peerDeployAware0((Object[])obj);

        return peerDeployAware(obj);
    }

    /**
     * Creates an instance of {@link GridPeerDeployAware} for object.
     *
     * @param obj Object to deploy.
     * @return {@link GridPeerDeployAware} instance for given object.
     */
    public static GridPeerDeployAware peerDeployAware(Object obj) {
        assert obj != null;

        if (obj instanceof GridPeerDeployAware)
            return (GridPeerDeployAware)obj;

        final Class<?> cls = obj instanceof Class ? (Class)obj : obj.getClass();

        return new GridPeerDeployAware() {
            /** */
            private ClassLoader ldr;

            @Override public Class<?> deployClass() {
                return cls;
            }

            @Override public ClassLoader classLoader() {
                if (ldr == null)
                    ldr = detectClassLoader(cls);

                return ldr;
            }
        };
    }

    /**
     * Unwraps top level user class for wrapped objects.
     *
     * @param obj Object to check.
     * @return Top level user class.
     */
    public static GridPeerDeployAware detectPeerDeployAware(GridPeerDeployAware obj) {
        GridPeerDeployAware p = nestedPeerDeployAware(obj, true, new GridLeanIdentitySet<>());

        // Pass in obj.getClass() to avoid infinite recursion.
        return p != null ? p : peerDeployAware(obj.getClass());
    }

    /**
     * Gets peer deploy class if there is any {@link GridPeerDeployAware} within reach.
     *
     * @param obj Object to check.
     * @param top Indicates whether object is top level or a nested field.
     * @param processed Set of processed objects to avoid infinite recursion.
     * @return Peer deploy class, or {@code null} if one could not be found.
     */
    @Nullable private static GridPeerDeployAware nestedPeerDeployAware(Object obj, boolean top, Set<Object> processed) {
        // Avoid infinite recursion.
        if (!processed.add(obj))
            return null;

        if (obj instanceof GridPeerDeployAware) {
            GridPeerDeployAware p = (GridPeerDeployAware)obj;

            if (!top && p.deployClass() != null)
                return p;

            for (Class<?> cls = obj.getClass(); !cls.equals(Object.class); cls = cls.getSuperclass()) {
                // Cache by class name instead of class to avoid infinite growth of the
                // caching map in case of multiple redeployment of the same class.
                IgniteBiTuple<Class<?>, Collection<Field>> tup = p2pFields.get(cls.getName());

                boolean cached = tup != null && tup.get1().equals(cls);

                Iterable<Field> fields = cached ? tup.get2() : Arrays.asList(cls.getDeclaredFields());

                if (!cached) {
                    tup = F.t2();

                    tup.set1(cls);
                }

                for (Field f : fields)
                    // Special handling for anonymous classes.
                    if (cached || f.getName().startsWith("this$") || f.getName().startsWith("val$")) {
                        if (!cached) {
                            f.setAccessible(true);

                            if (tup.get2() == null)
                                tup.set2(new LinkedList<Field>());

                            tup.get2().add(f);
                        }

                        try {
                            Object o = f.get(obj);

                            if (o != null) {
                                // Recursion.
                                p = nestedPeerDeployAware(o, false, processed);

                                if (p != null) {
                                    if (!cached)
                                        // Potentially replace identical value
                                        // stored by another thread.
                                        p2pFields.put(cls.getName(), tup);

                                    return p;
                                }
                            }
                        }
                        catch (IllegalAccessException ignored) {
                            return null;
                        }
                    }
            }
        }
        // Don't go into internal Ignite structures.
        else if (isIgnite(obj.getClass()))
            return null;
        else if (obj instanceof Iterable)
            for (Object o : (Iterable<?>)obj) {
                // Recursion.
                GridPeerDeployAware p = nestedPeerDeployAware(o, false, processed);

                if (p != null)
                    return p;
            }
        else if (obj.getClass().isArray()) {
            Class<?> type = obj.getClass().getComponentType();

            // We don't care about primitives or internal JDK types.
            if (!type.isPrimitive() && !isJdk(type)) {
                Object[] arr = (Object[])obj;

                for (Object o : arr) {
                    // Recursion.
                    GridPeerDeployAware p = nestedPeerDeployAware(o, false, processed);

                    if (p != null)
                        return p;
                }
            }
        }

        return null;
    }

    /**
     * Checks if given class is of {@code Ignite} type.
     *
     * @param cls Class to check.
     * @return {@code True} if given class is of {@code Ignite} type.
     */
    public static boolean isIgnite(Class<?> cls) {
        return cls.getName().startsWith("org.apache.ignite");
    }

    /**
     * Checks if given class is of {@code Grid} type.
     *
     * @param cls Class to check.
     * @return {@code True} if given class is of {@code Grid} type.
     */
    public static boolean isGrid(Class<?> cls) {
        return cls.getName().startsWith("org.apache.ignite.internal");
    }

    /**
     * Replaces all occurrences of {@code org.apache.ignite.} with {@code o.a.i.},
     * {@code org.apache.ignite.internal.} with {@code o.a.i.i.},
     * {@code org.apache.ignite.internal.visor.} with {@code o.a.i.i.v.} and
     * {@code org.apache.ignite.scalar.} with {@code o.a.i.s.}.
     *
     * @param s String to replace in.
     * @return Replaces string.
     */
    public static String compact(String s) {
        return s.replace("org.apache.ignite.internal.visor.", "o.a.i.i.v.").
            replace("org.apache.ignite.internal.", "o.a.i.i.").
            replace("org.apache.ignite.scalar.", "o.a.i.s.").
            replace("org.apache.ignite.", "o.a.i.");
    }

    /**
     * Check if given class is of JDK type.
     *
     * @param cls Class to check.
     * @return {@code True} if object is JDK type.
     */
    public static boolean isJdk(Class<?> cls) {
        if (cls.isPrimitive())
            return true;

        String s = cls.getName();

        return s.startsWith("java.") || s.startsWith("javax.");
    }

    /**
     * Converts {@link InterruptedException} to {@link IgniteCheckedException}.
     *
     * @param mux Mux to wait on.
     * @throws IgniteInterruptedCheckedException If interrupted.
     */
    @SuppressWarnings({"WaitNotInLoop", "WaitWhileNotSynced"})
    public static void wait(Object mux) throws IgniteInterruptedCheckedException {
        try {
            mux.wait();
        }
        catch (InterruptedException e) {
            Thread.currentThread().interrupt();

            throw new IgniteInterruptedCheckedException(e);
        }
    }

    /**
     * Unzip file to folder.
     *
     * @param zipFile ZIP file.
     * @param toDir Directory to unzip file content.
     * @param log Grid logger.
     * @throws IOException In case of error.
     */
    @SuppressWarnings({"ResultOfMethodCallIgnored"})
    public static void unzip(File zipFile, File toDir, @Nullable IgniteLogger log) throws IOException {
        ZipFile zip = null;

        try {
            zip = new ZipFile(zipFile);

            for (ZipEntry entry : asIterable(zip.entries())) {
                if (entry.isDirectory()) {
                    // Assume directories are stored parents first then children.
                    new File(toDir, entry.getName()).mkdirs();

                    continue;
                }

                InputStream in = null;
                OutputStream out = null;

                try {
                    in = zip.getInputStream(entry);

                    File outFile = new File(toDir, entry.getName());

                    if (!outFile.getParentFile().exists())
                        outFile.getParentFile().mkdirs();

                    out = new BufferedOutputStream(new FileOutputStream(outFile));

                    copy(in, out);
                }
                finally {
                    close(in, log);
                    close(out, log);
                }
            }
        }
        finally {
            if (zip != null)
                zip.close();
        }
    }

    /**
     * Gets OS JDK string.
     *
     * @return OS JDK string.
     */
    public static String osJdkString() {
        return osJdkStr;
    }

    /**
     * Gets OS string.
     *
     * @return OS string.
     */
    public static String osString() {
        return osStr;
    }

    /**
     * Gets JDK string.
     *
     * @return JDK string.
     */
    public static String jdkString() {
        return jdkStr;
    }

    /**
     * Indicates whether current OS is Linux flavor.
     *
     * @return {@code true} if current OS is Linux - {@code false} otherwise.
     */
    public static boolean isLinux() {
        return linux;
    }

    /**
     * Gets JDK name.
     * @return JDK name.
     */
    public static String jdkName() {
        return jdkName;
    }

    /**
     * Gets JDK vendor.
     *
     * @return JDK vendor.
     */
    public static String jdkVendor() {
        return jdkVendor;
    }

    /**
     * Gets JDK version.
     *
     * @return JDK version.
     */
    public static String jdkVersion() {
        return jdkVer;
    }

    /**
     * Gets OS CPU-architecture.
     *
     * @return OS CPU-architecture.
     */
    public static String osArchitecture() {
        return osArch;
    }

    /**
     * Gets underlying OS name.
     *
     * @return Underlying OS name.
     */
    public static String osName() {
        return osName;
    }

    /**
     * Gets underlying OS version.
     *
     * @return Underlying OS version.
     */
    public static String osVersion() {
        return osVer;
    }

    /**
     * Indicates whether current OS is Mac OS.
     *
     * @return {@code true} if current OS is Mac OS - {@code false} otherwise.
     */
    public static boolean isMacOs() {
        return mac;
    }

    /**
     * Indicates whether current OS is Netware.
     *
     * @return {@code true} if current OS is Netware - {@code false} otherwise.
     */
    public static boolean isNetWare() {
        return netware;
    }

    /**
     * Indicates whether current OS is Solaris.
     *
     * @return {@code true} if current OS is Solaris (SPARC or x86) - {@code false} otherwise.
     */
    public static boolean isSolaris() {
        return solaris;
    }

    /**
     * Indicates whether current OS is Solaris on Spark box.
     *
     * @return {@code true} if current OS is Solaris SPARC - {@code false} otherwise.
     */
    public static boolean isSolarisSparc() {
        return solaris && sparc;
    }

    /**
     * Indicates whether current OS is Solaris on x86 box.
     *
     * @return {@code true} if current OS is Solaris x86 - {@code false} otherwise.
     */
    public static boolean isSolarisX86() {
        return solaris && x86;
    }

    /**
     * Indicates whether current OS is UNIX flavor.
     *
     * @return {@code true} if current OS is UNIX - {@code false} otherwise.
     */
    public static boolean isUnix() {
        return unix;
    }

    /**
     * Indicates whether current OS is Windows.
     *
     * @return {@code true} if current OS is Windows (any versions) - {@code false} otherwise.
     */
    public static boolean isWindows() {
        return win7 || win8 || win81 || winXp || win95 || win98 || winNt || win2k ||
            win2003 || win2008 || winVista || unknownWin;
    }

    /**
     * Indicates whether current OS is Windows Vista.
     *
     * @return {@code true} if current OS is Windows Vista - {@code false} otherwise.
     */
    public static boolean isWindowsVista() {
        return winVista;
    }

    /**
     * Indicates whether current OS is Windows 7.
     *
     * @return {@code true} if current OS is Windows 7 - {@code false} otherwise.
     */
    public static boolean isWindows7() {
        return win7;
    }

    /**
     * Indicates whether current OS is Windows 8.
     *
     * @return {@code true} if current OS is Windows 8 - {@code false} otherwise.
     */
    public static boolean isWindows8() {
        return win8;
    }

    /**
     * Indicates whether current OS is Windows 8.1.
     *
     * @return {@code true} if current OS is Windows 8.1 - {@code false} otherwise.
     */
    public static boolean isWindows81() {
        return win81;
    }

    /**
     * Indicates whether current OS is Windows 2000.
     *
     * @return {@code true} if current OS is Windows 2000 - {@code false} otherwise.
     */
    public static boolean isWindows2k() {
        return win2k;
    }

    /**
     * Indicates whether current OS is Windows Server 2003.
     *
     * @return {@code true} if current OS is Windows Server 2003 - {@code false} otherwise.
     */
    public static boolean isWindows2003() {
        return win2003;
    }

    /**
     * Indicates whether current OS is Windows Server 2008.
     *
     * @return {@code true} if current OS is Windows Server 2008 - {@code false} otherwise.
     */
    public static boolean isWindows2008() {
        return win2008;
    }

    /**
     * Indicates whether current OS is Windows 95.
     *
     * @return {@code true} if current OS is Windows 95 - {@code false} otherwise.
     */
    public static boolean isWindows95() {
        return win95;
    }

    /**
     * Indicates whether current OS is Windows 98.
     *
     * @return {@code true} if current OS is Windows 98 - {@code false} otherwise.
     */
    public static boolean isWindows98() {
        return win98;
    }

    /**
     * Indicates whether current OS is Windows NT.
     *
     * @return {@code true} if current OS is Windows NT - {@code false} otherwise.
     */
    public static boolean isWindowsNt() {
        return winNt;
    }

    /**
     * Indicates that Ignite has been sufficiently tested on the current OS.
     *
     * @return {@code true} if current OS was sufficiently tested - {@code false} otherwise.
     */
    public static boolean isSufficientlyTestedOs() {
        return
            win7 ||
                win8 ||
                win81 ||
                winXp ||
                winVista ||
                mac ||
                linux ||
                solaris;
    }

    /**
     * Indicates whether current OS is Windows XP.
     *
     * @return {@code true} if current OS is Windows XP- {@code false} otherwise.
     */
    public static boolean isWindowsXp() {
        return winXp;
    }

    /**
     * Gets JVM specification name.
     *
     * @return JVM specification name.
     */
    public static String jvmSpec() {
        return jvmSpecName;
    }

    /**
     * Gets JVM implementation version.
     *
     * @return JVM implementation version.
     */
    public static String jvmVersion() {
        return jvmImplVer;
    }

    /**
     * Gets JVM implementation vendor.
     *
     * @return JVM implementation vendor.
     */
    public static String jvmVendor() {
        return jvmImplVendor;
    }

    /**
     * Gets JVM implementation name.
     *
     * @return JVM implementation name.
     */
    public static String jvmName() {
        return jvmImplName;
    }

    /**
     * Compare java implementation version
     *
     * @param v1 - java implementation version
     * @param v2 - java implementation version
     * @return the value {@code 0} if {@code v1 == v2};
     *         a value less than {@code 0} if {@code v1 < v2}; and
     *         a value greater than {@code 0} if {@code v1 > v2}
     */
    public static int compareVersionNumbers(@Nullable String v1, @Nullable String v2) {
        if (v1 == null && v2 == null)
            return 0;

        if (v1 == null)
            return -1;

        if (v2 == null)
            return 1;

        String[] part1 = v1.split("[\\.\\_\\-]");
        String[] part2 = v2.split("[\\.\\_\\-]");
        int idx = 0;

        for (; idx < part1.length && idx < part2.length; idx++) {
            String p1 = part1[idx];
            String p2 = part2[idx];

            int cmp = (p1.matches("\\d+") && p2.matches("\\d+"))
                        ? Integer.valueOf(p1).compareTo(Integer.valueOf(p2)) : p1.compareTo(p2);

            if (cmp != 0)
                return cmp;
        }

        if (part1.length == part2.length)
            return 0;
        else
            return part1.length > idx ? 1 : -1;
    }

    /**
     * Gets node product version based on node attributes.
     *
     * @param node Node to get version from.
     * @return Version object.
     */
    public static IgniteProductVersion productVersion(ClusterNode node) {
        String verStr = node.attribute(ATTR_BUILD_VER);
        String buildDate = node.attribute(ATTR_BUILD_DATE);

        if (buildDate != null)
            verStr += '-' + buildDate;

        return IgniteProductVersion.fromString(verStr);
    }

    /**
     * Compare running Java Runtime version with {@code v}
     *
     * @param v - java implementation version
     * @return {@code true} if running on Java Runtime version greater than {@code v}
     */
    public static boolean isJavaVersionAtLeast(String v) {
        return compareVersionNumbers(javaRtVer, v) >= 0;
    }

    /**
     * Gets Java Runtime name.
     *
     * @return Java Runtime name.
     */
    public static String jreName() {
        return javaRtName;
    }

    /**
     * Gets Java Runtime version.
     *
     * @return Java Runtime version.
     */
    public static String jreVersion() {
        return javaRtVer;
    }

    /**
     * Indicates whether HotSpot VM is used.
     *
     * @return {@code true} if current JVM implementation is a Sun HotSpot VM, {@code false} otherwise.
     */
    public static boolean isHotSpot() {
        return jvmImplName.contains("Java HotSpot(TM)");
    }

    /**
     * Sets thread context class loader to the given loader, executes the closure, and then
     * resets thread context class loader to its initial value.
     *
     * @param ldr Class loader to run the closure under.
     * @param c Callable to run.
     * @param <R> Return type.
     * @return Return value.
     * @throws IgniteCheckedException If call failed.
     */
    @Nullable public static <R> R wrapThreadLoader(ClassLoader ldr, Callable<R> c) throws IgniteCheckedException {
        Thread curThread = Thread.currentThread();

        // Get original context class loader.
        ClassLoader ctxLdr = curThread.getContextClassLoader();

        //noinspection CatchGenericClass
        try {
            curThread.setContextClassLoader(ldr);

            return c.call();
        }
        catch (IgniteCheckedException | RuntimeException e) {
            throw e;
        }
        catch (Exception e) {
            throw new IgniteCheckedException(e);
        }
        finally {
            // Set the original class loader back.
            curThread.setContextClassLoader(ctxLdr);
        }
    }

    /**
     * Sets thread context class loader to the given loader, executes the closure, and then
     * resets thread context class loader to its initial value.
     *
     * @param ldr Class loader to run the closure under.
     * @param c Closure to run.
     * @param <R> Return type.
     * @return Return value.
     */
    @Nullable public static <R> R wrapThreadLoader(ClassLoader ldr, IgniteOutClosure<R> c) {
        Thread curThread = Thread.currentThread();

        // Get original context class loader.
        ClassLoader ctxLdr = curThread.getContextClassLoader();

        try {
            curThread.setContextClassLoader(ldr);

            return c.apply();
        }
        finally {
            // Set the original class loader back.
            curThread.setContextClassLoader(ctxLdr);
        }
    }

    /**
     * Sets thread context class loader to the given loader, executes the closure, and then
     * resets thread context class loader to its initial value.
     *
     * @param ldr Class loader to run the closure under.
     * @param c Closure to run.
     */
    public static void wrapThreadLoader(ClassLoader ldr, Runnable c) {
        Thread curThread = Thread.currentThread();

        // Get original context class loader.
        ClassLoader ctxLdr = curThread.getContextClassLoader();

        try {
            curThread.setContextClassLoader(ldr);

            c.run();
        }
        finally {
            // Set the original class loader back.
            curThread.setContextClassLoader(ctxLdr);
        }
    }

    /**
     * Short node representation.
     *
     * @param n Grid node.
     * @return Short string representing the node.
     */
    public static String toShortString(ClusterNode n) {
        return "GridNode [id=" + n.id() + ", order=" + n.order() + ", addr=" + n.addresses() +
            ", daemon=" + n.isDaemon() + ']';
    }

    /**
     * Short node representation.
     *
     * @param ns Grid nodes.
     * @return Short string representing the node.
     */
    public static String toShortString(Collection<? extends ClusterNode> ns) {
        SB sb = new SB("Grid nodes [cnt=" + ns.size());

        for (ClusterNode n : ns)
            sb.a(", ").a(toShortString(n));

        return sb.a(']').toString();
    }

    /**
     * Converts collection of integers into array.
     *
     * @param c Collection of integers.
     * @return Integer array.
     */
    public static int[] toIntArray(@Nullable Collection<Integer> c) {
        if (c == null || c.isEmpty())
            return EMPTY_INTS;

        int[] arr = new int[c.size()];

        int idx = 0;

        for (Integer i : c)
            arr[idx++] = i;

        return arr;
    }

    /**
     * @param arr1 Array 1.
     * @param arr2 Array 2.
     */
    public static int[] addAll(int[] arr1, int[] arr2) {
        int[] all = new int[arr1.length + arr2.length];

        System.arraycopy(arr1, 0, all, 0, arr1.length);
        System.arraycopy(arr2, 0, all, arr1.length, arr2.length);

        return all;
    }

    /**
     * Converts array of integers into list.
     *
     * @param arr Array of integers.
     * @param p Optional predicate array.
     * @return List of integers.
     */
    public static List<Integer> toIntList(@Nullable int[] arr, IgnitePredicate<Integer>... p) {
        if (arr == null || arr.length == 0)
            return Collections.emptyList();

        List<Integer> ret = new ArrayList<>(arr.length);

        if (F.isEmpty(p))
            for (int i : arr)
                ret.add(i);
        else {
            for (int i : arr)
                if (F.isAll(i, p))
                    ret.add(i);
        }

        return ret;
    }

    /**
     * Converts collection of integers into array.
     *
     * @param c Collection of integers.
     * @return Integer array.
     */
    public static long[] toLongArray(@Nullable Collection<Long> c) {
        if (c == null || c.isEmpty())
            return EMPTY_LONGS;

        long[] arr = new long[c.size()];

        int idx = 0;

        for (Long l : c)
            arr[idx++] = l;

        return arr;
    }

    /**
     * Converts array of longs into list.
     *
     * @param arr Array of longs.
     * @return List of longs.
     */
    public static List<Long> toLongList(@Nullable long[] arr) {
        if (arr == null || arr.length == 0)
            return Collections.emptyList();

        List<Long> ret = new ArrayList<>(arr.length);

        for (long l : arr)
            ret.add(l);

        return ret;
    }

    /**
     * Copies all elements from collection to array and asserts that
     * array is big enough to hold the collection. This method should
     * always be preferred to {@link Collection#toArray(Object[])}
     * method.
     *
     * @param c Collection to convert to array.
     * @param arr Array to populate.
     * @param <T> Element type.
     * @return Passed in array.
     */
    @SuppressWarnings({"MismatchedReadAndWriteOfArray"})
    public static <T> T[] toArray(Collection<? extends T> c, T[] arr) {
        T[] a = c.toArray(arr);

        assert a == arr;

        return arr;
    }

    /**
     * Returns array which is the union of two arrays
     * (array of elements contained in any of provided arrays).
     * <p/>
     * Note: arrays must be increasing.
     *
     * @param a First array.
     * @param aLen Length of prefix {@code a}.
     * @param b Second array.
     * @param bLen Length of prefix {@code b}.
     * @return Increasing array which is union of {@code a} and {@code b}.
     */
    @SuppressWarnings("IfMayBeConditional")
    public static int[] unique(int[] a, int aLen, int[] b, int bLen) {
        assert a != null;
        assert b != null;
        assert isIncreasingArray(a, aLen);
        assert isIncreasingArray(b, bLen);

        int[] res = new int[aLen + bLen];
        int resLen = 0;

        int i = 0;
        int j = 0;

        while (i < aLen && j < bLen) {
            if (a[i] == b[j])
                i++;
            else if (a[i] < b[j])
                res[resLen++] = a[i++];
            else
                res[resLen++] = b[j++];
        }

        while (i < aLen)
            res[resLen++] = a[i++];

        while (j < bLen)
            res[resLen++] = b[j++];

        return copyIfExceeded(res, resLen);
    }

    /**
     * Returns array which is the difference between two arrays
     * (array of elements contained in first array but not contained in second).
     * <p/>
     * Note: arrays must be increasing.
     *
     * @param a First array.
     * @param aLen Length of prefix {@code a}.
     * @param b Second array.
     * @param bLen Length of prefix {@code b}.
     * @return Increasing array which is difference between {@code a} and {@code b}.
     */
    @SuppressWarnings("IfMayBeConditional")
    public static int[] difference(int[] a, int aLen, int[] b, int bLen) {
        assert a != null;
        assert b != null;
        assert isIncreasingArray(a, aLen);
        assert isIncreasingArray(b, bLen);

        int[] res = new int[aLen];
        int resLen = 0;

        int i = 0;
        int j = 0;

        while (i < aLen && j < bLen) {
            if (a[i] == b[j])
                i++;
            else if (a[i] < b[j])
                res[resLen++] = a[i++];
            else
                j++;
        }

        while (i < aLen)
            res[resLen++] = a[i++];

        return copyIfExceeded(res, resLen);
    }

    /**
     * Checks if array prefix increases.
     *
     * @param arr Array.
     * @param len Prefix length.
     * @return {@code True} if {@code arr} from 0 to ({@code len} - 1) increases.
     */
    public static boolean isIncreasingArray(int[] arr, int len) {
        assert arr != null;
        assert 0 <= len && len <= arr.length;

        if (arr.length == 0)
            return true;

        for (int i = 1; i < len; i++) {
            if (arr[i - 1] >= arr[i])
                return false;
        }

        return true;
    }

    /**
     * Checks if array prefix do not decreases.
     *
     * @param arr Array.
     * @param len Prefix length.
     * @return {@code True} if {@code arr} from 0 to ({@code len} - 1) do not decreases.
     */
    public static boolean isNonDecreasingArray(int[] arr, int len) {
        assert arr != null;
        assert 0 <= len && len <= arr.length;

        if (arr.length == 0)
            return true;

        for (int i = 1; i < len; i++) {
            if (arr[i - 1] > arr[i])
                return false;
        }

        return true;
    }

    /**
     * Copies array only if array length greater than needed length.
     *
     * @param arr Array.
     * @param len Prefix length.
     * @return Old array if length of {@code arr} is equals to {@code len},
     *      otherwise copy of array.
     */
    public static int[] copyIfExceeded(int[] arr, int len) {
        assert arr != null;
        assert 0 <= len && len <= arr.length;

        return len == arr.length ? arr : Arrays.copyOf(arr, len);
    }

    /**
     *
     * @param t Tokenizer.
     * @param str Input string.
     * @param date Date.
     * @return Next token.
     * @throws IgniteCheckedException Thrown in case of any errors.
     */
    private static boolean checkNextToken(StringTokenizer t, String str, String date) throws IgniteCheckedException {
        try {
            if (t.nextToken().equals(str))
                return true;
            else
                throw new IgniteCheckedException("Invalid date format: " + date);
        }
        catch (NoSuchElementException ignored) {
            return false;
        }
    }

    /**
     *
     * @param str ISO date.
     * @return Calendar instance.
     * @throws IgniteCheckedException Thrown in case of any errors.
     */
    public static Calendar parseIsoDate(String str) throws IgniteCheckedException {
        StringTokenizer t = new StringTokenizer(str, "+-:.TZ", true);

        Calendar cal = Calendar.getInstance();
        cal.clear();

        try {
            if (t.hasMoreTokens())
                cal.set(Calendar.YEAR, Integer.parseInt(t.nextToken()));
            else
                return cal;

            if (checkNextToken(t, "-", str) && t.hasMoreTokens())
                cal.set(Calendar.MONTH, Integer.parseInt(t.nextToken()) - 1);
            else
                return cal;

            if (checkNextToken(t, "-", str) && t.hasMoreTokens())
                cal.set(Calendar.DAY_OF_MONTH, Integer.parseInt(t.nextToken()));
            else
                return cal;

            if (checkNextToken(t, "T", str) && t.hasMoreTokens())
                cal.set(Calendar.HOUR_OF_DAY, Integer.parseInt(t.nextToken()));
            else {
                cal.set(Calendar.HOUR_OF_DAY, 0);
                cal.set(Calendar.MINUTE, 0);
                cal.set(Calendar.SECOND, 0);
                cal.set(Calendar.MILLISECOND, 0);

                return cal;
            }

            if (checkNextToken(t, ":", str) && t.hasMoreTokens())
                cal.set(Calendar.MINUTE, Integer.parseInt(t.nextToken()));
            else {
                cal.set(Calendar.MINUTE, 0);
                cal.set(Calendar.SECOND, 0);
                cal.set(Calendar.MILLISECOND, 0);

                return cal;
            }

            if (!t.hasMoreTokens())
                return cal;

            String tok = t.nextToken();

            if (":".equals(tok)) { // Seconds.
                if (t.hasMoreTokens()) {
                    cal.set(Calendar.SECOND, Integer.parseInt(t.nextToken()));

                    if (!t.hasMoreTokens())
                        return cal;

                    tok = t.nextToken();

                    if (".".equals(tok)) {
                        String nt = t.nextToken();

                        while (nt.length() < 3)
                            nt += "0";

                        nt = nt.substring(0, 3); // Cut trailing chars.

                        cal.set(Calendar.MILLISECOND, Integer.parseInt(nt));

                        if (!t.hasMoreTokens())
                            return cal;

                        tok = t.nextToken();
                    }
                    else
                        cal.set(Calendar.MILLISECOND, 0);
                }
                else
                    throw new IgniteCheckedException("Invalid date format: " + str);
            }
            else {
                cal.set(Calendar.SECOND, 0);
                cal.set(Calendar.MILLISECOND, 0);
            }

            if (!"Z".equals(tok)) {
                if (!"+".equals(tok) && !"-".equals(tok))
                    throw new IgniteCheckedException("Invalid date format: " + str);

                boolean plus = "+".equals(tok);

                if (!t.hasMoreTokens())
                    throw new IgniteCheckedException("Invalid date format: " + str);

                tok = t.nextToken();

                int tzHour;
                int tzMin;

                if (tok.length() == 4) {
                    tzHour = Integer.parseInt(tok.substring(0, 2));
                    tzMin = Integer.parseInt(tok.substring(2, 4));
                }
                else {
                    tzHour = Integer.parseInt(tok);

                    if (checkNextToken(t, ":", str) && t.hasMoreTokens())
                        tzMin = Integer.parseInt(t.nextToken());
                    else
                        throw new IgniteCheckedException("Invalid date format: " + str);
                }

                if (plus)
                    cal.set(Calendar.ZONE_OFFSET, (tzHour * 60 + tzMin) * 60 * 1000);
                else
                    cal.set(Calendar.ZONE_OFFSET, -(tzHour * 60 + tzMin) * 60 * 1000);
            }
            else
                cal.setTimeZone(TimeZone.getTimeZone("GMT"));
        }
        catch (NumberFormatException ex) {
            throw new IgniteCheckedException("Invalid date format: " + str, ex);
        }

        return cal;
    }

    /**
     * Adds values to collection and returns the same collection to allow chaining.
     *
     * @param c Collection to add values to.
     * @param vals Values.
     * @param <V> Value type.
     * @return Passed in collection.
     */
    public static <V, C extends Collection<? super V>> C addAll(C c, V... vals) {
        Collections.addAll(c, vals);

        return c;
    }

    /**
     * Adds values to collection and returns the same collection to allow chaining.
     *
     * @param m Map to add entries to.
     * @param entries Entries.
     * @param <K> Key type.
     * @param <V> Value type.
     * @param <M> Map type.
     * @return Passed in collection.
     */
    public static <K, V, M extends Map<K, V>> M addAll(M m, Map.Entry<K, V>... entries) {
        for (Map.Entry<K, V> e : entries)
            m.put(e.getKey(), e.getValue());

        return m;
    }

    /**
     * Adds values to collection and returns the same collection to allow chaining.
     *
     * @param m Map to add entries to.
     * @param entries Entries.
     * @param <K> Key type.
     * @param <V> Value type.
     * @param <M> Map type.
     * @return Passed in collection.
     */
    public static <K, V, M extends Map<K, V>> M addAll(M m, IgniteBiTuple<K, V>... entries) {
        for (IgniteBiTuple<K, V> t : entries)
            m.put(t.get1(), t.get2());

        return m;
    }

    /**
     * Utility method creating {@link JMException} with given cause.
     *
     * @param e Cause exception.
     * @return Newly created {@link JMException}.
     */
    public static JMException jmException(Throwable e) {
        JMException x = new JMException();

        x.initCause(e);

        return x;
    }

    /**
     * Unwraps closure exceptions.
     *
     * @param t Exception.
     * @return Unwrapped exception.
     */
    public static Exception unwrap(Throwable t) {
        assert t != null;

        while (true) {
            if (t instanceof Error)
                throw (Error)t;

            if (t instanceof GridClosureException) {
                t = ((GridClosureException)t).unwrap();

                continue;
            }

            return (Exception)t;
        }
    }

    /**
     * Casts this throwable as {@link IgniteCheckedException}. Creates wrapping
     * {@link IgniteCheckedException}, if needed.
     *
     * @param t Throwable to cast.
     * @return Grid exception.
     */
    public static IgniteCheckedException cast(Throwable t) {
        assert t != null;

        while (true) {
            if (t instanceof Error)
                throw (Error)t;

            if (t instanceof GridClosureException) {
                t = ((GridClosureException)t).unwrap();

                continue;
            }

            if (t instanceof IgniteCheckedException)
                return (IgniteCheckedException)t;

            if (!(t instanceof IgniteException) || t.getCause() == null)
                return new IgniteCheckedException(t);

            assert t.getCause() != null; // ...and it is IgniteException.

            t = t.getCause();
        }
    }

    /**
     * Parses passed string with specified date.
     *
     * @param src String to parse.
     * @param ptrn Pattern.
     * @return Parsed date.
     * @throws java.text.ParseException If exception occurs while parsing.
     */
    public static Date parse(String src, String ptrn) throws java.text.ParseException {
        java.text.DateFormat format = new java.text.SimpleDateFormat(ptrn);

        return format.parse(src);
    }

    /**
     * Checks if class loader is an internal P2P class loader.
     *
     * @param o Object to check.
     * @return {@code True} if P2P class loader.
     */
    public static boolean p2pLoader(Object o) {
        return o != null && p2pLoader(o.getClass().getClassLoader());
    }

    /**
     * Checks if class loader is an internal P2P class loader.
     *
     * @param ldr Class loader to check.
     * @return {@code True} if P2P class loader.
     */
    public static boolean p2pLoader(ClassLoader ldr) {
        return ldr instanceof GridDeploymentInfo;
    }

    /**
     * Formats passed date with specified pattern.
     *
     * @param date Date to format.
     * @param ptrn Pattern.
     * @return Formatted date.
     */
    public static String format(Date date, String ptrn) {
        java.text.DateFormat format = new java.text.SimpleDateFormat(ptrn);

        return format.format(date);
    }

    /**
     * @param ctx Kernal context.
     * @return Closure that converts node ID to a node.
     */
    public static IgniteClosure<UUID, ClusterNode> id2Node(final GridKernalContext ctx) {
        assert ctx != null;

        return new C1<UUID, ClusterNode>() {
            @Nullable @Override public ClusterNode apply(UUID id) {
                return ctx.discovery().node(id);
            }
        };
    }

    /**
     * Dumps stack for given thread.
     *
     * @param t Thread to dump stack for.
     *
     * @deprecated Calls to this method should never be committed to master.
     */
    @SuppressWarnings("deprecation")
    @Deprecated
    public static void dumpStack(Thread t) {
        dumpStack(t, System.err);
    }

    /**
     * Dumps stack for given thread.
     *
     * @param t Thread to dump stack for.
     * @param s {@code PrintStream} to use for output.
     *
     * @deprecated Calls to this method should never be committed to master.
     */
    @SuppressWarnings({"SynchronizationOnLocalVariableOrMethodParameter"})
    @Deprecated
    public static void dumpStack(Thread t, PrintStream s) {
        synchronized (s) {
            s.println("Dumping stack trace for thread: " + t);

            for (StackTraceElement trace : t.getStackTrace())
                s.println("\tat " + trace);
        }
    }

    /**
     * Checks if object is a primitive array.
     *
     * @param obj Object to check.
     * @return {@code True} if Object is primitive array.
     */
    public static boolean isPrimitiveArray(Object obj) {
        Class<?> cls = obj.getClass();

        return cls.isArray() && cls.getComponentType().isPrimitive();
    }

    /**
     * @param cls Class.
     * @return {@code True} if given class represents a primitive or a primitive wrapper class.
     *
     */
    public static boolean isPrimitiveOrWrapper(Class<?> cls) {
        return cls.isPrimitive() ||
            Boolean.class.equals(cls) ||
            Byte.class.equals(cls) ||
            Character.class.equals(cls) ||
            Short.class.equals(cls) ||
            Integer.class.equals(cls) ||
            Long.class.equals(cls) ||
            Float.class.equals(cls) ||
            Double.class.equals(cls) ||
            Void.class.equals(cls);
    }

    /**
     * Awaits for condition.
     *
     * @param cond Condition to await for.
     * @throws IgniteInterruptedCheckedException Wrapped {@link InterruptedException}
     */
    public static void await(Condition cond) throws IgniteInterruptedCheckedException {
        try {
            cond.await();
        }
        catch (InterruptedException e) {
            Thread.currentThread().interrupt();

            throw new IgniteInterruptedCheckedException(e);
        }
    }

    /**
     * Awaits for condition.
     *
     * @param cond Condition to await for.
     * @param time The maximum time to wait,
     * @param unit The unit of the {@code time} argument.
     * @return {@code false} if the waiting time detectably elapsed before return from the method, else {@code true}
     * @throws IgniteInterruptedCheckedException Wrapped {@link InterruptedException}
     */
    public static boolean await(Condition cond, long time, TimeUnit unit) throws IgniteInterruptedCheckedException {
        try {
            return cond.await(time, unit);
        }
        catch (InterruptedException e) {
            Thread.currentThread().interrupt();

            throw new IgniteInterruptedCheckedException(e);
        }
    }

    /**
     * Awaits for the latch.
     *
     * @param latch Latch to wait for.
     * @throws IgniteInterruptedCheckedException Wrapped {@link InterruptedException}.
     */
    public static void await(CountDownLatch latch) throws IgniteInterruptedCheckedException {
        try {
            if (latch.getCount() > 0)
                latch.await();
        }
        catch (InterruptedException e) {
            Thread.currentThread().interrupt();

            throw new IgniteInterruptedCheckedException(e);
        }
    }

    /**
     * Awaits for the latch.
     *
     * @param latch Latch to wait for.
     * @param timeout Maximum time to wait.
     * @param unit Time unit for timeout.
     * @return {@code True} if the count reached zero and {@code false}
     *      if the waiting time elapsed before the count reached zero.
     * @throws IgniteInterruptedCheckedException Wrapped {@link InterruptedException}.
     */
    public static boolean await(CountDownLatch latch, long timeout, TimeUnit unit)
        throws IgniteInterruptedCheckedException {
        try {
            return latch.await(timeout, unit);
        }
        catch (InterruptedException e) {
            Thread.currentThread().interrupt();

            throw new IgniteInterruptedCheckedException(e);
        }
    }

    /**
     * Awaits for the latch until it is counted down,
     * ignoring interruptions.
     * <p>
     * If calling thread was interrupted, interrupted status will be
     * recovered prior to return.
     *
     * @param latch Latch to wait for.
     */
    public static void awaitQuiet(CountDownLatch latch) {
        boolean interrupted = false;

        while (true) {
            try {
                latch.await();

                break;
            }
            catch (InterruptedException ignored) {
                interrupted = true;
            }
        }

        if (interrupted)
            Thread.currentThread().interrupt();
    }

    /**
     * Awaits for the barrier ignoring interruptions.
     * <p>
     * If calling thread was interrupted, interrupted status will be recovered prior to return. If the barrier is
     * already broken, return immediately without throwing any exceptions.
     *
     * @param barrier Barrier to wait for.
     */
    public static void awaitQuiet(CyclicBarrier barrier) {
        boolean interrupted = false;

        while (true) {
            try {
                barrier.await();

                break;
            }
            catch (InterruptedException ignored) {
                interrupted = true;
            }
            catch (BrokenBarrierException ignored) {
                break;
            }
        }

        if (interrupted)
            Thread.currentThread().interrupt();
    }

    /**
     * Sleeps for given number of milliseconds.
     *
     * @param ms Time to sleep.
     * @throws IgniteInterruptedCheckedException Wrapped {@link InterruptedException}.
     */
    public static void sleep(long ms) throws IgniteInterruptedCheckedException {
        try {
            Thread.sleep(ms);
        }
        catch (InterruptedException e) {
            Thread.currentThread().interrupt();

            throw new IgniteInterruptedCheckedException(e);
        }
    }

    /**
     * Joins worker.
     *
     * @param w Worker.
     * @throws IgniteInterruptedCheckedException Wrapped {@link InterruptedException}.
     */
    public static void join(GridWorker w) throws IgniteInterruptedCheckedException {
        try {
            if (w != null)
                w.join();
        }
        catch (InterruptedException e) {
            Thread.currentThread().interrupt();

            throw new IgniteInterruptedCheckedException(e);
        }
    }

    /**
     * Gets result from the given future with right exception handling.
     *
     * @param fut Future.
     * @return Future result.
     * @throws IgniteCheckedException If failed.
     */
    public static <T> T get(Future<T> fut) throws IgniteCheckedException {
        try {
            return fut.get();
        }
        catch (ExecutionException e) {
            throw new IgniteCheckedException(e.getCause());
        }
        catch (InterruptedException e) {
            Thread.currentThread().interrupt();

            throw new IgniteInterruptedCheckedException(e);
        }
        catch (CancellationException e) {
            throw new IgniteCheckedException(e);
        }
    }

    /**
     * Joins thread.
     *
     * @param t Thread.
     * @throws org.apache.ignite.internal.IgniteInterruptedCheckedException Wrapped {@link InterruptedException}.
     */
    public static void join(Thread t) throws IgniteInterruptedCheckedException {
        try {
            t.join();
        }
        catch (InterruptedException e) {
            Thread.currentThread().interrupt();

            throw new IgniteInterruptedCheckedException(e);
        }
    }

    /**
     * Acquires a permit from provided semaphore.
     *
     * @param sem Semaphore.
     * @throws org.apache.ignite.internal.IgniteInterruptedCheckedException Wrapped {@link InterruptedException}.
     */
    public static void acquire(Semaphore sem) throws IgniteInterruptedCheckedException {
        try {
            sem.acquire();
        }
        catch (InterruptedException e) {
            Thread.currentThread().interrupt();

            throw new IgniteInterruptedCheckedException(e);
        }
    }

    /**
     * Gets cache attributes for the node.
     *
     * @param n Node to get cache attributes for.
     * @return Array of cache attributes for the node.
     */
    public static GridCacheAttributes[] cacheAttributes(ClusterNode n) {
        return n.attribute(ATTR_CACHE);
    }

    /**
<<<<<<< HEAD
     * Checks if given node has specified streamer started.
     *
     * @param n Node to check.
     * @param streamerName Streamer name to check.
     * @return {@code True} if given node has specified streamer started.
     */
    public static boolean hasStreamer(ClusterNode n, @Nullable String streamerName) {
        assert n != null;

        GridStreamerAttributes[] attrs = n.attribute(ATTR_STREAMER);

        if (attrs != null) {
            for (GridStreamerAttributes attr : attrs) {
                if (F.eq(streamerName, attr.name()))
                    return true;
            }
        }
=======
     * Gets cache attributes from the given node for the given cache name.
     *
     * @param n Node.
     * @param cacheName Cache name.
     * @return Attributes.
     */
    @Nullable public static GridCacheAttributes cacheAttributes(ClusterNode n, @Nullable String cacheName) {
        for (GridCacheAttributes a : cacheAttributes(n)) {
            if (F.eq(a.cacheName(), cacheName))
                return a;
        }

        return null;
    }

    /**
     * Gets view on all cache names started on the node.
     *
     * @param n Node to get cache names for.
     * @return Cache names for the node.
     */
    public static Collection<String> cacheNames(ClusterNode n) {
        return F.viewReadOnly(
            F.asList(n.<GridCacheAttributes[]>attribute(ATTR_CACHE)),
            new C1<GridCacheAttributes, String>() {
                @Override public String apply(GridCacheAttributes attrs) {
                    return attrs.cacheName();
                }
            });
    }

    /**
     * Checks if given node has specified cache started.
     *
     * @param n Node to check.
     * @param cacheName Cache name to check.
     * @return {@code True} if given node has specified cache started.
     */
    public static boolean hasCache(ClusterNode n, @Nullable String cacheName) {
        assert n != null;

        GridCacheAttributes[] caches = n.attribute(ATTR_CACHE);

        if (caches != null)
            for (GridCacheAttributes attrs : caches)
                if (F.eq(cacheName, attrs.cacheName()))
                    return true;
>>>>>>> 4477cdb2

        return false;
    }

    /**
<<<<<<< HEAD
=======
     * Checks if given node has at least one cache.
     *
     * @param n Node to check.
     * @return {@code True} if given node has specified cache started.
     */
    public static boolean hasCaches(ClusterNode n) {
        assert n != null;

        GridCacheAttributes[] caches = n.attribute(ATTR_CACHE);

        return !F.isEmpty(caches);
    }

    /**
     * Gets cache mode or a cache on given node or {@code null} if cache is not
     * present on given node.
     *
     * @param n Node to check.
     * @param cacheName Cache to check.
     * @return Cache mode or {@code null} if cache is not found.
     */
    @Nullable public static CacheMode cacheMode(ClusterNode n, String cacheName) {
        GridCacheAttributes[] caches = n.attribute(ATTR_CACHE);

        if (caches != null)
            for (GridCacheAttributes attrs : caches)
                if (F.eq(cacheName, attrs.cacheName()))
                    return attrs.cacheMode();

        return null;
    }

    /**
     * Gets cache mode or a cache on given node or {@code null} if cache is not
     * present on given node.
     *
     * @param n Node to check.
     * @param cacheName Cache to check.
     * @return Cache mode or {@code null} if cache is not found.
     */
    @Nullable public static CacheAtomicityMode atomicityMode(ClusterNode n, String cacheName) {
        GridCacheAttributes[] caches = n.attribute(ATTR_CACHE);

        if (caches != null)
            for (GridCacheAttributes attrs : caches)
                if (F.eq(cacheName, attrs.cacheName()))
                    return attrs.atomicityMode();

        return null;
    }

    /**
     * Gets cache distribution mode on given node or {@code null} if cache is not
     * present on given node.
     *
     * @param n Node to check.
     * @param cacheName Cache to check.
     * @return Cache distribution mode or {@code null} if cache is not found.
     */
    @Nullable public static CacheDistributionMode distributionMode(ClusterNode n, String cacheName) {
        GridCacheAttributes[] caches = n.attribute(ATTR_CACHE);

        if (caches != null)
            for (GridCacheAttributes attrs : caches)
                if (F.eq(cacheName, attrs.cacheName()))
                    return attrs.partitionedTaxonomy();

        return null;
    }

    /**
>>>>>>> 4477cdb2
     * Checks if given node has near cache enabled for the specified
     * partitioned cache.
     *
     * @param n Node.
     * @param cacheName Cache name.
     * @return {@code true} if given node has near cache enabled for the
     *      specified partitioned cache.
     */
    public static boolean hasNearCache(ClusterNode n, String cacheName) {
        GridCacheAttributes[] caches = n.attribute(ATTR_CACHE);

        if (caches != null)
            for (GridCacheAttributes attrs : caches)
                if (F.eq(cacheName, attrs.cacheName()))
                    return attrs.nearCacheEnabled();

        return false;
    }

    /**
     * Adds listener to asynchronously log errors.
     *
     * @param f Future to listen to.
     * @param log Logger.
     */
    public static void asyncLogError(IgniteInternalFuture<?> f, final IgniteLogger log) {
        if (f != null)
            f.listen(new CI1<IgniteInternalFuture<?>>() {
                @Override public void apply(IgniteInternalFuture<?> f) {
                    try {
                        f.get();
                    }
                    catch (IgniteCheckedException e) {
                        U.error(log, "Failed to execute future: " + f, e);
                    }
                }
            });
    }

    /**
     * Converts collection of nodes to collection of node IDs.
     *
     * @param nodes Nodes.
     * @return Node IDs.
     */
    public static Collection<UUID> nodeIds(@Nullable Collection<? extends ClusterNode> nodes) {
        return F.viewReadOnly(nodes, F.node2id());
    }

    /**
     * Converts collection of Grid instances to collection of node IDs.
     *
     * @param grids Grids.
     * @return Node IDs.
     */
    public static Collection<UUID> gridIds(@Nullable Collection<? extends Ignite> grids) {
        return F.viewReadOnly(grids, new C1<Ignite, UUID>() {
            @Override public UUID apply(Ignite g) {
                return g.cluster().localNode().id();
            }
        });
    }

    /**
     * Converts collection of Grid instances to collection of grid names.
     *
     * @param grids Grids.
     * @return Grid names.
     */
    public static Collection<String> grids2names(@Nullable Collection<? extends Ignite> grids) {
        return F.viewReadOnly(grids, new C1<Ignite, String>() {
            @Override public String apply(Ignite g) {
                return g.name();
            }
        });
    }

    /**
     * Converts collection of grid nodes to collection of grid names.
     *
     * @param nodes Nodes.
     * @return Grid names.
     */
    public static Collection<String> nodes2names(@Nullable Collection<? extends ClusterNode> nodes) {
        return F.viewReadOnly(nodes, new C1<ClusterNode, String>() {
            @Override public String apply(ClusterNode n) {
                return G.ignite(n.id()).name();
            }
        });
    }

    /**
     * Adds cause to the end of cause chain.
     *
     * @param e Error to add cause to.
     * @param cause Cause to add.
     * @param log Logger to log failure when cause can not be added.
     * @return {@code True} if cause was added.
     */
    public static boolean addLastCause(@Nullable Throwable e, @Nullable Throwable cause, IgniteLogger log) {
        if (e == null || cause == null)
            return false;

        for (Throwable t = e; t != null; t = t.getCause()) {
            if (t == cause)
                return false;

            if (t.getCause() == null || t.getCause() == t) {
                try {
                    t.initCause(cause);
                }
                catch (IllegalStateException ignored) {
                    error(log, "Failed to add cause to the end of cause chain (cause is printed here but will " +
                        "not be propagated to callee): " + e,
                        "Failed to add cause to the end of cause chain: " + e, cause);
                }

                return true;
            }
        }

        return false;
    }

    /**
     * @return {@code line.separator} system property.
     */
    public static String nl() {
        return NL;
    }

    /**
     * Initializes logger into/from log reference passed in.
     *
     * @param ctx Context.
     * @param logRef Log reference.
     * @param obj Object to get logger for.
     * @return Logger for the object.
     */
    public static IgniteLogger logger(GridKernalContext ctx, AtomicReference<IgniteLogger> logRef, Object obj) {
        IgniteLogger log = logRef.get();

        if (log == null) {
            logRef.compareAndSet(null, ctx.log(obj.getClass()));

            log = logRef.get();
        }

        return log;
    }

    /**
     * Initializes logger into/from log reference passed in.
     *
     * @param ctx Context.
     * @param logRef Log reference.
     * @param cls Class to get logger for.
     * @return Logger for the object.
     */
    public static IgniteLogger logger(GridKernalContext ctx, AtomicReference<IgniteLogger> logRef, Class<?> cls) {
        IgniteLogger log = logRef.get();

        if (log == null) {
            logRef.compareAndSet(null, ctx.log(cls));

            log = logRef.get();
        }

        return log;
    }

    /**
     * @param hash Hash code of the object to put.
     * @param concurLvl Concurrency level.
     * @return Segment index.
     */
    public static int concurrentMapSegment(int hash, int concurLvl) {
        hash += (hash <<  15) ^ 0xffffcd7d;
        hash ^= (hash >>> 10);
        hash += (hash <<   3);
        hash ^= (hash >>>  6);
        hash += (hash <<   2) + (hash << 14);

        int shift = 0;
        int size = 1;

        while (size < concurLvl) {
            ++shift;
            size <<= 1;
        }

        int segmentShift = 32 - shift;
        int segmentMask = size - 1;

        return (hash >>> segmentShift) & segmentMask;
    }

    /**
     * @param map Map.
     */
    public static <K, V> void printConcurrentHashMapInfo(ConcurrentHashMap<K, V> map) {
        assert map != null;

        Object[] segs = field(map, "segments");

        X.println("Concurrent map stats [identityHash= " + System.identityHashCode(map) +
            ", segsCnt=" + segs.length + ']');

        int emptySegsCnt = 0;

        int totalCollisions = 0;

        for (int i = 0; i < segs.length; i++) {
            int segCnt = IgniteUtils.<Integer>field(segs[i], "count");

            if (segCnt == 0) {
                emptySegsCnt++;

                continue;
            }

            Object[] tab = field(segs[i], "table");

            int tabLen = tab.length;

            X.println("    Segment-" + i + " [count=" + segCnt + ", len=" + tabLen + ']');

            // Group buckets by entries count.
            Map<Integer, Integer> bucketsStats = new TreeMap<>();

            for (Object entry : tab) {
                int cnt = 0;

                while (entry != null) {
                    cnt++;

                    entry = field(entry, "next");
                }

                Integer bucketCnt = bucketsStats.get(cnt);

                if (bucketCnt == null)
                    bucketCnt = 0;

                bucketCnt++;

                bucketsStats.put(cnt, bucketCnt);

                if (cnt > 1)
                    totalCollisions += (cnt - 1);
            }

            for (Map.Entry<Integer, Integer> e : bucketsStats.entrySet())
                X.println("        Buckets with count " + e.getKey() + ": " + e.getValue());
        }

        X.println("    Map summary [emptySegs=" + emptySegsCnt + ", collisions=" + totalCollisions + ']');
    }

    /**
     * Gets field value.
     *
     * @param obj Object.
     * @param fieldName Field name.
     * @return Field value.
     */
    public static <T> T field(Object obj, String fieldName) {
        assert obj != null;
        assert fieldName != null;

        try {
            for (Class cls = obj.getClass(); cls != Object.class; cls = cls.getSuperclass()) {
                for (Field field : cls.getDeclaredFields()) {
                    if (field.getName().equals(fieldName)) {
                        boolean accessible = field.isAccessible();

                        field.setAccessible(true);

                        T val = (T)field.get(obj);

                        if (!accessible)
                            field.setAccessible(false);

                        return val;
                    }
                }
            }
        }
        catch (Exception e) {
            throw new IgniteException("Failed to get field value [fieldName=" + fieldName + ", obj=" + obj + ']',
                e);
        }

        throw new IgniteException("Failed to get field value [fieldName=" + fieldName + ", obj=" + obj + ']');
    }

    /**
     * Gets field value.
     *
     * @param cls Class.
     * @param fieldName Field name.
     * @return Field value.
     * @throws IgniteCheckedException If static field with given name cannot be retreived.
     */
    public static <T> T field(Class<?> cls, String fieldName) throws IgniteCheckedException {
        assert cls != null;
        assert fieldName != null;

        try {
            for (Class c = cls; cls != Object.class; cls = cls.getSuperclass()) {
                for (Field field : c.getDeclaredFields()) {
                    if (field.getName().equals(fieldName)) {
                        if (!Modifier.isStatic(field.getModifiers()))
                            throw new IgniteCheckedException("Failed to get class field (field is not static) [cls=" +
                                cls + ", fieldName=" + fieldName + ']');

                        boolean accessible = field.isAccessible();

                        T val;

                        try {
                            field.setAccessible(true);

                            val = (T)field.get(null);
                        }
                        finally {
                            if (!accessible)
                                field.setAccessible(false);
                        }

                        return val;
                    }
                }
            }
        }
        catch (Exception e) {
            throw new IgniteCheckedException("Failed to get field value [fieldName=" + fieldName + ", cls=" + cls + ']',
                e);
        }

        throw new IgniteCheckedException("Failed to get field value (field was not found) [fieldName=" + fieldName +
            ", cls=" + cls + ']');
    }

    /**
     * Invokes method.
     *
     * @param cls Object.
     * @param obj Object.
     * @param mtdName Field name.
     * @param params Parameters.
     * @return Field value.
     * @throws IgniteCheckedException If static field with given name cannot be retreived.
     */
    public static <T> T invoke(@Nullable Class<?> cls, @Nullable Object obj, String mtdName,
        Object... params) throws IgniteCheckedException {
        assert cls != null || obj != null;
        assert mtdName != null;

        try {
            for (Class<?> c = cls != null ? cls : obj.getClass(); cls != Object.class; cls = cls.getSuperclass()) {
                Method[] mtds = c.getDeclaredMethods();

                Method mtd = null;

                for (Method declaredMtd : c.getDeclaredMethods()) {
                    if (declaredMtd.getName().equals(mtdName)) {
                        if (mtd == null)
                            mtd = declaredMtd;
                        else
                            throw new IgniteCheckedException("Failed to invoke (ambigous method name) [mtdName=" +
                                mtdName + ", cls=" + cls + ']');
                    }
                }

                if (mtd == null)
                    continue;

                boolean accessible = mtd.isAccessible();

                T res;

                try {
                    mtd.setAccessible(true);

                    res = (T)mtd.invoke(obj, params);
                }
                finally {
                    if (!accessible)
                        mtd.setAccessible(false);
                }

                return res;
            }
        }
        catch (Exception e) {
            throw new IgniteCheckedException("Failed to invoke [mtdName=" + mtdName + ", cls=" + cls + ']',
                e);
        }

        throw new IgniteCheckedException("Failed to invoke (method was not found) [mtdName=" + mtdName +
            ", cls=" + cls + ']');
    }

    /**
     * Invokes method.
     *
     * @param cls Object.
     * @param obj Object.
     * @param mtdName Field name.
     * @param paramTypes Parameter types.
     * @param params Parameters.
     * @return Field value.
     * @throws IgniteCheckedException If static field with given name cannot be retreived.
     */
    public static <T> T invoke(@Nullable Class<?> cls, @Nullable Object obj, String mtdName,
        Class[] paramTypes, Object... params) throws IgniteCheckedException {
        assert cls != null || obj != null;
        assert mtdName != null;

        try {
            for (Class<?> c = cls != null ? cls : obj.getClass(); cls != Object.class; cls = cls.getSuperclass()) {
                Method mtd;

                try {
                    mtd = c.getDeclaredMethod(mtdName, paramTypes);
                }
                catch (NoSuchMethodException ignored) {
                    continue;
                }

                boolean accessible = mtd.isAccessible();

                T res;

                try {
                    mtd.setAccessible(true);

                    res = (T)mtd.invoke(obj, params);
                }
                finally {
                    if (!accessible)
                        mtd.setAccessible(false);
                }

                return res;
            }
        }
        catch (Exception e) {
            throw new IgniteCheckedException("Failed to invoke [mtdName=" + mtdName + ", cls=" + cls + ']',
                e);
        }

        throw new IgniteCheckedException("Failed to invoke (method was not found) [mtdName=" + mtdName +
            ", cls=" + cls + ']');
    }

    /**
     * Gets property value.
     *
     * @param obj Object.
     * @param propName Property name.
     * @return Field value.
     */
    public static <T> T property(Object obj, String propName) {
        assert obj != null;
        assert propName != null;

        try {
            Method m;

            try {
                m = obj.getClass().getMethod("get" + capitalFirst(propName));
            }
            catch (NoSuchMethodException ignored) {
                m = obj.getClass().getMethod("is" + capitalFirst(propName));
            }

            assert F.isEmpty(m.getParameterTypes());

            boolean accessible = m.isAccessible();

            try {
                m.setAccessible(true);

                return (T)m.invoke(obj);
            }
            finally {
                m.setAccessible(accessible);
            }
        }
        catch (Exception e) {
            throw new IgniteException(
                "Failed to get property value [property=" + propName + ", obj=" + obj + ']', e);
        }
    }

    /**
     * Gets static field value.
     *
     * @param cls Class.
     * @param fieldName Field name.
     * @return Field value.
     * @throws IgniteCheckedException If failed.
     */
    public static <T> T staticField(Class<?> cls, String fieldName) throws IgniteCheckedException {
        assert cls != null;
        assert fieldName != null;

        try {
            for (Field field : cls.getDeclaredFields())
                if (field.getName().equals(fieldName)) {
                    boolean accessible = field.isAccessible();

                    if (!accessible)
                        field.setAccessible(true);

                    T val = (T)field.get(null);

                    if (!accessible)
                        field.setAccessible(false);

                    return val;
                }
        }
        catch (Exception e) {
            throw new IgniteCheckedException("Failed to get field value [fieldName=" + fieldName + ", cls=" + cls + ']', e);
        }

        throw new IgniteCheckedException("Failed to get field value [fieldName=" + fieldName + ", cls=" + cls + ']');
    }

    /**
     * Capitalizes the first character of the given string.
     *
     * @param str String.
     * @return String with capitalized first character.
     */
    private static String capitalFirst(@Nullable String str) {
        return str == null ? null :
            str.isEmpty() ? "" : Character.toUpperCase(str.charAt(0)) + str.substring(1);
    }

    /**
     * Checks whether property is one added by Visor when node is started via remote SSH session.
     *
     * @param name Property name to check.
     * @return {@code True} if property is Visor node startup property, {@code false} otherwise.
     */
    public static boolean isVisorNodeStartProperty(String name) {
        return IGNITE_SSH_HOST.equals(name) || IGNITE_SSH_USER_NAME.equals(name);
    }

    /**
     * Checks whether property is one required by Visor to work correctly.
     *
     * @param name Property name to check.
     * @return {@code True} if property is required by Visor, {@code false} otherwise.
     */
    public static boolean isVisorRequiredProperty(String name) {
        return "java.version".equals(name) || "java.vm.name".equals(name) || "os.arch".equals(name) ||
            "os.name".equals(name) || "os.version".equals(name);
    }

    /**
     * Adds no-op logger to remove no-appender warning.
     *
     * @return Tuple with root log and no-op appender instances. No-op appender can be {@code null}
     *      if it did not found in classpath. Notice that in this case logging is not suppressed.
     * @throws IgniteCheckedException In case of failure to add no-op logger for Log4j.
     */
    public static IgniteBiTuple<Object, Object> addLog4jNoOpLogger() throws IgniteCheckedException {
        Object rootLog;
        Object nullApp;

        try {
            // Add no-op logger to remove no-appender warning.
            Class<?> logCls = Class.forName("org.apache.log4j.Logger");

            rootLog = logCls.getMethod("getRootLogger").invoke(logCls);

            try {
                nullApp = Class.forName("org.apache.log4j.varia.NullAppender").newInstance();
            }
            catch (ClassNotFoundException ignore) {
                // Can't found log4j no-op appender in classpath (for example, log4j was added through
                // log4j-over-slf4j library. No-appender warning will not be suppressed.
                return new IgniteBiTuple<>(rootLog, null);
            }

            Class appCls = Class.forName("org.apache.log4j.Appender");

            rootLog.getClass().getMethod("addAppender", appCls).invoke(rootLog, nullApp);
        }
        catch (Exception e) {
            throw new IgniteCheckedException("Failed to add no-op logger for Log4j.", e);
        }

        return new IgniteBiTuple<>(rootLog, nullApp);
    }

    /**
     * Removes previously added no-op logger via method {@link #addLog4jNoOpLogger}.
     *
     * @param t Tuple with root log and null appender instances.
     * @throws IgniteCheckedException In case of failure to remove previously added no-op logger for Log4j.
     */
    public static void removeLog4jNoOpLogger(IgniteBiTuple<Object, Object> t) throws IgniteCheckedException {
        Object rootLog = t.get1();
        Object nullApp = t.get2();

        if (nullApp == null)
            return;

        try {
            Class appenderCls = Class.forName("org.apache.log4j.Appender");

            rootLog.getClass().getMethod("removeAppender", appenderCls).invoke(rootLog, nullApp);
        }
        catch (Exception e) {
            throw new IgniteCheckedException("Failed to remove previously added no-op logger for Log4j.", e);
        }
    }

    /**
     * Adds no-op console handler for root java logger.
     *
     * @return Removed handlers.
     */
    public static Collection<Handler> addJavaNoOpLogger() {
        Collection<Handler> savedHnds = new ArrayList<>();

        Logger log = Logger.getLogger("");

        for (Handler h : log.getHandlers()) {
            log.removeHandler(h);

            savedHnds.add(h);
        }

        ConsoleHandler hnd = new ConsoleHandler();

        hnd.setLevel(Level.OFF);

        log.addHandler(hnd);

        return savedHnds;
    }

    /**
     * Removes previously added no-op handler for root java logger.
     *
     * @param rmvHnds Previously removed handlers.
     */
    public static void removeJavaNoOpLogger(Collection<Handler> rmvHnds) {
        Logger log = Logger.getLogger("");

        for (Handler h : log.getHandlers())
            log.removeHandler(h);

        if (!F.isEmpty(rmvHnds)) {
            for (Handler h : rmvHnds)
                log.addHandler(h);
        }
    }

    /**
     * Attaches node ID to log file name.
     *
     * @param nodeId Node ID.
     * @param fileName File name.
     * @return File name with node ID.
     */
    @SuppressWarnings("IfMayBeConditional")
    public static String nodeIdLogFileName(UUID nodeId, String fileName) {
        assert nodeId != null;
        assert fileName != null;

        fileName = GridFilenameUtils.separatorsToSystem(fileName);

        int dot = fileName.lastIndexOf('.');

        if (dot < 0 || dot == fileName.length() - 1)
            return fileName + '-' + U.id8(nodeId);
        else
            return fileName.substring(0, dot) + '-' + U.id8(nodeId) + fileName.substring(dot);
    }

    /**
     * Substitutes log directory with a custom one.
     *
     * @param dir Directory.
     * @param fileName Original path.
     * @return New path.
     */
    public static String customDirectoryLogFileName(@Nullable String dir, String fileName) {
        assert fileName != null;

        if (dir == null)
            return fileName;

        int sep = fileName.lastIndexOf(File.separator);

        return dir + (sep < 0 ? File.separator + fileName : fileName.substring(sep));
    }

    /**
     * Creates string for log output.
     *
     * @param msg Message to start string.
     * @param args Even length array where the odd elements are parameter names
     *      and even elements are parameter values.
     * @return Log message, formatted as recommended by Ignite guidelines.
     */
    public static String fl(String msg, Object... args) {
        assert args.length % 2 == 0;

        StringBuilder sb = new StringBuilder(msg);

        if (args.length > 0) {
            sb.append(" [");

            for (int i = 0; i < args.length / 2; i++) {
                sb.append(args[ i * 2]).append('=').append(args[i * 2 + 1]);
                sb.append(", ");
            }

            sb.delete(sb.length() - 2, sb.length());
            sb.append(']');
        }

        return sb.toString();
    }

    /**
     * Gets absolute value for integer. If integer is {@link Integer#MIN_VALUE}, then {@code 0} is returned.
     *
     * @param i Integer.
     * @return Absolute value.
     */
    public static int safeAbs(int i) {
        i = Math.abs(i);

        return i < 0 ? 0 : i;
    }

    /**
     * Gets wrapper class for a primitive type.
     *
     * @param cls Class. If {@code null}, method is no-op.
     * @return Wrapper class or original class if it is non-primitive.
     */
    @Nullable public static Class<?> box(@Nullable Class<?> cls) {
        if (cls == null)
            return null;

        Class<?> boxed = boxedClsMap.get(cls);

        return boxed != null ? boxed : cls;
    }

    /**
     * Gets class for provided name. Accepts primitive types names.
     *
     * @param clsName Class name.
     * @param ldr Class loader.
     * @return Class.
     * @throws ClassNotFoundException If class not found.
     */
    public static Class<?> forName(String clsName, @Nullable ClassLoader ldr) throws ClassNotFoundException {
        assert clsName != null;

        Class<?> cls = primitiveMap.get(clsName);

        if (cls != null)
            return cls;

        ConcurrentMap<String, Class> ldrMap = classCache.get(ldr);

        if (ldrMap == null) {
            ConcurrentMap<String, Class> old = classCache.putIfAbsent(ldr, ldrMap = new ConcurrentHashMap8<>());

            if (old != null)
                ldrMap = old;
        }

        cls = ldrMap.get(clsName);

        if (cls == null) {
            Class old = ldrMap.putIfAbsent(clsName, cls = Class.forName(clsName, true, ldr));

            if (old != null)
                cls = old;
        }

        return cls;
    }

    /**
     * Clears class cache for provided loader.
     *
     * @param ldr Class loader.
     */
    public static void clearClassCache(ClassLoader ldr) {
        classCache.remove(ldr);
    }

    /**
     * Completely clears class cache.
     */
    public static void clearClassCache() {
        classCache.clear();
    }

    /**
     * Applies a supplemental hash function to a given hashCode, which
     * defends against poor quality hash functions.  This is critical
     * because ConcurrentHashMap uses power-of-two length hash tables,
     * that otherwise encounter collisions for hashCodes that do not
     * differ in lower or upper bits.
     * <p>
     * This function has been taken from Java 8 ConcurrentHashMap with
     * slightly modifications.
     *
     * @param h Value to hash.
     * @return Hash value.
     */
    public static int hash(int h) {
        // Apply base step of MurmurHash; see http://code.google.com/p/smhasher/
        // Despite two multiplies, this is often faster than others
        // with comparable bit-spread properties.
        h ^= h >>> 16;
        h *= 0x85ebca6b;
        h ^= h >>> 13;
        h *= 0xc2b2ae35;

        return (h >>> 16) ^ h;
    }

    /**
     * Applies a supplemental hash function to a given hashCode, which
     * defends against poor quality hash functions.  This is critical
     * because ConcurrentHashMap uses power-of-two length hash tables,
     * that otherwise encounter collisions for hashCodes that do not
     * differ in lower or upper bits.
     * <p>
     * This function has been taken from Java 8 ConcurrentHashMap with
     * slightly modifications.
     *
     * @param key Value to hash.
     * @return Hash value.
     */
    public static int hash(Object key) {
        return hash(key.hashCode());
    }

    /**
     * @return PID of the current JVM or {@code -1} if it can't be determined.
     */
    public static int jvmPid() {
        // Should be something like this: 1160@mbp.local
        String name = ManagementFactory.getRuntimeMXBean().getName();

        try {
            int idx = name.indexOf('@');

            return idx > 0 ? Integer.parseInt(name.substring(0, idx)) : -1;
        }
        catch (NumberFormatException ignored) {
            return -1;
        }
    }

    /**
     * @return Input arguments passed to the JVM which does not include the arguments to the <tt>main</tt> method.
     */
    public static List<String> jvmArgs() {
        return ManagementFactory.getRuntimeMXBean().getInputArguments();
    }

    /**
     * As long as array copying uses JVM-private API, which is not guaranteed
     * to be available on all JVM, this method should be called to ensure
     * logic could work properly.
     *
     * @return {@code True} if unsafe copying can work on the current JVM or
     *      {@code false} if it can't.
     */
    @SuppressWarnings("TypeParameterExtendsFinalClass")
    private static boolean unsafeByteArrayCopyAvailable() {
        try {
            Class<? extends Unsafe> unsafeCls = UNSAFE.getClass();

            unsafeCls.getMethod("copyMemory", Object.class, long.class, Object.class, long.class, long.class);

            return true;
        }
        catch (Throwable ignored) {
            return false;
        }
    }

    /**
     * @param src Buffer to copy from (length included).
     * @param off Offset in source buffer.
     * @param resBuf Result buffer.
     * @param resOff Result offset.
     * @param len Length.
     * @return Number of bytes overwritten in {@code bytes} array.
     */
    public static int arrayCopy(byte[] src, int off, byte[] resBuf, int resOff, int len) {
        assert resBuf.length >= resOff + len;

        if (UNSAFE_BYTE_ARR_CP)
            UNSAFE.copyMemory(src, BYTE_ARRAY_DATA_OFFSET + off, resBuf, BYTE_ARRAY_DATA_OFFSET + resOff, len);
        else
            System.arraycopy(src, off, resBuf, resOff, len);

        return resOff + len;
    }

    /**
     * @param addrs Node's addresses.
     * @param port Port discovery number.
     * @return A string compatible with {@link org.apache.ignite.cluster.ClusterNode#consistentId()} requirements.
     */
    public static String consistentId(Collection<String> addrs, int port) {
        assert !F.isEmpty(addrs);

        StringBuilder sb = new StringBuilder();

        for (String addr : addrs)
            sb.append(addr).append(',');

        sb.delete(sb.length() - 1, sb.length());

        sb.append(':').append(port);

        return sb.toString();
    }

    /**
     * @param obj Object.
     * @return {@code True} if given object has overridden equals and hashCode method.
     */
    public static boolean overridesEqualsAndHashCode(Object obj) {
        try {
            Class<?> cls = obj.getClass();

            return !Object.class.equals(cls.getMethod("equals", Object.class).getDeclaringClass()) &&
                !Object.class.equals(cls.getMethod("hashCode").getDeclaringClass());
        }
        catch (NoSuchMethodException | SecurityException ignore) {
            return true; // Ignore.
        }
    }

    /**
     * Checks if error is MAC invalid argument error which ususally requires special handling.
     *
     * @param e Exception.
     * @return {@code True} if error is invalid argument error on MAC.
     */
    public static boolean isMacInvalidArgumentError(Exception e) {
        return U.isMacOs() && e instanceof SocketException && e.getMessage() != null &&
            e.getMessage().toLowerCase().contains("invalid argument");
    }

    /**
     * Returns a first non-null value in a given array, if such is present.
     *
     * @param vals Input array.
     * @return First non-null value, or {@code null}, if array is empty or contains
     *      only nulls.
     */
    @Nullable public static <T> T firstNotNull(@Nullable T... vals) {
        if (vals == null)
            return null;

        for (T val : vals) {
            if (val != null)
                return val;
        }

        return null;
    }

    /**
     * For each object provided by the given {@link Iterable} checks if it implements
     * {@link LifecycleAware} interface and executes {@link LifecycleAware#start} method.
     *
     * @param objs Objects.
     * @throws IgniteCheckedException If {@link LifecycleAware#start} fails.
     */
    public static void startLifecycleAware(Iterable<?> objs) throws IgniteCheckedException {
        try {
            for (Object obj : objs) {
                if (obj instanceof LifecycleAware)
                    ((LifecycleAware)obj).start();
            }
        }
        catch (Exception e) {
            throw new IgniteCheckedException("Failed to start component: " + e, e);
        }
    }

    /**
     * For each object provided by the given {@link Iterable} checks if it implements
     * {@link org.apache.ignite.lifecycle.LifecycleAware} interface and executes {@link org.apache.ignite.lifecycle.LifecycleAware#stop} method.
     *
     * @param log Logger used to log error message in case of stop failure.
     * @param objs Object passed to Ignite configuration.
     */
    public static void stopLifecycleAware(IgniteLogger log, Iterable<?> objs) {
        for (Object obj : objs) {
            if (obj instanceof LifecycleAware) {
                try {
                    ((LifecycleAware)obj).stop();
                }
                catch (Exception e) {
                    U.error(log, "Failed to stop component (ignoring): " + obj, e);
                }
            }
        }
    }

    /**
     * Groups given nodes by the node's physical computer (host).
     * <p>
     * Detection of the same physical computer (host) is based on comparing set of network interface MACs.
     * If two nodes have the same set of MACs, Ignite considers these nodes running on the same
     * physical computer.
     *
     * @param nodes Nodes.
     * @return Collection of projections where each projection represents all nodes (in this projection)
     *      from a single physical computer. Result collection can be empty if this projection is empty.
     */
    public static Map<String, Collection<ClusterNode>> neighborhood(Iterable<ClusterNode> nodes) {
        Map<String, Collection<ClusterNode>> map = new HashMap<>();

        for (ClusterNode n : nodes) {
            String macs = n.attribute(ATTR_MACS);

            assert macs != null : "Missing MACs attribute: " + n;

            Collection<ClusterNode> neighbors = map.get(macs);

            if (neighbors == null)
                map.put(macs, neighbors = new ArrayList<>(2));

            neighbors.add(n);
        }

        return map;
    }

    /**
     * Returns tha list of resolved inet addresses. First addresses are resolved by host names,
     * if this attempt fails then the addresses are resolved by ip addresses.
     *
     * @param node Grid node.
     * @return Inet addresses for given addresses and host names.
     * @throws IgniteCheckedException If non of addresses can be resolved.
     */
    public static Collection<InetAddress> toInetAddresses(ClusterNode node) throws IgniteCheckedException {
        return toInetAddresses(node.addresses(), node.hostNames());
    }

    /**
     * Returns tha list of resolved inet addresses. First addresses are resolved by host names,
     * if this attempt fails then the addresses are resolved by ip addresses.
     *
     * @param addrs Addresses.
     * @param hostNames Host names.
     * @return Inet addresses for given addresses and host names.
     * @throws IgniteCheckedException If non of addresses can be resolved.
     */
    public static Collection<InetAddress> toInetAddresses(Collection<String> addrs,
        Collection<String> hostNames) throws IgniteCheckedException {
        List<InetAddress> res = new ArrayList<>(addrs.size());

        Iterator<String> hostNamesIt = hostNames.iterator();

        for (String addr : addrs) {
            String hostName = hostNamesIt.hasNext() ? hostNamesIt.next() : null;

            InetAddress inetAddr = null;

            if (!F.isEmpty(hostName)) {
                try {
                    inetAddr = InetAddress.getByName(hostName);
                }
                catch (UnknownHostException ignored) {
                }
            }

            if (inetAddr == null || inetAddr.isLoopbackAddress()) {
                try {
                    inetAddr = InetAddress.getByName(addr);
                }
                catch (UnknownHostException ignored) {
                }
            }

            if (inetAddr != null)
                res.add(inetAddr);
        }

        if (res.isEmpty())
            throw new IgniteCheckedException("Addresses can not be resolved [addr=" + addrs +
                ", hostNames=" + hostNames + ']');

        return F.viewListReadOnly(res, F.<InetAddress>identity());
    }

    /**
     * Returns tha list of resolved socket addresses. First addresses are resolved by host names,
     * if this attempt fails then the addresses are resolved by ip addresses.
     *
     * @param node Grid node.
     * @param port Port.
     * @return Socket addresses for given addresses and host names.
     */
    public static Collection<InetSocketAddress> toSocketAddresses(ClusterNode node, int port) {
        return toSocketAddresses(node.addresses(), node.hostNames(), port);
    }

    /**
     * Returns tha list of resolved socket addresses. First addresses are resolved by host names,
     * if this attempt fails then the addresses are resolved by ip addresses.
     *
     * @param addrs Addresses.
     * @param hostNames Host names.
     * @param port Port.
     * @return Socket addresses for given addresses and host names.
     */
    public static Collection<InetSocketAddress> toSocketAddresses(Collection<String> addrs,
        Collection<String> hostNames, int port) {
        List<InetSocketAddress> res = new ArrayList<>(addrs.size());

        Iterator<String> hostNamesIt = hostNames.iterator();

        for (String addr : addrs) {
            String hostName = hostNamesIt.hasNext() ? hostNamesIt.next() : null;

            if (!F.isEmpty(hostName)) {
                InetSocketAddress inetSockAddr = new InetSocketAddress(hostName, port);

                if (inetSockAddr.isUnresolved() || inetSockAddr.getAddress().isLoopbackAddress())
                    inetSockAddr = new InetSocketAddress(addr, port);

                res.add(inetSockAddr);
            }

            // Always append address because local and remote nodes may have the same hostname
            // therefore remote hostname will be always resolved to local address.
            res.add(new InetSocketAddress(addr, port));
        }

        return F.viewListReadOnly(res, F.<InetSocketAddress>identity());
    }

    /**
     * Resolves all not loopback addresses and collect results.
     *
     * @param addrRslvr Address resolver.
     * @param addrs Addresses.
     * @param port Port.
     * @return Resolved socket addresses.
     * @throws IgniteSpiException If failed.
     */
    public static Collection<InetSocketAddress> resolveAddresses(
        AddressResolver addrRslvr,
        Iterable<String> addrs,
        int port
    ) throws IgniteSpiException {
        assert addrRslvr != null;

        Collection<InetSocketAddress> extAddrs = new HashSet<>();

        for (String addr : addrs) {
            InetSocketAddress sockAddr = new InetSocketAddress(addr, port);

            if (!sockAddr.isUnresolved()) {
                try {
                    Collection<InetSocketAddress> extAddrs0 = addrRslvr.getExternalAddresses(sockAddr);

                    if (extAddrs0 != null)
                        extAddrs.addAll(extAddrs0);
                }
                catch (IgniteCheckedException e) {
                    throw new IgniteSpiException("Failed to get mapped external addresses " +
                        "[addrRslvr=" + addrRslvr + ", addr=" + addr + ']', e);
                }
            }
        }

        return extAddrs;
    }

    /**
     * Returns string representation of node addresses.
     *
     * @param node Grid node.
     * @return String representation of addresses.
     */
    public static String addressesAsString(ClusterNode node) {
        return addressesAsString(node.addresses(), node.hostNames());
    }

    /**
     * Returns string representation of addresses.
     *
     * @param addrs Addresses.
     * @param hostNames Host names.
     * @return String representation of addresses.
     */
    public static String addressesAsString(Collection<String> addrs, Collection<String> hostNames) {
        if (F.isEmpty(addrs))
            return "";

        if (F.isEmpty(hostNames))
            return addrs.toString();

        SB sb = new SB("[");

        Iterator<String> hostNamesIt = hostNames.iterator();

        boolean first = true;

        for (String addr : addrs) {
            if (first)
                first = false;
            else
                sb.a(", ");

            String hostName = hostNamesIt.hasNext() ? hostNamesIt.next() : null;

            sb.a(hostName != null ? hostName : "").a('/').a(addr);
        }

        sb.a(']');

        return sb.toString();
    }

    /**
     * @param userWorkDir Ignite work folder provided by user.
     * @param userIgniteHome Ignite home folder provided by user.
     */
    public static void setWorkDirectory(@Nullable String userWorkDir, @Nullable String userIgniteHome)
        throws IgniteCheckedException {
        String igniteWork0 = igniteWork;

        if (igniteWork0 == null) {
            synchronized (IgniteUtils.class) {
                // Double check.
                igniteWork0 = igniteWork;

                if (igniteWork0 != null)
                    return;

                File workDir;

                if (!F.isEmpty(userWorkDir))
                    workDir = new File(userWorkDir);
                else if (!F.isEmpty(IGNITE_WORK_DIR))
                    workDir = new File(IGNITE_WORK_DIR);
                else if (!F.isEmpty(userIgniteHome))
                    workDir = new File(userIgniteHome, "work");
                else {
                    String tmpDirPath = System.getProperty("java.io.tmpdir");

                    if (tmpDirPath == null)
                        throw new IgniteCheckedException("Failed to create work directory in OS temp " +
                            "(property 'java.io.tmpdir' is null).");

                    workDir = new File(tmpDirPath, "ignite" + File.separator + "work");
                }

                if (!workDir.isAbsolute())
                    throw new IgniteCheckedException("Work directory path must be absolute: " + workDir);

                if (!mkdirs(workDir))
                    throw new IgniteCheckedException("Work directory does not exist and cannot be created: " + workDir);

                if (!workDir.canRead())
                    throw new IgniteCheckedException("Cannot read from work directory: " + workDir);

                if (!workDir.canWrite())
                    throw new IgniteCheckedException("Cannot write to work directory: " + workDir);

                igniteWork = workDir.getAbsolutePath();
            }
        }
    }

    /**
     * Nullifies Ignite home directory. For test purposes only.
     */
    public static void nullifyHomeDirectory() {
        ggHome = null;
    }

    /**
     * Nullifies work directory. For test purposes only.
     */
    static void nullifyWorkDirectory() {
        igniteWork = null;
    }

    /**
     * Resolves work directory.
     *
     * @param path Path to resolve.
     * @param delIfExist Flag indicating whether to delete the specify directory or not.
     * @return Resolved work directory.
     * @throws IgniteCheckedException If failed.
     */
    public static File resolveWorkDirectory(String path, boolean delIfExist) throws IgniteCheckedException {
        File dir = new File(path);

        if (!dir.isAbsolute()) {
            String ggWork0 = igniteWork;

            if (F.isEmpty(ggWork0))
                throw new IgniteCheckedException("Failed to resolve path (work directory has not been set): " + path);

            dir = new File(ggWork0, dir.getPath());
        }

        if (delIfExist && dir.exists()) {
            if (!U.delete(dir))
                throw new IgniteCheckedException("Failed to delete directory: " + dir);
        }

        if (!mkdirs(dir))
            throw new IgniteCheckedException("Directory does not exist and cannot be created: " + dir);

        if (!dir.canRead())
            throw new IgniteCheckedException("Cannot read from directory: " + dir);

        if (!dir.canWrite())
            throw new IgniteCheckedException("Cannot write to directory: " + dir);

        return dir;
    }

    /**
     * Creates {@code IgniteCheckedException} with the collection of suppressed exceptions.
     *
     * @param msg Message.
     * @param suppressed The collections of suppressed exceptions.
     * @return {@code IgniteCheckedException}.
     */
    public static IgniteCheckedException exceptionWithSuppressed(String msg, @Nullable Collection<Throwable> suppressed) {
        IgniteCheckedException e = new IgniteCheckedException(msg);

        if (suppressed != null) {
            for (Throwable th : suppressed)
                e.addSuppressed(th);
        }

        return e;
    }

    /**
     * Extracts full name of enclosing class from JDK8 lambda class name.
     *
     * @param clsName JDK8 lambda class name.
     * @return Full name of enclosing class for JDK8 lambda class name or
     *      {@code null} if passed in name is not related to lambda.
     */
    @Nullable public static String lambdaEnclosingClassName(String clsName) {
        int idx = clsName.indexOf("$$Lambda$");

        return idx != -1 ? clsName.substring(0, idx) : null;
    }

    /**
     * Converts a hexadecimal character to an integer.
     *
     * @param ch A character to convert to an integer digit
     * @param idx The index of the character in the source
     * @return An integer
     * @throws IgniteCheckedException Thrown if ch is an illegal hex character
     */
    public static int toDigit(char ch, int idx) throws IgniteCheckedException {
        int digit = Character.digit(ch, 16);

        if (digit == -1)
            throw new IgniteCheckedException("Illegal hexadecimal character " + ch + " at index " + idx);

        return digit;
    }

    /**
     * Gets oldest node out of collection of nodes.
     *
     * @param c Collection of nodes.
     * @return Oldest node.
     */
    public static ClusterNode oldest(Collection<ClusterNode> c, @Nullable IgnitePredicate<ClusterNode> p) {
        ClusterNode oldest = null;

        long minOrder = Long.MAX_VALUE;

        for (ClusterNode n : c) {
            if ((p == null || p.apply(n)) && n.order() < minOrder) {
                oldest = n;

                minOrder = n.order();
            }
        }

        return oldest;
    }

    /**
     * Gets youngest node out of collection of nodes.
     *
     * @param c Collection of nodes.
     * @return Youngest node.
     */
    public static ClusterNode youngest(Collection<ClusterNode> c, @Nullable IgnitePredicate<ClusterNode> p) {
        ClusterNode youngest = null;

        long maxOrder = Long.MIN_VALUE;

        for (ClusterNode n : c) {
            if ((p == null || p.apply(n)) && n.order() > maxOrder) {
                youngest = n;

                maxOrder = n.order();
            }
        }

        return youngest;
    }

    /**
     * @param arr Array.
     * @param off Offset.
     * @param uid UUID.
     * @return Offset.
     */
    public static long writeGridUuid(byte[] arr, long off, @Nullable IgniteUuid uid) {
        UNSAFE.putBoolean(arr, off++, uid != null);

        if (uid != null) {
            UNSAFE.putLong(arr, off, uid.globalId().getMostSignificantBits());

            off += 8;

            UNSAFE.putLong(arr, off, uid.globalId().getLeastSignificantBits());

            off += 8;

            UNSAFE.putLong(arr, off, uid.localId());

            off += 8;
        }

        return off;
    }

    /**
     * @param arr Array.
     * @param off Offset.
     * @return UUID.
     */
    @Nullable public static IgniteUuid readGridUuid(byte[] arr, long off) {
        if (UNSAFE.getBoolean(arr, off++)) {
            long most = UNSAFE.getLong(arr, off);

            off += 8;

            long least = UNSAFE.getLong(arr, off);

            off += 8;

            UUID globalId = new UUID(most, least);

            long locId = UNSAFE.getLong(arr, off);

            return new IgniteUuid(globalId, locId);
        }

        return null;
    }

    /**
     * @param ptr Offheap address.
     * @return UUID.
     */
    @Nullable public static IgniteUuid readGridUuid(long ptr) {
        if (UNSAFE.getBoolean(null, ptr++)) {
            long most = UNSAFE.getLong(ptr);

            ptr += 8;

            long least = UNSAFE.getLong(ptr);

            ptr += 8;

            UUID globalId = new UUID(most, least);

            long locId = UNSAFE.getLong(ptr);

            return new IgniteUuid(globalId, locId);
        }

        return null;
    }

    /**
     * @param arr Array.
     * @param off Offset.
     * @param ver Version.
     * @return Offset.
     */
    public static long writeVersion(byte[] arr, long off, GridCacheVersion ver) {
        boolean verEx = ver instanceof GridCacheVersionEx;

        UNSAFE.putBoolean(arr, off++, verEx);

        if (verEx) {
            GridCacheVersion drVer = ver.conflictVersion();

            assert drVer != null;

            UNSAFE.putInt(arr, off, drVer.topologyVersion());

            off += 4;

            UNSAFE.putInt(arr, off, drVer.nodeOrderAndDrIdRaw());

            off += 4;

            UNSAFE.putLong(arr, off, drVer.globalTime());

            off += 8;

            UNSAFE.putLong(arr, off, drVer.order());

            off += 8;
        }

        UNSAFE.putInt(arr, off, ver.topologyVersion());

        off += 4;

        UNSAFE.putInt(arr, off, ver.nodeOrderAndDrIdRaw());

        off += 4;

        UNSAFE.putLong(arr, off, ver.globalTime());

        off += 8;

        UNSAFE.putLong(arr, off, ver.order());

        off += 8;

        return off;
    }

    /**
     * @param ptr Offheap address.
     * @param verEx If {@code true} reads {@link GridCacheVersionEx} instance.
     * @return Version.
     */
    public static GridCacheVersion readVersion(long ptr, boolean verEx) {
        GridCacheVersion ver = new GridCacheVersion(UNSAFE.getInt(ptr),
            UNSAFE.getInt(ptr + 4),
            UNSAFE.getLong(ptr + 8),
            UNSAFE.getLong(ptr + 16));

        if (verEx) {
            ptr += 24;

            ver = new GridCacheVersionEx(UNSAFE.getInt(ptr),
                UNSAFE.getInt(ptr + 4),
                UNSAFE.getLong(ptr + 8),
                UNSAFE.getLong(ptr + 16),
                ver);
        }

        return ver;
    }

    /**
     * @param arr Array.
     * @param off Offset.
     * @param verEx If {@code true} reads {@link GridCacheVersionEx} instance.
     * @return Version.
     */
    public static GridCacheVersion readVersion(byte[] arr, long off, boolean verEx) {
        int topVer = UNSAFE.getInt(arr, off);

        off += 4;

        int nodeOrderDrId = UNSAFE.getInt(arr, off);

        off += 4;

        long globalTime = UNSAFE.getLong(arr, off);

        off += 8;

        long order = UNSAFE.getLong(arr, off);

        off += 8;

        GridCacheVersion ver = new GridCacheVersion(topVer, nodeOrderDrId, globalTime, order);

        if (verEx) {
            topVer = UNSAFE.getInt(arr, off);

            off += 4;

            nodeOrderDrId = UNSAFE.getInt(arr, off);

            off += 4;

            globalTime = UNSAFE.getLong(arr, off);

            off += 8;

            order = UNSAFE.getLong(arr, off);

            ver = new GridCacheVersionEx(topVer, nodeOrderDrId, globalTime, order, ver);
        }

        return ver;
    }

    /**
     * @param ptr Address.
     * @param size Size.
     * @return Bytes.
     */
    public static byte[] copyMemory(long ptr, int size) {
        byte[] res = new byte[size];

        UNSAFE.copyMemory(null, ptr, res, BYTE_ARRAY_DATA_OFFSET, size);

        return res;
    }

    /**
     * Returns a capacity that is sufficient to keep the map from being resized as
     * long as it grows no larger than expSize and the load factor is >= its
     * default (0.75).
     *
     * Copy pasted from guava. See com.google.common.collect.Maps#capacity(int)
     *
     * @param expSize Expected size of created map.
     * @return Capacity.
     */
    public static int capacity(int expSize) {
        if (expSize < 3)
            return expSize + 1;

        if (expSize < (1 << 30))
            return expSize + expSize / 3;

        return Integer.MAX_VALUE; // any large value
    }

    /**
     * Creates new {@link HashMap} with expected size.
     *
     * @param expSize Expected size of created map.
     * @param <K> Type of map keys.
     * @param <V> Type of map values.
     * @return New map.
     */
    public static <K, V> HashMap<K, V> newHashMap(int expSize) {
        return new HashMap<>(capacity(expSize));
    }

    /**
     * Creates new {@link LinkedHashMap} with expected size.
     *
     * @param expSize Expected size of created map.
     * @param <K> Type of map keys.
     * @param <V> Type of map values.
     * @return New map.
     */
    public static <K, V> LinkedHashMap<K, V> newLinkedHashMap(int expSize) {
        return new LinkedHashMap<>(capacity(expSize));
    }

    /**
     * Creates new {@link HashSet} with expected size.
     *
     * @param expSize Expected size of created map.
     * @param <T> Type of elements.
     * @return New set.
     */
    public static <T> HashSet<T> newHashSet(int expSize) {
        return new HashSet<>(capacity(expSize));
    }

    /**
     * Creates new {@link LinkedHashSet} with expected size.
     *
     * @param expSize Expected size of created map.
     * @param <T> Type of elements.
     * @return New set.
     */
    public static <T> LinkedHashSet<T> newLinkedHashSet(int expSize) {
        return new LinkedHashSet<>(capacity(expSize));
    }

    /**
     * Returns comparator that sorts remote node addresses. If remote node resides on the same host, then put
     * loopback addresses first, last otherwise.
     *
     * @param sameHost {@code True} if remote node resides on the same host, {@code false} otherwise.
     * @return Comparator.
     */
    public static Comparator<InetSocketAddress> inetAddressesComparator(final boolean sameHost) {
        return new Comparator<InetSocketAddress>() {
            @Override public int compare(InetSocketAddress addr1, InetSocketAddress addr2) {
                if (addr1.isUnresolved() && addr2.isUnresolved())
                    return 0;

                if (addr1.isUnresolved() || addr2.isUnresolved())
                    return addr1.isUnresolved() ? 1 : -1;

                boolean addr1Loopback = addr1.getAddress().isLoopbackAddress();

                // No need to reorder.
                if (addr1Loopback == addr2.getAddress().isLoopbackAddress())
                    return 0;

                if (sameHost)
                    return addr1Loopback ? -1 : 1;
                else
                    return addr1Loopback ? 1 : -1;
            }
        };
    }

    /**
     * Finds a method in the class and it parents.
     *
     * Method.getMethod() does not return non-public method,
     * Method.getDeclaratedMethod() does not look at parent classes.
     *
     * @param cls The class to search,
     * @param name Name of the method.
     * @param paramTypes Method parameters.
     * @return Method or {@code null}
     */
    @Nullable public static Method findNonPublicMethod(Class<?> cls, String name, Class<?>... paramTypes) {
        while (cls != null) {
            try {
                Method mtd = cls.getDeclaredMethod(name, paramTypes);

                if (mtd.getReturnType() != void.class) {
                    mtd.setAccessible(true);

                    return mtd;
                }
            }
            catch (NoSuchMethodException ignored) {
                // No-op.
            }

            cls = cls.getSuperclass();
        }

        return null;
    }

    /**
     * @param c Collection.
     * @param p Optional filters.
     * @return Resulting array list.
     */
    public static <T extends R, R> List<R> arrayList(Collection<T> c, @Nullable IgnitePredicate<? super T>... p) {
        assert c != null;

        return IgniteUtils.arrayList(c, c.size(), p);
    }

    /**
     * @param c Collection.
     * @return Resulting array list.
     */
    public static <T extends R, R> List<R> arrayList(Collection<T> c) {
        assert c != null;

        return new ArrayList<R>(c);
    }

    /**
     * @param c Collection.
     * @param cap Initial capacity.
     * @param p Optional filters.
     * @return Resulting array list.
     */
    public static <T extends R, R> List<R> arrayList(Iterable<T> c, int cap,
        @Nullable IgnitePredicate<? super T>... p) {
        assert c != null;
        assert cap >= 0;

        List<R> list = new ArrayList<>(cap);

        for (T t : c) {
            if (F.isAll(t, p))
                list.add(t);
        }

        return list;
    }

    /**
     * Calculate MD5 digits.
     *
     * @param in Input stream.
     * @return Calculated MD5 digest for given input stream.
     * @throws NoSuchAlgorithmException If MD5 algorithm was not found.
     * @throws IOException If an I/O exception occurs.
     */
    public static byte[] calculateMD5Digest(@NotNull InputStream in) throws NoSuchAlgorithmException, IOException {
        MessageDigest md = MessageDigest.getInstance("MD5");
        InputStream fis = new BufferedInputStream(in);
        byte[] dataBytes = new byte[1024];

        int nread;

        while ((nread = fis.read(dataBytes)) != -1)
            md.update(dataBytes, 0, nread);

        return md.digest();
    }

    /**
     * Calculate MD5 string.
     *
     * @param in Input stream.
     * @return Calculated MD5 string for given input stream.
     * @throws NoSuchAlgorithmException If MD5 algorithm was not found.
     * @throws IOException If an I/O exception occurs.
     */
    public static String calculateMD5(InputStream in) throws NoSuchAlgorithmException, IOException {
        byte[] md5Bytes = calculateMD5Digest(in);

        // Convert the byte to hex format.
        StringBuilder sb = new StringBuilder();

        for (byte md5Byte : md5Bytes)
            sb.append(Integer.toString((md5Byte & 0xff) + 0x100, 16).substring(1));

        return sb.toString();
    }

    /**
     * Fully writes communication message to provided stream.
     *
     * @param msg Message.
     * @param out Stream to write to.
     * @param buf Byte buffer that will be passed to {@link Message#writeTo(ByteBuffer, MessageWriter)} method.
     * @param writer Message writer.
     * @return Number of written bytes.
     * @throws IOException In case of error.
     */
    public static int writeMessageFully(Message msg, OutputStream out, ByteBuffer buf,
        MessageWriter writer) throws IOException {
        assert msg != null;
        assert out != null;
        assert buf != null;
        assert buf.hasArray();

        boolean finished = false;
        int cnt = 0;

        while (!finished) {
            finished = msg.writeTo(buf, writer);

            out.write(buf.array(), 0, buf.position());

            cnt += buf.position();

            buf.clear();
        }

        return cnt;
    }

    /**
     * Throws exception with uniform error message if given parameter's assertion condition
     * is {@code false}.
     *
     * @param cond Assertion condition to check.
     * @param condDesc Description of failed condition.
     */
    public static void assertParameter(boolean cond, String condDesc) throws IgniteException {
        if (!cond)
            throw new IgniteException("Parameter failed condition check: " + condDesc);
    }

    /**
     * @return Whether shared memory libraries exist.
     */
    public static boolean hasSharedMemory() {
        if (hasShmem == null) {
            if (isWindows())
                hasShmem = false;
            else {
                try {
                    IpcSharedMemoryNativeLoader.load();

                    hasShmem = true;
                }
                catch (IgniteCheckedException e) {
                    hasShmem = false;
                }
            }
        }

        return hasShmem;
    }
}<|MERGE_RESOLUTION|>--- conflicted
+++ resolved
@@ -6993,152 +6993,6 @@
     }
 
     /**
-<<<<<<< HEAD
-     * Checks if given node has specified streamer started.
-     *
-     * @param n Node to check.
-     * @param streamerName Streamer name to check.
-     * @return {@code True} if given node has specified streamer started.
-     */
-    public static boolean hasStreamer(ClusterNode n, @Nullable String streamerName) {
-        assert n != null;
-
-        GridStreamerAttributes[] attrs = n.attribute(ATTR_STREAMER);
-
-        if (attrs != null) {
-            for (GridStreamerAttributes attr : attrs) {
-                if (F.eq(streamerName, attr.name()))
-                    return true;
-            }
-        }
-=======
-     * Gets cache attributes from the given node for the given cache name.
-     *
-     * @param n Node.
-     * @param cacheName Cache name.
-     * @return Attributes.
-     */
-    @Nullable public static GridCacheAttributes cacheAttributes(ClusterNode n, @Nullable String cacheName) {
-        for (GridCacheAttributes a : cacheAttributes(n)) {
-            if (F.eq(a.cacheName(), cacheName))
-                return a;
-        }
-
-        return null;
-    }
-
-    /**
-     * Gets view on all cache names started on the node.
-     *
-     * @param n Node to get cache names for.
-     * @return Cache names for the node.
-     */
-    public static Collection<String> cacheNames(ClusterNode n) {
-        return F.viewReadOnly(
-            F.asList(n.<GridCacheAttributes[]>attribute(ATTR_CACHE)),
-            new C1<GridCacheAttributes, String>() {
-                @Override public String apply(GridCacheAttributes attrs) {
-                    return attrs.cacheName();
-                }
-            });
-    }
-
-    /**
-     * Checks if given node has specified cache started.
-     *
-     * @param n Node to check.
-     * @param cacheName Cache name to check.
-     * @return {@code True} if given node has specified cache started.
-     */
-    public static boolean hasCache(ClusterNode n, @Nullable String cacheName) {
-        assert n != null;
-
-        GridCacheAttributes[] caches = n.attribute(ATTR_CACHE);
-
-        if (caches != null)
-            for (GridCacheAttributes attrs : caches)
-                if (F.eq(cacheName, attrs.cacheName()))
-                    return true;
->>>>>>> 4477cdb2
-
-        return false;
-    }
-
-    /**
-<<<<<<< HEAD
-=======
-     * Checks if given node has at least one cache.
-     *
-     * @param n Node to check.
-     * @return {@code True} if given node has specified cache started.
-     */
-    public static boolean hasCaches(ClusterNode n) {
-        assert n != null;
-
-        GridCacheAttributes[] caches = n.attribute(ATTR_CACHE);
-
-        return !F.isEmpty(caches);
-    }
-
-    /**
-     * Gets cache mode or a cache on given node or {@code null} if cache is not
-     * present on given node.
-     *
-     * @param n Node to check.
-     * @param cacheName Cache to check.
-     * @return Cache mode or {@code null} if cache is not found.
-     */
-    @Nullable public static CacheMode cacheMode(ClusterNode n, String cacheName) {
-        GridCacheAttributes[] caches = n.attribute(ATTR_CACHE);
-
-        if (caches != null)
-            for (GridCacheAttributes attrs : caches)
-                if (F.eq(cacheName, attrs.cacheName()))
-                    return attrs.cacheMode();
-
-        return null;
-    }
-
-    /**
-     * Gets cache mode or a cache on given node or {@code null} if cache is not
-     * present on given node.
-     *
-     * @param n Node to check.
-     * @param cacheName Cache to check.
-     * @return Cache mode or {@code null} if cache is not found.
-     */
-    @Nullable public static CacheAtomicityMode atomicityMode(ClusterNode n, String cacheName) {
-        GridCacheAttributes[] caches = n.attribute(ATTR_CACHE);
-
-        if (caches != null)
-            for (GridCacheAttributes attrs : caches)
-                if (F.eq(cacheName, attrs.cacheName()))
-                    return attrs.atomicityMode();
-
-        return null;
-    }
-
-    /**
-     * Gets cache distribution mode on given node or {@code null} if cache is not
-     * present on given node.
-     *
-     * @param n Node to check.
-     * @param cacheName Cache to check.
-     * @return Cache distribution mode or {@code null} if cache is not found.
-     */
-    @Nullable public static CacheDistributionMode distributionMode(ClusterNode n, String cacheName) {
-        GridCacheAttributes[] caches = n.attribute(ATTR_CACHE);
-
-        if (caches != null)
-            for (GridCacheAttributes attrs : caches)
-                if (F.eq(cacheName, attrs.cacheName()))
-                    return attrs.partitionedTaxonomy();
-
-        return null;
-    }
-
-    /**
->>>>>>> 4477cdb2
      * Checks if given node has near cache enabled for the specified
      * partitioned cache.
      *

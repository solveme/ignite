--- conflicted
+++ resolved
@@ -84,11 +84,7 @@
             this.allocSpace = allocSpace;
             this.reuseList = reuseList;
 
-<<<<<<< HEAD
-            metaTree = new MetaTree(cacheId, pageMem, wal, globalRmvId, rootPageId,
-=======
-            metaTree = new MetaTree(cacheId, allocPartId, allocSpace, pageMem, wal, rootPageId,
->>>>>>> 887bf2da
+            metaTree = new MetaTree(cacheId, allocPartId, allocSpace, pageMem, wal, globalRmvId, rootPageId,
                 reuseList, MetaStoreInnerIO.VERSIONS, MetaStoreLeafIO.VERSIONS, initNew);
         }
         catch (IgniteCheckedException e) {

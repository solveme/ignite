--- conflicted
+++ resolved
@@ -82,12 +82,7 @@
     /**
      * @param parent Parent projection.
      * @param cctx Cache context.
-<<<<<<< HEAD
-     * @param entryFilter Entry filter.
      * @param skipStore Skip store flag.
-=======
-     * @param flags Flags for new projection
->>>>>>> dfe90fbd
      * @param subjId Subject ID.
      * @param keepPortable Keep portable flag.
      * @param expiryPlc Expiry policy.
@@ -95,12 +90,7 @@
     public GridCacheProjectionImpl(
         CacheProjection<K, V> parent,
         GridCacheContext<K, V> cctx,
-<<<<<<< HEAD
-        @Nullable CacheEntryPredicate entryFilter,
         boolean skipStore,
-=======
-        @Nullable Set<CacheFlag> flags,
->>>>>>> dfe90fbd
         @Nullable UUID subjId,
         boolean keepPortable,
         @Nullable ExpiryPolicy expiryPlc) {
@@ -162,12 +152,7 @@
 
         GridCacheProjectionImpl<K, V> prj = new GridCacheProjectionImpl<>(this,
             cctx,
-<<<<<<< HEAD
-            filter,
             skipStore,
-=======
-            flags,
->>>>>>> dfe90fbd
             subjId,
             keepPortable,
             expiryPlc);
@@ -185,104 +170,17 @@
     }
 
     /** {@inheritDoc} */
-<<<<<<< HEAD
-    @SuppressWarnings( {"unchecked", "RedundantCast"})
-    @Override public <K1, V1> CacheProjection<K1, V1> projection(
-        Class<? super K1> keyType,
-        Class<? super V1> valType
-    ) {
-        A.notNull(keyType, "keyType", valType, "valType");
-
-        if (cctx.deploymentEnabled()) {
-            try {
-                cctx.deploy().registerClasses(keyType, valType);
-            }
-            catch (IgniteCheckedException e) {
-                throw new IgniteException(e);
-            }
-        }
-
-        GridCacheProjectionImpl<K1, V1> prj = new GridCacheProjectionImpl<>(
-            (CacheProjection<K1, V1>)this,
-            (GridCacheContext<K1, V1>)cctx,
-            CU.typeFilter0(keyType, valType),
+    @Override public CacheProjection<K, V> setSkipStore(boolean skipStore) {
+        if (this.skipStore == skipStore)
+            return new GridCacheProxyImpl<>(cctx, this, this);
+
+        GridCacheProjectionImpl<K, V> prj = new GridCacheProjectionImpl<>(this,
+            cctx,
             skipStore,
             subjId,
             keepPortable,
             expiryPlc);
 
-        return new GridCacheProxyImpl((GridCacheContext<K1, V1>)cctx, prj, prj);
-    }
-
-    /** {@inheritDoc} */
-    @SuppressWarnings({"unchecked"})
-    @Override public CacheProjection<K, V> projection(CacheEntryPredicate filter) {
-        if (filter == null)
-            return new GridCacheProxyImpl<>(cctx, this, this);
-
-        if (this.filter != null)
-            filter = and(filter);
-
-        if (cctx.deploymentEnabled()) {
-            try {
-                cctx.deploy().registerClasses(filter);
-            }
-            catch (IgniteCheckedException e) {
-                throw new IgniteException(e);
-            }
-        }
-
-        GridCacheProjectionImpl<K, V> prj = new GridCacheProjectionImpl<>(this,
-            cctx,
-            filter,
-            skipStore,
-=======
-    @Override public CacheProjection<K, V> flagsOn(@Nullable CacheFlag[] flags) {
-        if (F.isEmpty(flags))
-            return new GridCacheProxyImpl<>(cctx, this, this);
-
-        Set<CacheFlag> res = EnumSet.noneOf(CacheFlag.class);
-
-        if (!F.isEmpty(this.flags))
-            res.addAll(this.flags);
-
-        res.addAll(EnumSet.copyOf(F.asList(flags)));
-
-        GridCacheProjectionImpl<K, V> prj = new GridCacheProjectionImpl<>(this,
-            cctx,
-            res,
->>>>>>> dfe90fbd
-            subjId,
-            keepPortable,
-            expiryPlc);
-
-        return new GridCacheProxyImpl<>(cctx, prj, prj);
-    }
-
-<<<<<<< HEAD
-
-    /** {@inheritDoc} */
-    @Override public CacheProjection<K, V> setSkipStore(boolean skipStore) {
-        if (this.skipStore == skipStore)
-=======
-    /** {@inheritDoc} */
-    @Override public CacheProjection<K, V> flagsOff(@Nullable CacheFlag[] flags) {
-        if (F.isEmpty(flags))
->>>>>>> dfe90fbd
-            return new GridCacheProxyImpl<>(cctx, this, this);
-
-        GridCacheProjectionImpl<K, V> prj = new GridCacheProjectionImpl<>(this,
-            cctx,
-<<<<<<< HEAD
-            filter,
-            skipStore,
-=======
-            res,
->>>>>>> dfe90fbd
-            subjId,
-            keepPortable,
-            expiryPlc);
-
         return new GridCacheProxyImpl<>(cctx, prj, prj);
     }
 
@@ -291,12 +189,7 @@
         GridCacheProjectionImpl<K1, V1> prj = new GridCacheProjectionImpl<>(
             (CacheProjection<K1, V1>)this,
             (GridCacheContext<K1, V1>)cctx,
-<<<<<<< HEAD
-            filter,
             skipStore,
-=======
-            flags,
->>>>>>> dfe90fbd
             subjId,
             true,
             expiryPlc);
@@ -1014,12 +907,7 @@
         return new GridCacheProjectionImpl<>(
             this,
             cctx,
-<<<<<<< HEAD
-            filter,
             skipStore,
-=======
-            flags,
->>>>>>> dfe90fbd
             subjId,
             true,
             plc);
@@ -1029,13 +917,7 @@
     @Override public void writeExternal(ObjectOutput out) throws IOException {
         out.writeObject(cctx);
 
-<<<<<<< HEAD
-        out.writeObject(filter);
-
         out.writeBoolean(skipStore);
-=======
-        U.writeCollection(out, flags);
->>>>>>> dfe90fbd
 
         out.writeBoolean(keepPortable);
     }
@@ -1045,13 +927,7 @@
     @Override public void readExternal(ObjectInput in) throws IOException, ClassNotFoundException {
         cctx = (GridCacheContext<K, V>)in.readObject();
 
-<<<<<<< HEAD
-        filter = (CacheEntryPredicate)in.readObject();
-
         skipStore = in.readBoolean();
-=======
-        flags = U.readSet(in);
->>>>>>> dfe90fbd
 
         cache = cctx.cache();
 

/*
 * Licensed to the Apache Software Foundation (ASF) under one or more
 * contributor license agreements.  See the NOTICE file distributed with
 * this work for additional information regarding copyright ownership.
 * The ASF licenses this file to You under the Apache License, Version 2.0
 * (the "License"); you may not use this file except in compliance with
 * the License.  You may obtain a copy of the License at
 *
 *      http://www.apache.org/licenses/LICENSE-2.0
 *
 * Unless required by applicable law or agreed to in writing, software
 * distributed under the License is distributed on an "AS IS" BASIS,
 * WITHOUT WARRANTIES OR CONDITIONS OF ANY KIND, either express or implied.
 * See the License for the specific language governing permissions and
 * limitations under the License.
 */

package org.apache.ignite.internal.processors.cache.transactions;

import org.apache.ignite.*;
import org.apache.ignite.cluster.*;
import org.apache.ignite.internal.*;
import org.apache.ignite.internal.managers.communication.*;
import org.apache.ignite.internal.processors.cache.*;
import org.apache.ignite.internal.processors.cache.distributed.near.*;
import org.apache.ignite.internal.processors.cache.version.*;
import org.apache.ignite.internal.transactions.*;
import org.apache.ignite.internal.util.*;
import org.apache.ignite.internal.util.future.*;
import org.apache.ignite.internal.util.lang.*;
import org.apache.ignite.internal.util.tostring.*;
import org.apache.ignite.internal.util.typedef.*;
import org.apache.ignite.internal.util.typedef.internal.*;
import org.apache.ignite.lang.*;
import org.apache.ignite.transactions.*;
import org.jetbrains.annotations.*;

import javax.cache.*;
import javax.cache.expiry.*;
import javax.cache.processor.*;
import java.io.*;
import java.util.*;
import java.util.concurrent.atomic.*;
import java.util.concurrent.locks.*;

import static org.apache.ignite.events.EventType.*;
import static org.apache.ignite.internal.managers.communication.GridIoPolicy.*;
import static org.apache.ignite.internal.processors.cache.GridCacheOperation.*;
import static org.apache.ignite.internal.processors.cache.GridCacheUtils.*;
import static org.apache.ignite.transactions.TransactionConcurrency.*;
import static org.apache.ignite.transactions.TransactionIsolation.*;
import static org.apache.ignite.transactions.TransactionState.*;

/**
 * Managed transaction adapter.
 */
public abstract class IgniteTxAdapter extends GridMetadataAwareAdapter
    implements IgniteInternalTx, Externalizable {
    /** */
    private static final long serialVersionUID = 0L;

    /** Static logger to avoid re-creation. */
    private static final AtomicReference<IgniteLogger> logRef = new AtomicReference<>();

    /** Logger. */
    protected static IgniteLogger log;

    /** Transaction ID. */
    @GridToStringInclude
    protected GridCacheVersion xidVer;

    /** Entries write version. */
    @GridToStringInclude
    protected GridCacheVersion writeVer;

    /** Implicit flag. */
    @GridToStringInclude
    protected boolean implicit;

    /** Implicit with one key flag. */
    @GridToStringInclude
    protected boolean implicitSingle;

    /** Local flag. */
    @GridToStringInclude
    protected boolean loc;

    /** Thread ID. */
    @GridToStringInclude
    protected long threadId;

    /** Transaction start time. */
    @GridToStringInclude
    protected long startTime = U.currentTimeMillis();

    /** Node ID. */
    @GridToStringInclude
    protected UUID nodeId;

    /** Transaction counter value at the start of transaction. */
    @GridToStringInclude
    protected GridCacheVersion startVer;

    /** Cache registry. */
    @GridToStringExclude
    protected GridCacheSharedContext<?, ?> cctx;

    /**
     * End version (a.k.a. <tt>'tnc'</tt> or <tt>'transaction number counter'</tt>)
     * assigned to this transaction at the end of write phase.
     */
    @GridToStringInclude
    protected GridCacheVersion endVer;

    /** Isolation. */
    @GridToStringInclude
    protected TransactionIsolation isolation = READ_COMMITTED;

    /** Concurrency. */
    @GridToStringInclude
    protected TransactionConcurrency concurrency = PESSIMISTIC;

    /** Transaction timeout. */
    @GridToStringInclude
    protected long timeout;

    /** Invalidate flag. */
    protected volatile boolean invalidate;

    /** Invalidation flag for system invalidations (not user-based ones). */
    private boolean sysInvalidate;

    /** Internal flag. */
    protected boolean internal;

    /** System transaction flag. */
    private boolean sys;

    /** */
    protected boolean onePhaseCommit;

    /** */
    protected boolean syncCommit;

    /** */
    protected boolean syncRollback;

    /** If this transaction contains transform entries. */
    protected boolean transform;

    /** Commit version. */
    private AtomicReference<GridCacheVersion> commitVer = new AtomicReference<>(null);

    /** Done marker. */
    protected final AtomicBoolean isDone = new AtomicBoolean(false);

    /** */
    private AtomicReference<FinalizationStatus> finalizing = new AtomicReference<>(FinalizationStatus.NONE);

    /** Preparing flag. */
    private AtomicBoolean preparing = new AtomicBoolean();

    /** */
    private Set<Integer> invalidParts = new GridLeanSet<>();

    /**
     * Transaction state. Note that state is not protected, as we want to
     * always use {@link #state()} and {@link #state(TransactionState)}
     * methods.
     */
    @GridToStringInclude
    private volatile TransactionState state = ACTIVE;

    /** Timed out flag. */
    private volatile boolean timedOut;

    /** */
    protected int txSize;

    /** Group lock key, if any. */
    protected IgniteTxKey grpLockKey;

    /** */
    @GridToStringExclude
    private AtomicReference<GridFutureAdapter<IgniteInternalTx>> finFut = new AtomicReference<>();

    /** Topology version. */
    private AtomicLong topVer = new AtomicLong(-1);

    /** Mutex. */
    private final Lock lock = new ReentrantLock();

    /** Lock condition. */
    private final Condition cond = lock.newCondition();

    /** */
    protected Map<UUID, Collection<UUID>> txNodes;

    /** Subject ID initiated this transaction. */
    protected UUID subjId;

    /** Task name hash code. */
    protected int taskNameHash;

    /** Task name. */
    protected String taskName;

    /** Store used flag. */
    protected boolean storeEnabled = true;

    /** */
    @GridToStringExclude
    private TransactionProxyImpl proxy;

    /**
     * Empty constructor required for {@link Externalizable}.
     */
    protected IgniteTxAdapter() {
        // No-op.
    }

    /**
     * @param cctx Cache registry.
     * @param xidVer Transaction ID.
     * @param implicit Implicit flag.
     * @param implicitSingle Implicit with one key flag.
     * @param loc Local flag.
     * @param sys System transaction flag.
     * @param concurrency Concurrency.
     * @param isolation Isolation.
     * @param timeout Timeout.
     * @param txSize Transaction size.
     * @param grpLockKey Group lock key if this is group-lock transaction.
     */
    protected IgniteTxAdapter(
        GridCacheSharedContext<?, ?> cctx,
        GridCacheVersion xidVer,
        boolean implicit,
        boolean implicitSingle,
        boolean loc,
        boolean sys,
        TransactionConcurrency concurrency,
        TransactionIsolation isolation,
        long timeout,
        boolean invalidate,
        boolean storeEnabled,
        int txSize,
        @Nullable IgniteTxKey grpLockKey,
        @Nullable UUID subjId,
        int taskNameHash
    ) {
        assert xidVer != null;
        assert cctx != null;

        this.cctx = cctx;
        this.xidVer = xidVer;
        this.implicit = implicit;
        this.implicitSingle = implicitSingle;
        this.loc = loc;
        this.sys = sys;
        this.concurrency = concurrency;
        this.isolation = isolation;
        this.timeout = timeout;
        this.invalidate = invalidate;
        this.storeEnabled = storeEnabled;
        this.txSize = txSize;
        this.grpLockKey = grpLockKey;
        this.subjId = subjId;
        this.taskNameHash = taskNameHash;

        startVer = cctx.versions().last();

        nodeId = cctx.discovery().localNode().id();

        threadId = Thread.currentThread().getId();

        log = U.logger(cctx.kernalContext(), logRef, this);
    }

    /**
     * @param cctx Cache registry.
     * @param nodeId Node ID.
     * @param xidVer Transaction ID.
     * @param startVer Start version mark.
     * @param threadId Thread ID.
     * @param sys System transaction flag.
     * @param concurrency Concurrency.
     * @param isolation Isolation.
     * @param timeout Timeout.
     * @param txSize Transaction size.
     * @param grpLockKey Group lock key if this is group-lock transaction.
     */
    protected IgniteTxAdapter(
        GridCacheSharedContext<?, ?> cctx,
        UUID nodeId,
        GridCacheVersion xidVer,
        GridCacheVersion startVer,
        long threadId,
        boolean sys,
        TransactionConcurrency concurrency,
        TransactionIsolation isolation,
        long timeout,
        int txSize,
        @Nullable IgniteTxKey grpLockKey,
        @Nullable UUID subjId,
        int taskNameHash
    ) {
        this.cctx = cctx;
        this.nodeId = nodeId;
        this.threadId = threadId;
        this.xidVer = xidVer;
        this.startVer = startVer;
        this.sys = sys;
        this.concurrency = concurrency;
        this.isolation = isolation;
        this.timeout = timeout;
        this.txSize = txSize;
        this.grpLockKey = grpLockKey;
        this.subjId = subjId;
        this.taskNameHash = taskNameHash;

        implicit = false;
        implicitSingle = false;
        loc = false;

        log = U.logger(cctx.kernalContext(), logRef, this);
    }

    /**
     * Acquires lock.
     */
    @SuppressWarnings({"LockAcquiredButNotSafelyReleased"})
    protected final void lock() {
        lock.lock();
    }

    /**
     * Releases lock.
     */
    protected final void unlock() {
        lock.unlock();
    }

    /**
     * Signals all waiters.
     */
    protected final void signalAll() {
        cond.signalAll();
    }

    /**
     * Waits for signal.
     *
     * @throws InterruptedException If interrupted.
     */
    protected final void awaitSignal() throws InterruptedException {
        cond.await();
    }

    /**
     * Checks whether near cache should be updated.
     *
     * @return Flag indicating whether near cache should be updated.
     */
    protected boolean updateNearCache(GridCacheContext<?, ?> cacheCtx, KeyCacheObject key, long topVer) {
        return false;
    }

    /** {@inheritDoc} */
    @Override public Collection<IgniteTxEntry> optimisticLockEntries() {
        if (!groupLock())
            return writeEntries();
        else {
            if (!F.isEmpty(invalidParts)) {
                assert invalidParts.size() == 1 : "Only one partition expected for group lock transaction " +
                    "[tx=" + this + ", invalidParts=" + invalidParts + ']';
                assert groupLockEntry() == null : "Group lock key should be rejected " +
                    "[tx=" + this + ", groupLockEntry=" + groupLockEntry() + ']';
                assert F.isEmpty(writeMap()) : "All entries should be rejected for group lock transaction " +
                    "[tx=" + this + ", writes=" + writeMap() + ']';

                return Collections.emptyList();
            }

            IgniteTxEntry grpLockEntry = groupLockEntry();

            assert grpLockEntry != null || (near() && !local()):
                "Group lock entry was not enlisted into transaction [tx=" + this +
                ", grpLockKey=" + groupLockKey() + ']';

            return grpLockEntry == null ?
                Collections.<IgniteTxEntry>emptyList() :
                Collections.singletonList(grpLockEntry);
        }
    }

    /** {@inheritDoc} */
    @Override public boolean storeEnabled() {
        return storeEnabled;
    }

    /**
     * @param storeEnabled Store enabled flag.
     */
    public void storeEnabled(boolean storeEnabled) {
        this.storeEnabled = storeEnabled;
    }

    /** {@inheritDoc} */
    @Override public boolean system() {
        return sys;
    }

    /** {@inheritDoc} */
    @Override public GridIoPolicy ioPolicy() {
        return sys ? UTILITY_CACHE_POOL : SYSTEM_POOL;
    }

    /** {@inheritDoc} */
    @Override public boolean storeUsed() {
        return storeEnabled() && store() != null;
    }

    /**
     * Store manager for current transaction.
     *
     * @return Store manager.
     */
    protected GridCacheStoreManager store() {
        if (!activeCacheIds().isEmpty()) {
            int cacheId = F.first(activeCacheIds());

            GridCacheStoreManager store = cctx.cacheContext(cacheId).store();

            return store.configured() ? store : null;
        }

        return null;
    }

    /**
     * Uncommits transaction by invalidating all of its entries. Courtesy to minimize inconsistency.
     */
    @SuppressWarnings({"CatchGenericClass"})
    protected void uncommit() {
        for (IgniteTxEntry e : writeMap().values()) {
            try {
                GridCacheEntryEx Entry = e.cached();

                if (e.op() != NOOP)
                    Entry.invalidate(null, xidVer);
            }
            catch (Throwable t) {
                U.error(log, "Failed to invalidate transaction entries while reverting a commit.", t);

                break;
            }
        }

        cctx.tm().uncommitTx(this);
    }

    /**
     * This method uses unchecked assignment to cast group lock key entry to transaction generic signature.
     *
     * @return Group lock tx entry.
     */
    @SuppressWarnings("unchecked")
    public IgniteTxEntry groupLockEntry() {
        return this.entry(groupLockKey());
    }

    /** {@inheritDoc} */
    @Override public UUID otherNodeId() {
        return null;
    }

    /** {@inheritDoc} */
    @Override public UUID subjectId() {
        if (subjId != null)
            return subjId;

        return originatingNodeId();
    }

    /** {@inheritDoc} */
    @Override public int taskNameHash() {
        return taskNameHash;
    }

    /** {@inheritDoc} */
    @Override public long topologyVersion() {
        long res = topVer.get();

        if (res == -1)
            return cctx.exchange().topologyVersion();

        return res;
    }

    /** {@inheritDoc} */
    @Override public long topologyVersion(long topVer) {
        this.topVer.compareAndSet(-1, topVer);

        return this.topVer.get();
    }

    /** {@inheritDoc} */
    @Override public boolean hasTransforms() {
        return transform;
    }

    /** {@inheritDoc} */
    @Override
    public boolean markPreparing() {
        return preparing.compareAndSet(false, true);
    }

    /**
     * @return {@code True} if marked.
     */
    @Override public boolean markFinalizing(FinalizationStatus status) {
        boolean res;

        switch (status) {
            case USER_FINISH:
                res = finalizing.compareAndSet(FinalizationStatus.NONE, FinalizationStatus.USER_FINISH);

                break;

            case RECOVERY_WAIT:
                finalizing.compareAndSet(FinalizationStatus.NONE, FinalizationStatus.RECOVERY_WAIT);

                FinalizationStatus cur = finalizing.get();

                res = cur == FinalizationStatus.RECOVERY_WAIT || cur == FinalizationStatus.RECOVERY_FINISH;

                break;

            case RECOVERY_FINISH:
                FinalizationStatus old = finalizing.get();

                res = old != FinalizationStatus.USER_FINISH && finalizing.compareAndSet(old, status);

                break;

            default:
                throw new IllegalArgumentException("Cannot set finalization status: " + status);

        }

        if (res) {
            if (log.isDebugEnabled())
                log.debug("Marked transaction as finalized: " + this);
        }
        else {
            if (log.isDebugEnabled())
                log.debug("Transaction was not marked finalized: " + this);
        }

        return res;
    }

    /**
     * @return Finalization status.
     */
    protected FinalizationStatus finalizationStatus() {
        return finalizing.get();
    }

    /**
     * @return {@code True} if transaction has at least one key enlisted.
     */
    public abstract boolean isStarted();

    /** {@inheritDoc} */
    @Override public boolean groupLock() {
        return grpLockKey != null;
    }

    /** {@inheritDoc} */
    @Override public IgniteTxKey groupLockKey() {
        return grpLockKey;
    }

    /** {@inheritDoc} */
    @Override public int size() {
        return txSize;
    }

    /**
     * @return Logger.
     */
    protected IgniteLogger log() {
        return log;
    }

    /** {@inheritDoc} */
    @Override public boolean near() {
        return false;
    }

    /** {@inheritDoc} */
    @Override public boolean implicit() {
        return implicit;
    }

    /** {@inheritDoc} */
    @Override public boolean implicitSingle() {
        return implicitSingle;
    }

    /** {@inheritDoc} */
    @Override public boolean local() {
        return loc;
    }

    /** {@inheritDoc} */
    @Override public final boolean user() {
        return !implicit() && local() && !dht() && !internal();
    }

    /** {@inheritDoc} */
    @Override public boolean dht() {
        return false;
    }

    /** {@inheritDoc} */
    @Override public boolean colocated() {
        return false;
    }

    /** {@inheritDoc} */
    @Override public boolean replicated() {
        return false;
    }

    /** {@inheritDoc} */
    @Override public boolean enforceSerializable() {
        return true;
    }

    /** {@inheritDoc} */
    @Override public boolean syncCommit() {
        return syncCommit;
    }

    /** {@inheritDoc} */
    @Override public boolean syncRollback() {
        return syncRollback;
    }

    /**
     * @param syncCommit Synchronous commit flag.
     */
    public void syncCommit(boolean syncCommit) {
        this.syncCommit = syncCommit;
    }

    /**
     * @param syncRollback Synchronous rollback flag.
     */
    public void syncRollback(boolean syncRollback) {
        this.syncRollback = syncRollback;
    }

    /** {@inheritDoc} */
    @Override public IgniteUuid xid() {
        return xidVer.asGridUuid();
    }

    /** {@inheritDoc} */
    @Override public Set<Integer> invalidPartitions() {
        return invalidParts;
    }

    /** {@inheritDoc} */
    @Override public void addInvalidPartition(GridCacheContext<?, ?> cacheCtx, int part) {
        invalidParts.add(part);

        if (log.isDebugEnabled())
            log.debug("Added invalid partition for transaction [part=" + part + ", tx=" + this + ']');
    }

    /** {@inheritDoc} */
    @Override public GridCacheVersion ownedVersion(IgniteTxKey key) {
        return null;
    }

    /** {@inheritDoc} */
    @Override public long startTime() {
        return startTime;
    }

    /**
     * Gets remaining allowed transaction time.
     *
     * @return Remaining transaction time.
     */
    @Override public long remainingTime() {
        if (timeout() <= 0)
            return -1;

        long timeLeft = timeout() - (U.currentTimeMillis() - startTime());

        if (timeLeft < 0)
            return 0;

        return timeLeft;
    }

    /**
     * @return Lock timeout.
     */
    protected long lockTimeout() {
        long timeout = remainingTime();

        return timeout < 0 ? 0 : timeout == 0 ? -1 : timeout;
    }

    /** {@inheritDoc} */
    @Override public GridCacheVersion xidVersion() {
        return xidVer;
    }

    /** {@inheritDoc} */
    @Override public long threadId() {
        return threadId;
    }

    /** {@inheritDoc} */
    @Override public UUID nodeId() {
        return nodeId;
    }

    /** {@inheritDoc} */
    @Override public TransactionIsolation isolation() {
        return isolation;
    }

    /** {@inheritDoc} */
    @Override public TransactionConcurrency concurrency() {
        return concurrency;
    }

    /** {@inheritDoc} */
    @Override public long timeout() {
        return timeout;
    }

    /** {@inheritDoc} */
    @Override public long timeout(long timeout) {
        if (isStarted())
            throw new IllegalStateException("Cannot change timeout after transaction has started: " + this);

        long old = this.timeout;

        this.timeout = timeout;

        return old;
    }

    /** {@inheritDoc} */
    @SuppressWarnings("SimplifiableIfStatement")
    @Override public boolean ownsLock(GridCacheEntryEx entry) throws GridCacheEntryRemovedException {
        GridCacheContext<?, ?> cacheCtx = entry.context();

        IgniteTxEntry txEntry = entry(entry.txKey());

        GridCacheVersion explicit = txEntry == null ? null : txEntry.explicitVersion();

        assert !txEntry.groupLockEntry() || groupLock() : "Can not have group-locked tx entries in " +
            "non-group-lock transactions [txEntry=" + txEntry + ", tx=" + this + ']';

        return local() && !cacheCtx.isDht() ?
            entry.lockedByThread(threadId()) || (explicit != null && entry.lockedBy(explicit)) :
            // If candidate is not there, then lock was explicit.
            // Otherwise, check if entry is owned by version.
            !entry.hasLockCandidate(xidVersion()) || entry.lockedBy(xidVersion());
    }

    /** {@inheritDoc} */
    @SuppressWarnings("SimplifiableIfStatement")
    @Override public boolean ownsLockUnsafe(GridCacheEntryEx entry) {
        GridCacheContext cacheCtx = entry.context();

        IgniteTxEntry txEntry = entry(entry.txKey());

        GridCacheVersion explicit = txEntry == null ? null : txEntry.explicitVersion();

        assert !txEntry.groupLockEntry() || groupLock() : "Can not have group-locked tx entries in " +
            "non-group-lock transactions [txEntry=" + txEntry + ", tx=" + this + ']';

        return local() && !cacheCtx.isDht() ?
            entry.lockedByThreadUnsafe(threadId()) || (explicit != null && entry.lockedByUnsafe(explicit)) :
            // If candidate is not there, then lock was explicit.
            // Otherwise, check if entry is owned by version.
            !entry.hasLockCandidateUnsafe(xidVersion()) || entry.lockedByUnsafe(xidVersion());
    }

    /** {@inheritDoc} */
    @Override public TransactionState state() {
        return state;
    }

    /** {@inheritDoc} */
    @Override public boolean setRollbackOnly() {
        return state(MARKED_ROLLBACK);
    }

    /**
     * @return {@code True} if rollback only flag is set.
     */
    @Override public boolean isRollbackOnly() {
        return state == MARKED_ROLLBACK || state == ROLLING_BACK || state == ROLLED_BACK;
    }

    /** {@inheritDoc} */
    @Override public boolean done() {
        return isDone.get();
    }

    /**
     * @return Commit version.
     */
    @Override public GridCacheVersion commitVersion() {
        initCommitVersion();

        return commitVer.get();
    }

    /**
     * @param commitVer Commit version.
     * @return {@code True} if set to not null value.
     */
    @Override public boolean commitVersion(GridCacheVersion commitVer) {
        return commitVer != null && this.commitVer.compareAndSet(null, commitVer);
    }

    /**
     *
     */
    public void initCommitVersion() {
        if (commitVer.get() == null)
            commitVer.compareAndSet(null, xidVer);
    }

    /**
     *
     */
    @Override public void close() throws IgniteCheckedException {
        TransactionState state = state();

        if (state != ROLLING_BACK && state != ROLLED_BACK && state != COMMITTING && state != COMMITTED)
            rollback();

        awaitCompletion();
    }

    /** {@inheritDoc} */
    @Override public boolean needsCompletedVersions() {
        return false;
    }

    /** {@inheritDoc} */
    @Override public void completedVersions(GridCacheVersion base, Collection<GridCacheVersion> committed,
        Collection<GridCacheVersion> txs) {
        /* No-op. */
    }

    /**
     * Awaits transaction completion.
     *
     * @throws IgniteCheckedException If waiting failed.
     */
    protected void awaitCompletion() throws IgniteCheckedException {
        lock();

        try {
            while (!done())
                awaitSignal();
        }
        catch (InterruptedException e) {
            Thread.currentThread().interrupt();

            if (!done())
                throw new IgniteCheckedException("Got interrupted while waiting for transaction to complete: " + this, e);
        }
        finally {
            unlock();
        }
    }

    /** {@inheritDoc} */
    @Override public boolean internal() {
        return internal;
    }

    /**
     * @param key Key.
     * @return {@code True} if key is internal.
     */
    protected boolean checkInternal(IgniteTxKey key) {
        if (key.key() instanceof GridCacheInternal) {
            internal = true;

            return true;
        }

        return false;
    }

    /**
     * @param onePhaseCommit {@code True} if transaction commit should be performed in short-path way.
     */
    public void onePhaseCommit(boolean onePhaseCommit) {
        this.onePhaseCommit = onePhaseCommit;
    }

    /**
     * @return Fast commit flag.
     */
    @Override public boolean onePhaseCommit() {
        return onePhaseCommit;
    }

    /** {@inheritDoc} */
    @Override public boolean optimistic() {
        return concurrency == OPTIMISTIC;
    }

    /** {@inheritDoc} */
    @Override public boolean pessimistic() {
        return concurrency == PESSIMISTIC;
    }

    /** {@inheritDoc} */
    @Override public boolean serializable() {
        return isolation == SERIALIZABLE;
    }

    /** {@inheritDoc} */
    @Override public boolean repeatableRead() {
        return isolation == REPEATABLE_READ;
    }

    /** {@inheritDoc} */
    @Override public boolean readCommitted() {
        return isolation == READ_COMMITTED;
    }

    /** {@inheritDoc} */
    @Override public boolean state(TransactionState state) {
        return state(state, false);
    }

    /** {@inheritDoc} */
    @SuppressWarnings("ExternalizableWithoutPublicNoArgConstructor")
    @Override public IgniteInternalFuture<IgniteInternalTx> finishFuture() {
        GridFutureAdapter<IgniteInternalTx> fut = finFut.get();

        if (fut == null) {
            fut = new GridFutureAdapter<IgniteInternalTx>(cctx.kernalContext()) {
                @Override public String toString() {
                    return S.toString(GridFutureAdapter.class, this, "tx", IgniteTxAdapter.this);
                }
            };

            if (!finFut.compareAndSet(null, fut))
                fut = finFut.get();
        }

        assert fut != null;

        if (isDone.get())
            fut.onDone(this);

        return fut;
    }

    /**
     *
     * @param state State to set.
     * @param timedOut Timeout flag.
     * @return {@code True} if state changed.
     */
    @SuppressWarnings({"TooBroadScope"})
    private boolean state(TransactionState state, boolean timedOut) {
        boolean valid = false;

        TransactionState prev;

        boolean notify = false;

        lock();

        try {
            prev = this.state;

            switch (state) {
                case ACTIVE: {
                    valid = false;

                    break;
                } // Active is initial state and cannot be transitioned to.
                case PREPARING: {
                    valid = prev == ACTIVE;

                    break;
                }
                case PREPARED: {
                    valid = prev == PREPARING;

                    break;
                }
                case COMMITTING: {
                    valid = prev == PREPARED;

                    break;
                }

                case UNKNOWN: {
                    if (isDone.compareAndSet(false, true))
                        notify = true;

                    valid = prev == ROLLING_BACK || prev == COMMITTING;

                    break;
                }

                case COMMITTED: {
                    if (isDone.compareAndSet(false, true))
                        notify = true;

                    valid = prev == COMMITTING;

                    break;
                }

                case ROLLED_BACK: {
                    if (isDone.compareAndSet(false, true))
                        notify = true;

                    valid = prev == ROLLING_BACK;

                    break;
                }

                case MARKED_ROLLBACK: {
                    valid = prev == ACTIVE || prev == PREPARING || prev == PREPARED || prev == COMMITTING;

                    break;
                }

                case ROLLING_BACK: {
                    valid =
                        prev == ACTIVE || prev == MARKED_ROLLBACK || prev == PREPARING ||
                            prev == PREPARED || (prev == COMMITTING && local() && !dht());

                    break;
                }
            }

            if (valid) {
                this.state = state;
                this.timedOut = timedOut;

                if (log.isDebugEnabled())
                    log.debug("Changed transaction state [prev=" + prev + ", new=" + this.state + ", tx=" + this + ']');

                // Notify of state change.
                signalAll();
            }
            else {
                if (log.isDebugEnabled())
                    log.debug("Invalid transaction state transition [invalid=" + state + ", cur=" + this.state +
                        ", tx=" + this + ']');
            }
        }
        finally {
            unlock();
        }

        if (notify) {
            GridFutureAdapter<IgniteInternalTx> fut = finFut.get();

            if (fut != null)
                fut.onDone(this);
        }

        if (valid) {
            // Seal transactions maps.
            if (state != ACTIVE)
                seal();

            cctx.tm().onTxStateChange(prev, state, this);
        }

        return valid;
    }

    /** {@inheritDoc} */
    @Override public GridCacheVersion startVersion() {
        return startVer;
    }

    /** {@inheritDoc} */
    @Override public GridCacheVersion endVersion() {
        return endVer;
    }

    /** {@inheritDoc} */
    @Override public void endVersion(GridCacheVersion endVer) {
        this.endVer = endVer;
    }

    /** {@inheritDoc} */
    @Override public GridCacheVersion writeVersion() {
        return writeVer == null ? commitVersion() : writeVer;
    }

    /** {@inheritDoc} */
    @Override public void writeVersion(GridCacheVersion writeVer) {
        this.writeVer = writeVer;
    }

    /** {@inheritDoc} */
    @Override public IgniteUuid timeoutId() {
        return xidVer.asGridUuid();
    }

    /** {@inheritDoc} */
    @Override public long endTime() {
        long endTime = timeout == 0 ? Long.MAX_VALUE : startTime + timeout;

        return endTime > 0 ? endTime : endTime < 0 ? Long.MAX_VALUE : endTime;
    }

    /** {@inheritDoc} */
    @Override public void onTimeout() {
        state(MARKED_ROLLBACK, true);
    }

    /** {@inheritDoc} */
    @Override public boolean timedOut() {
        return timedOut;
    }

    /** {@inheritDoc} */
    @Override public void invalidate(boolean invalidate) {
        if (isStarted() && !dht())
            throw new IllegalStateException("Cannot change invalidation flag after transaction has started: " + this);

        this.invalidate = invalidate;
    }

    /** {@inheritDoc} */
    @Override public boolean isInvalidate() {
        return invalidate;
    }

    /** {@inheritDoc} */
    @Override public boolean isSystemInvalidate() {
        return sysInvalidate;
    }

    /** {@inheritDoc} */
    @Override public void systemInvalidate(boolean sysInvalidate) {
        this.sysInvalidate = sysInvalidate;
    }

    /** {@inheritDoc} */
    @Nullable @Override public Map<UUID, Collection<UUID>> transactionNodes() {
        return txNodes;
    }

    /**
     * @param txNodes Transaction nodes.
     */
    public void transactionNodes(Map<UUID, Collection<UUID>> txNodes) {
        this.txNodes = txNodes;
    }

    /** {@inheritDoc} */
    @Nullable @Override public GridCacheVersion nearXidVersion() {
        return null;
    }

    /**
     * @param txEntry Entry to process.
     * @param metrics {@code True} if metrics should be updated.
     * @return Tuple containing transformation results.
     * @throws IgniteCheckedException If failed to get previous value for transform.
     * @throws GridCacheEntryRemovedException If entry was concurrently deleted.
     */
    protected GridTuple3<GridCacheOperation, CacheObject, byte[]> applyTransformClosures(
        IgniteTxEntry txEntry,
        boolean metrics) throws GridCacheEntryRemovedException, IgniteCheckedException {
        GridCacheContext cacheCtx = txEntry.context();

        assert cacheCtx != null;

        if (isSystemInvalidate())
            return F.t(cacheCtx.writeThrough() ? RELOAD : DELETE, null, null);

        if (F.isEmpty(txEntry.entryProcessors()))
            return F.t(txEntry.op(), txEntry.value(), null);
        else {
            try {
                boolean recordEvt = cctx.gridEvents().isRecordable(EVT_CACHE_OBJECT_READ);

                CacheObject cacheVal = txEntry.hasValue() ? txEntry.value() :
                    txEntry.cached().innerGet(this,
                        /*swap*/false,
                        /*read through*/false,
                        /*fail fast*/true,
                        /*unmarshal*/true,
                        /*metrics*/metrics,
                        /*event*/recordEvt,
                        /*temporary*/true,
                        /*subjId*/subjId,
                        /**closure name */recordEvt ? F.first(txEntry.entryProcessors()).get1() : null,
                        resolveTaskName(),
                        null);

                boolean modified = false;

                Object key = txEntry.key().value(txEntry.context());

                Object val = cacheVal != null ? cacheVal.value(txEntry.context()) : null;

                for (T2<EntryProcessor<Object, Object, Object>, Object[]> t : txEntry.entryProcessors()) {
                    CacheInvokeEntry<Object, Object> invokeEntry = new CacheInvokeEntry<>(txEntry.context(), key, val);

                    try {
                        EntryProcessor<Object, Object, Object> processor = t.get1();

                        processor.process(invokeEntry, t.get2());

                        val = invokeEntry.getValue();
                    }
                    catch (Exception ignore) {
                        // No-op.
                    }

                    modified |= invokeEntry.modified();
                }

                if (modified) {
                    cacheVal = cacheCtx.toCacheObject(val);
// TODO IGNITE-51
//                    val = (V)cacheCtx.<V>unwrapTemporary(val);
//
//                    if (cacheCtx.portableEnabled())
//                        val = (V)cacheCtx.marshalToPortable(val);
                }

                GridCacheOperation op = modified ? (val == null ? DELETE : UPDATE) : NOOP;

                if (op == NOOP) {
                    ExpiryPolicy expiry = cacheCtx.expiryForTxEntry(txEntry);

                    if (expiry != null) {
                        long ttl = CU.toTtl(expiry.getExpiryForAccess());

                        txEntry.ttl(ttl);

                        if (ttl == CU.TTL_ZERO)
                            op = DELETE;
                    }
                }

                return F.t(op, cacheVal, null);
            }
            catch (GridCacheFilterFailedException e) {
                assert false : "Empty filter failed for innerGet: " + e;

                return null;
            }
        }
    }

    /**
     * @return Resolves task name.
     */
    public String resolveTaskName() {
        if (taskName != null)
            return taskName;

        return (taskName = cctx.kernalContext().task().resolveTaskName(taskNameHash));
    }

    /**
     * Resolve DR conflict.
     *
     * @param op Initially proposed operation.
     * @param txEntry TX entry being updated.
     * @param newVal New value.
     * @param newValBytes New value bytes.
     * @param newVer New version.
     * @param old Old entry.
     * @return Tuple with adjusted operation type and conflict context.
     * @throws IgniteCheckedException In case of eny exception.
     * @throws GridCacheEntryRemovedException If entry got removed.
     */
<<<<<<< HEAD
    protected <K, V> IgniteBiTuple<GridCacheOperation, GridCacheVersionConflictContext<K, V>> conflictResolve(
        GridCacheOperation op,
        K key,
        V newVal,
        byte[] newValBytes,
        long newTtl,
        long newDrExpireTime,
        GridCacheVersion newVer,
        GridCacheEntryEx old)
        throws IgniteCheckedException, GridCacheEntryRemovedException
    {
=======
    @SuppressWarnings({"unchecked", "ConstantConditions"})
    protected IgniteBiTuple<GridCacheOperation, GridCacheVersionConflictContext<K, V>> conflictResolve(
        GridCacheOperation op, IgniteTxEntry txEntry, V newVal, byte[] newValBytes, GridCacheVersion newVer,
        GridCacheEntryEx<K, V> old)
        throws IgniteCheckedException, GridCacheEntryRemovedException {
        assert newVer != null;

        // 1. Calculate TTL and expire time.
        long newTtl = txEntry.ttl();
        long newExpireTime = txEntry.conflictExpireTime();

        // 1.1. If TTL is not changed, then calculate it based on expiry.
        if (newTtl == CU.TTL_NOT_CHANGED) {
            ExpiryPolicy expiry = txEntry.context().expiryForTxEntry(txEntry);

            if (expiry != null) {
                if (op == CREATE)
                    newTtl = CU.toTtl(expiry.getExpiryForCreation());
                else if (op == UPDATE)
                    newTtl = CU.toTtl(expiry.getExpiryForUpdate());
            }
        }

        // 1.2. If TTL is set to zero, then mark operation as "DELETE".
        if (newTtl == CU.TTL_ZERO) {
            op = DELETE;

            newTtl = CU.TTL_ETERNAL;
        }

        // 1.3. If TTL is still not changed, then either use old entry TTL or set it to "ETERNAL".
        if (newTtl == CU.TTL_NOT_CHANGED) {
            if (old.isNewLocked())
                newTtl = CU.TTL_ETERNAL;
            else {
                newTtl = old.rawTtl();
                newExpireTime = old.rawExpireTime();
            }
        }

        // TTL must be resolved at this point.
        assert newTtl != CU.TTL_ZERO && newTtl != CU.TTL_NOT_CHANGED;

        // 1.4 If expire time was not set explicitly, then calculate it.
        if (newExpireTime == CU.EXPIRE_TIME_CALCULATE)
            newExpireTime = CU.toExpireTime(newTtl);

        // Expire time must be resolved at this point.
        assert newExpireTime != CU.EXPIRE_TIME_CALCULATE;

>>>>>>> d6793f24
        // Construct old entry info.
        GridCacheVersionedEntryEx<K, V> oldEntry = old.versionedEntry();

        // Construct new entry info.
        if (newVal == null && newValBytes != null)
            newVal = cctx.marshaller().unmarshal(newValBytes, cctx.deploy().globalLoader());

        GridCacheVersionedEntryEx<K, V> newEntry =
            new GridCachePlainVersionedEntry<>((K)txEntry.key(), newVal, newTtl, newExpireTime, newVer);

        GridCacheVersionConflictContext<K, V> ctx = null;

        // TODO IGNITE-51.
        //GridCacheVersionConflictContext<K, V> ctx = old.context().conflictResolve(oldEntry, newEntry, false);

        if (ctx.isMerge()) {
            V resVal = ctx.mergeValue();

            if ((op == CREATE || op == UPDATE) && resVal == null)
                op = DELETE;
            else if (op == DELETE && resVal != null)
                op = old.isNewLocked() ? CREATE : UPDATE;
        }

        return F.t(op, ctx);
    }

    /**
     * @param e Transaction entry.
     * @param primaryOnly Flag to include backups into check or not.
     * @return {@code True} if entry is locally mapped as a primary or back up node.
     */
    protected boolean isNearLocallyMapped(IgniteTxEntry e, boolean primaryOnly) {
        GridCacheContext cacheCtx = e.context();

        if (!cacheCtx.isNear())
            return false;

        // Try to take either entry-recorded primary node ID,
        // or transaction node ID from near-local transactions.
        UUID nodeId = e.nodeId() == null ? local() ? this.nodeId :  null : e.nodeId();

        if (nodeId != null && nodeId.equals(cctx.localNodeId()))
            return true;

        GridCacheEntryEx cached = e.cached();

        int part = cached != null ? cached.partition() : cacheCtx.affinity().partition(e.key());

        List<ClusterNode> affNodes = cacheCtx.affinity().nodes(part, topologyVersion());

        e.locallyMapped(F.contains(affNodes, cctx.localNode()));

        if (primaryOnly) {
            ClusterNode primary = F.first(affNodes);

            if (primary == null && !isAffinityNode(cacheCtx.config()))
                return false;

            assert primary != null : "Primary node is null for affinity nodes: " + affNodes;

            return primary.isLocal();
        }
        else
            return e.locallyMapped();
    }

    /**
     * @param e Entry to evict if it qualifies for eviction.
     * @param primaryOnly Flag to try to evict only on primary node.
     * @return {@code True} if attempt was made to evict the entry.
     * @throws IgniteCheckedException If failed.
     */
    protected boolean evictNearEntry(IgniteTxEntry e, boolean primaryOnly) throws IgniteCheckedException {
        assert e != null;

        if (isNearLocallyMapped(e, primaryOnly)) {
            GridCacheEntryEx cached = e.cached();

            assert cached instanceof GridNearCacheEntry : "Invalid cache entry: " + e;

            if (log.isDebugEnabled())
                log.debug("Evicting dht-local entry from near cache [entry=" + cached + ", tx=" + this + ']');

            if (cached != null && cached.markObsolete(xidVer))
                return true;
        }

        return false;
    }

    /** {@inheritDoc} */
    @Override public void writeExternal(ObjectOutput out) throws IOException {
        writeExternalMeta(out);

        out.writeObject(xidVer);
        out.writeBoolean(invalidate);
        out.writeLong(timeout);
        out.writeLong(threadId);
        out.writeLong(startTime);

        U.writeUuid(out, nodeId);

        out.write(isolation.ordinal());
        out.write(concurrency.ordinal());
        out.write(state().ordinal());
    }

    /** {@inheritDoc} */
    @Override public void readExternal(ObjectInput in) throws IOException, ClassNotFoundException {
        readExternalMeta(in);

        xidVer = (GridCacheVersion)in.readObject();
        invalidate = in.readBoolean();
        timeout = in.readLong();
        threadId = in.readLong();
        startTime = in.readLong();

        nodeId = U.readUuid(in);

        isolation = TransactionIsolation.fromOrdinal(in.read());
        concurrency = TransactionConcurrency.fromOrdinal(in.read());

        state = TransactionState.fromOrdinal(in.read());
    }

    /**
     * Reconstructs object on unmarshalling.
     *
     * @return Reconstructed object.
     * @throws ObjectStreamException Thrown in case of unmarshalling error.
     */
    protected Object readResolve() throws ObjectStreamException {
        return new TxShadow(
            xidVer.asGridUuid(),
            nodeId,
            threadId,
            startTime,
            isolation,
            concurrency,
            invalidate,
            implicit,
            timeout,
            state(),
            isRollbackOnly()
        );
    }

    /** {@inheritDoc} */
    @Override public TransactionProxy proxy() {
        if (proxy == null)
            proxy = new TransactionProxyImpl(this, cctx, false);

        return proxy;
    }

    /** {@inheritDoc} */
    @Override public boolean equals(Object o) {
        return o == this || (o instanceof IgniteTxAdapter && xidVer.equals(((IgniteTxAdapter)o).xidVer));
    }

    /** {@inheritDoc} */
    @Override public int hashCode() {
        return xidVer.hashCode();
    }

    /** {@inheritDoc} */
    @Override public String toString() {
        return GridToStringBuilder.toString(IgniteTxAdapter.class, this,
            "duration", (U.currentTimeMillis() - startTime) + "ms", "grpLock", groupLock(),
            "onePhaseCommit", onePhaseCommit);
    }

    /**
     * Transaction shadow class to be used for deserialization.
     */
    private static class TxShadow implements IgniteInternalTx {
        /** Xid. */
        private final IgniteUuid xid;

        /** Node ID. */
        private final UUID nodeId;

        /** Thread ID. */
        private final long threadId;

        /** Start time. */
        private final long startTime;

        /** Transaction isolation. */
        private final TransactionIsolation isolation;

        /** Concurrency. */
        private final TransactionConcurrency concurrency;

        /** Invalidate flag. */
        private final boolean invalidate;

        /** Timeout. */
        private final long timeout;

        /** State. */
        private final TransactionState state;

        /** Rollback only flag. */
        private final boolean rollbackOnly;

        /** Implicit flag. */
        private final boolean implicit;

        /**
         * @param xid Xid.
         * @param nodeId Node ID.
         * @param threadId Thread ID.
         * @param startTime Start time.
         * @param isolation Isolation.
         * @param concurrency Concurrency.
         * @param invalidate Invalidate flag.
         * @param implicit Implicit flag.
         * @param timeout Transaction timeout.
         * @param state Transaction state.
         * @param rollbackOnly Rollback-only flag.
         */
        TxShadow(IgniteUuid xid, UUID nodeId, long threadId, long startTime, TransactionIsolation isolation,
            TransactionConcurrency concurrency, boolean invalidate, boolean implicit, long timeout,
            TransactionState state, boolean rollbackOnly) {
            this.xid = xid;
            this.nodeId = nodeId;
            this.threadId = threadId;
            this.startTime = startTime;
            this.isolation = isolation;
            this.concurrency = concurrency;
            this.invalidate = invalidate;
            this.implicit = implicit;
            this.timeout = timeout;
            this.state = state;
            this.rollbackOnly = rollbackOnly;
        }

        /** {@inheritDoc} */
        @Override public IgniteUuid xid() {
            return xid;
        }

        /** {@inheritDoc} */
        @Override public UUID nodeId() {
            return nodeId;
        }

        /** {@inheritDoc} */
        @Override public long threadId() {
            return threadId;
        }

        /** {@inheritDoc} */
        @Override public long startTime() {
            return startTime;
        }

        /** {@inheritDoc} */
        @Override public TransactionIsolation isolation() {
            return isolation;
        }

        /** {@inheritDoc} */
        @Override public TransactionConcurrency concurrency() {
            return concurrency;
        }

        /** {@inheritDoc} */
        @Override public boolean isInvalidate() {
            return invalidate;
        }

        /** {@inheritDoc} */
        @Override public boolean implicit() {
            return implicit;
        }

        /** {@inheritDoc} */
        @Override public long timeout() {
            return timeout;
        }

        /** {@inheritDoc} */
        @Override public TransactionState state() {
            return state;
        }

        /** {@inheritDoc} */
        @Override public boolean isRollbackOnly() {
            return rollbackOnly;
        }

        /** {@inheritDoc} */
        @Override public long timeout(long timeout) {
            throw new IllegalStateException("Deserialized transaction can only be used as read-only.");
        }

        /** {@inheritDoc} */
        @Override public boolean setRollbackOnly() {
            throw new IllegalStateException("Deserialized transaction can only be used as read-only.");
        }

        /** {@inheritDoc} */
        @Override public void commit() {
            throw new IllegalStateException("Deserialized transaction can only be used as read-only.");
        }

        /** {@inheritDoc} */
        @Override public void close() {
            throw new IllegalStateException("Deserialized transaction can only be used as read-only.");
        }

        /** {@inheritDoc} */
        @Override public void rollback() {
            throw new IllegalStateException("Deserialized transaction can only be used as read-only.");
        }

        /** {@inheritDoc} */
        @Override public Collection<Integer> activeCacheIds() {
            throw new IllegalStateException("Deserialized transaction can only be used as read-only.");
        }

        /** {@inheritDoc} */
        @Nullable @Override public Object addMeta(String name, Object val) {
            throw new IllegalStateException("Deserialized transaction can only be used as read-only.");
        }

        /** {@inheritDoc} */
        @Nullable @Override public Object removeMeta(String name) {
            throw new IllegalStateException("Deserialized transaction can only be used as read-only.");
        }

        /** {@inheritDoc} */
        @Nullable @Override public Object meta(String name) {
            throw new IllegalStateException("Deserialized transaction can only be used as read-only.");
        }

        /** {@inheritDoc} */
        @Override public int size() {
            throw new IllegalStateException("Deserialized transaction can only be used as read-only.");
        }

        /** {@inheritDoc} */
        @Override public boolean storeEnabled() {
            throw new IllegalStateException("Deserialized transaction can only be used as read-only.");
        }

        /** {@inheritDoc} */
        @Override public boolean storeUsed() {
            throw new IllegalStateException("Deserialized transaction can only be used as read-only.");
        }

        /** {@inheritDoc} */
        @Override public boolean system() {
            throw new IllegalStateException("Deserialized transaction can only be used as read-only.");
        }

        @Override public GridIoPolicy ioPolicy() {
            throw new IllegalStateException("Deserialized transaction can only be used as read-only.");
        }

        /** {@inheritDoc} */
        @Override public long topologyVersion() {
            throw new IllegalStateException("Deserialized transaction can only be used as read-only.");
        }

        /** {@inheritDoc} */
        @Override public boolean implicitSingle() {
            throw new IllegalStateException("Deserialized transaction can only be used as read-only.");
        }

        /** {@inheritDoc} */
        @Override public long topologyVersion(long topVer) {
            throw new IllegalStateException("Deserialized transaction can only be used as read-only.");
        }

        /** {@inheritDoc} */
        @Override public boolean empty() {
            throw new IllegalStateException("Deserialized transaction can only be used as read-only.");
        }

        /** {@inheritDoc} */
        @Override public boolean groupLock() {
            return false;
        }

        /** {@inheritDoc} */
        @Nullable @Override public IgniteTxKey groupLockKey() {
            throw new IllegalStateException("Deserialized transaction can only be used as read-only.");
        }

        /** {@inheritDoc} */
        @Override public boolean markPreparing() {
            throw new IllegalStateException("Deserialized transaction can only be used as read-only.");
        }

        /** {@inheritDoc} */
        @Override public boolean markFinalizing(FinalizationStatus status) {
            throw new IllegalStateException("Deserialized transaction can only be used as read-only.");
        }

        /** {@inheritDoc} */
        @Override public void addInvalidPartition(GridCacheContext cacheCtx, int part) {
            throw new IllegalStateException("Deserialized transaction can only be used as read-only.");
        }

        /** {@inheritDoc} */
        @Override public Set<Integer> invalidPartitions() {
            throw new IllegalStateException("Deserialized transaction can only be used as read-only.");
        }

        /** {@inheritDoc} */
        @Nullable @Override public GridCacheVersion ownedVersion(IgniteTxKey key) {
            throw new IllegalStateException("Deserialized transaction can only be used as read-only.");
        }

        /** {@inheritDoc} */
        @Nullable @Override public UUID otherNodeId() {
            throw new IllegalStateException("Deserialized transaction can only be used as read-only.");
        }

        /** {@inheritDoc} */
        @Override public UUID eventNodeId() {
            throw new IllegalStateException("Deserialized transaction can only be used as read-only.");
        }

        /** {@inheritDoc} */
        @Override public UUID originatingNodeId() {
            throw new IllegalStateException("Deserialized transaction can only be used as read-only.");
        }

        /** {@inheritDoc} */
        @Override public Collection<UUID> masterNodeIds() {
            return null;
        }

        /** {@inheritDoc} */
        @Nullable @Override public GridCacheVersion nearXidVersion() {
            return null;
        }

        /** {@inheritDoc} */
        @Nullable @Override public Map<UUID, Collection<UUID>> transactionNodes() {
            return null;
        }

        /** {@inheritDoc} */
        @Override public boolean ownsLock(GridCacheEntryEx entry) throws GridCacheEntryRemovedException {
            return false;
        }

        /** {@inheritDoc} */
        @Override public boolean ownsLockUnsafe(GridCacheEntryEx entry) {
            return false;
        }

        /** {@inheritDoc} */
        @Override public boolean enforceSerializable() {
            return false;
        }

        /** {@inheritDoc} */
        @Override public boolean near() {
            return false;
        }

        /** {@inheritDoc} */
        @Override public boolean dht() {
            return false;
        }

        /** {@inheritDoc} */
        @Override public boolean colocated() {
            return false;
        }

        /** {@inheritDoc} */
        @Override public boolean local() {
            return false;
        }

        /** {@inheritDoc} */
        @Override public boolean replicated() {
            return false;
        }

        /** {@inheritDoc} */
        @Override public UUID subjectId() {
            return null;
        }

        /** {@inheritDoc} */
        @Override public int taskNameHash() {
            return 0;
        }

        /** {@inheritDoc} */
        @Override public boolean user() {
            return false;
        }

        /** {@inheritDoc} */
        @Override public boolean syncCommit() {
            return false;
        }

        /** {@inheritDoc} */
        @Override public boolean syncRollback() {
            return false;
        }

        /** {@inheritDoc} */
        @Override public boolean hasWriteKey(IgniteTxKey key) {
            return false;
        }

        /** {@inheritDoc} */
        @Override public Set<IgniteTxKey> readSet() {
            return null;
        }

        /** {@inheritDoc} */
        @Override public Set<IgniteTxKey> writeSet() {
            return null;
        }

        /** {@inheritDoc} */
        @Override public Collection<IgniteTxEntry> allEntries() {
            return null;
        }

        /** {@inheritDoc} */
        @Override public Collection<IgniteTxEntry> writeEntries() {
            return null;
        }

        /** {@inheritDoc} */
        @Override public Collection<IgniteTxEntry> readEntries() {
            return null;
        }

        /** {@inheritDoc} */
        @Override public Map<IgniteTxKey, IgniteTxEntry> writeMap() {
            return null;
        }

        /** {@inheritDoc} */
        @Override public Map<IgniteTxKey, IgniteTxEntry> readMap() {
            return null;
        }

        /** {@inheritDoc} */
        @Override public Collection<IgniteTxEntry> optimisticLockEntries() {
            return null;
        }

        /** {@inheritDoc} */
        @Override public void seal() {

        }

        /** {@inheritDoc} */
        @Nullable @Override public IgniteTxEntry entry(IgniteTxKey key) {
            return null;
        }

        /** {@inheritDoc} */
        @Nullable @Override public <K, V> GridTuple<CacheObject> peek(GridCacheContext ctx,
            boolean failFast,
            KeyCacheObject key,
            @Nullable IgnitePredicate<Cache.Entry<K, V>>[] filter) {
            return null;
        }

        /** {@inheritDoc} */
        @Override public GridCacheVersion startVersion() {
            return null;
        }

        /** {@inheritDoc} */
        @Override public GridCacheVersion xidVersion() {
            return null;
        }

        /** {@inheritDoc} */
        @Override public GridCacheVersion commitVersion() {
            return null;
        }

        /** {@inheritDoc} */
        @Override public boolean commitVersion(GridCacheVersion commitVer) {
            return false;
        }

        /** {@inheritDoc} */
        @Override public GridCacheVersion endVersion() {
            return null;
        }

        /** {@inheritDoc} */
        @Override public void prepare() throws IgniteCheckedException {

        }

        /** {@inheritDoc} */
        @Override public IgniteInternalFuture<IgniteInternalTx> prepareAsync() {
            return null;
        }

        /** {@inheritDoc} */
        @Override public void endVersion(GridCacheVersion endVer) {

        }

        /** {@inheritDoc} */
        @Override public GridCacheVersion writeVersion() {
            return null;
        }

        /** {@inheritDoc} */
        @Override public void writeVersion(GridCacheVersion ver) {
            // No-op.
        }

        /** {@inheritDoc} */
        @Override public IgniteInternalFuture<IgniteInternalTx> finishFuture() {
            return null;
        }

        /** {@inheritDoc} */
        @Override public boolean state(TransactionState state) {
            return false;
        }

        /** {@inheritDoc} */
        @Override public void invalidate(boolean invalidate) {
            // No-op.
        }

        /** {@inheritDoc} */
        @Override public void systemInvalidate(boolean sysInvalidate) {
            // No-op.
        }

        /** {@inheritDoc} */
        @Override public boolean isSystemInvalidate() {
            return false;
        }

        /** {@inheritDoc} */
        @Override public IgniteInternalFuture<IgniteInternalTx> rollbackAsync() {
            return null;
        }

        /** {@inheritDoc} */
        @Override public IgniteInternalFuture<IgniteInternalTx> commitAsync() {
            return null;
        }

        /** {@inheritDoc} */
        @Override public boolean onOwnerChanged(GridCacheEntryEx entry, GridCacheMvccCandidate owner) {
            return false;
        }

        /** {@inheritDoc} */
        @Override public boolean timedOut() {
            return false;
        }

        /** {@inheritDoc} */
        @Override public boolean done() {
            return false;
        }

        /** {@inheritDoc} */
        @Override public boolean optimistic() {
            return false;
        }

        /** {@inheritDoc} */
        @Override public boolean pessimistic() {
            return false;
        }

        /** {@inheritDoc} */
        @Override public boolean readCommitted() {
            return false;
        }

        /** {@inheritDoc} */
        @Override public boolean repeatableRead() {
            return false;
        }

        /** {@inheritDoc} */
        @Override public boolean serializable() {
            return false;
        }

        /** {@inheritDoc} */
        @Override public boolean removed(IgniteTxKey key) {
            return false;
        }

        /** {@inheritDoc} */
        @Override public long remainingTime() throws IgniteTxTimeoutCheckedException {
            return 0;
        }

        /** {@inheritDoc} */
        @Override public Collection<GridCacheVersion> alternateVersions() {
            return null;
        }

        /** {@inheritDoc} */
        @Override public boolean needsCompletedVersions() {
            return false;
        }

        /** {@inheritDoc} */
        @Override public void completedVersions(GridCacheVersion base, Collection committed, Collection rolledback) {
            // No-op.
        }

        /** {@inheritDoc} */
        @Override public boolean internal() {
            return false;
        }

        /** {@inheritDoc} */
        @Override public boolean onePhaseCommit() {
            return false;
        }

        /** {@inheritDoc} */
        @Override public boolean hasTransforms() {
            return false;
        }

        /** {@inheritDoc} */
        @Override public TransactionProxy proxy() {
            return null;
        }

        /** {@inheritDoc} */
        @Override public IgniteUuid timeoutId() {
            return null;
        }

        /** {@inheritDoc} */
        @Override public long endTime() {
            return 0;
        }

        /** {@inheritDoc} */
        @Override public void onTimeout() {
            // No-op.
        }

        /** {@inheritDoc} */
        @Override public boolean equals(Object o) {
            return this == o || o instanceof IgniteInternalTx && xid.equals(((IgniteInternalTx)o).xid());
        }

        /** {@inheritDoc} */
        @Override public int hashCode() {
            return xid.hashCode();
        }

        /** {@inheritDoc} */
        @Override public String toString() {
            return S.toString(TxShadow.class, this);
        }
    }
}<|MERGE_RESOLUTION|>--- conflicted
+++ resolved
@@ -1303,23 +1303,10 @@
      * @throws IgniteCheckedException In case of eny exception.
      * @throws GridCacheEntryRemovedException If entry got removed.
      */
-<<<<<<< HEAD
+    @SuppressWarnings({"unchecked", "ConstantConditions"})
     protected <K, V> IgniteBiTuple<GridCacheOperation, GridCacheVersionConflictContext<K, V>> conflictResolve(
-        GridCacheOperation op,
-        K key,
-        V newVal,
-        byte[] newValBytes,
-        long newTtl,
-        long newDrExpireTime,
-        GridCacheVersion newVer,
+        GridCacheOperation op, IgniteTxEntry txEntry, V newVal, byte[] newValBytes, GridCacheVersion newVer,
         GridCacheEntryEx old)
-        throws IgniteCheckedException, GridCacheEntryRemovedException
-    {
-=======
-    @SuppressWarnings({"unchecked", "ConstantConditions"})
-    protected IgniteBiTuple<GridCacheOperation, GridCacheVersionConflictContext<K, V>> conflictResolve(
-        GridCacheOperation op, IgniteTxEntry txEntry, V newVal, byte[] newValBytes, GridCacheVersion newVer,
-        GridCacheEntryEx<K, V> old)
         throws IgniteCheckedException, GridCacheEntryRemovedException {
         assert newVer != null;
 
@@ -1366,15 +1353,14 @@
         // Expire time must be resolved at this point.
         assert newExpireTime != CU.EXPIRE_TIME_CALCULATE;
 
->>>>>>> d6793f24
         // Construct old entry info.
-        GridCacheVersionedEntryEx<K, V> oldEntry = old.versionedEntry();
+        GridCacheVersionedEntryEx oldEntry = old.versionedEntry();
 
         // Construct new entry info.
         if (newVal == null && newValBytes != null)
             newVal = cctx.marshaller().unmarshal(newValBytes, cctx.deploy().globalLoader());
 
-        GridCacheVersionedEntryEx<K, V> newEntry =
+        GridCacheVersionedEntryEx newEntry =
             new GridCachePlainVersionedEntry<>((K)txEntry.key(), newVal, newTtl, newExpireTime, newVer);
 
         GridCacheVersionConflictContext<K, V> ctx = null;

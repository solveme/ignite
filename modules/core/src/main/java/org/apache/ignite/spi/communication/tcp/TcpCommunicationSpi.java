/*
 * Licensed to the Apache Software Foundation (ASF) under one or more
 * contributor license agreements.  See the NOTICE file distributed with
 * this work for additional information regarding copyright ownership.
 * The ASF licenses this file to You under the Apache License, Version 2.0
 * (the "License"); you may not use this file except in compliance with
 * the License.  You may obtain a copy of the License at
 *
 *      http://www.apache.org/licenses/LICENSE-2.0
 *
 * Unless required by applicable law or agreed to in writing, software
 * distributed under the License is distributed on an "AS IS" BASIS,
 * WITHOUT WARRANTIES OR CONDITIONS OF ANY KIND, either express or implied.
 * See the License for the specific language governing permissions and
 * limitations under the License.
 */

package org.apache.ignite.spi.communication.tcp;

import org.apache.ignite.*;
import org.apache.ignite.cluster.*;
import org.apache.ignite.configuration.*;
import org.apache.ignite.events.*;
import org.apache.ignite.internal.*;
import org.apache.ignite.internal.client.ssl.*;
import org.apache.ignite.internal.managers.eventstorage.*;
import org.apache.ignite.internal.util.*;
import org.apache.ignite.internal.util.future.*;
import org.apache.ignite.internal.util.ipc.*;
import org.apache.ignite.internal.util.ipc.shmem.*;
import org.apache.ignite.internal.util.lang.*;
import org.apache.ignite.internal.util.nio.*;
import org.apache.ignite.internal.util.nio.ssl.*;
import org.apache.ignite.internal.util.typedef.*;
import org.apache.ignite.internal.util.typedef.internal.*;
import org.apache.ignite.internal.util.worker.*;
import org.apache.ignite.lang.*;
import org.apache.ignite.plugin.extensions.communication.*;
import org.apache.ignite.resources.*;
import org.apache.ignite.spi.*;
import org.apache.ignite.spi.communication.*;
import org.apache.ignite.thread.*;
import org.jetbrains.annotations.*;
import org.jsr166.*;

import javax.net.ssl.*;
import java.io.*;
import java.net.*;
import java.nio.*;
import java.nio.channels.*;
import java.nio.channels.spi.*;
import java.util.*;
import java.util.concurrent.*;
import java.util.concurrent.atomic.*;

import static org.apache.ignite.events.EventType.*;

/**
 * <tt>TcpCommunicationSpi</tt> is default communication SPI which uses
 * TCP/IP protocol and Java NIO to communicate with other nodes.
 * <p>
 * To enable communication with other nodes, this SPI adds {@link #ATTR_ADDRS}
 * and {@link #ATTR_PORT} local node attributes (see {@link ClusterNode#attributes()}.
 * <p>
 * At startup, this SPI tries to start listening to local port specified by
 * {@link #setLocalPort(int)} method. If local port is occupied, then SPI will
 * automatically increment the port number until it can successfully bind for
 * listening. {@link #setLocalPortRange(int)} configuration parameter controls
 * maximum number of ports that SPI will try before it fails. Port range comes
 * very handy when starting multiple grid nodes on the same machine or even
 * in the same VM. In this case all nodes can be brought up without a single
 * change in configuration.
 * <p>
 * This SPI caches connections to remote nodes so it does not have to reconnect every
 * time a message is sent. By default, idle connections are kept active for
 * {@link #DFLT_IDLE_CONN_TIMEOUT} period and then are closed. Use
 * {@link #setIdleConnectionTimeout(long)} configuration parameter to configure
 * you own idle connection timeout.
 * <p>
 * <h1 class="header">Configuration</h1>
 * <h2 class="header">Mandatory</h2>
 * This SPI has no mandatory configuration parameters.
 * <h2 class="header">Optional</h2>
 * The following configuration parameters are optional:
 * <ul>
 * <li>Node local IP address (see {@link #setLocalAddress(String)})</li>
 * <li>Node local port number (see {@link #setLocalPort(int)})</li>
 * <li>Local port range (see {@link #setLocalPortRange(int)}</li>
 * <li>Connection buffer flush frequency (see {@link #setConnectionBufferFlushFrequency(long)})</li>
 * <li>Connection buffer size (see {@link #setConnectionBufferSize(int)})</li>
 * <li>Idle connection timeout (see {@link #setIdleConnectionTimeout(long)})</li>
 * <li>Direct or heap buffer allocation (see {@link #setDirectBuffer(boolean)})</li>
 * <li>Direct or heap buffer allocation for sending (see {@link #setDirectSendBuffer(boolean)})</li>
 * <li>Count of selectors and selector threads for NIO server (see {@link #setSelectorsCount(int)})</li>
 * <li>{@code TCP_NODELAY} socket option for sockets (see {@link #setTcpNoDelay(boolean)})</li>
 * <li>Message queue limit (see {@link #setMessageQueueLimit(int)})</li>
 * <li>Minimum buffered message count (see {@link #setMinimumBufferedMessageCount(int)})</li>
 * <li>Connect timeout (see {@link #setConnectTimeout(long)})</li>
 * <li>Maximum connect timeout (see {@link #setMaxConnectTimeout(long)})</li>
 * <li>Reconnect attempts count (see {@link #setReconnectCount(int)})</li>
 * <li>Socket receive buffer size (see {@link #setSocketReceiveBuffer(int)})</li>
 * <li>Socket send buffer size (see {@link #setSocketSendBuffer(int)})</li>
 * <li>Socket write timeout (see {@link #setSocketWriteTimeout(long)})</li>
 * <li>Number of received messages after which acknowledgment is sent (see {@link #setAckSendThreshold(int)})</li>
 * <li>Maximum number of unacknowledged messages (see {@link #setUnacknowledgedMessagesBufferSize(int)})</li>
 * </ul>
 * <h2 class="header">Java Example</h2>
 * TcpCommunicationSpi is used by default and should be explicitly configured
 * only if some SPI configuration parameters need to be overridden.
 * <pre name="code" class="java">
 * TcpCommunicationSpi commSpi = new TcpCommunicationSpi();
 *
 * // Override local port.
 * commSpi.setLocalPort(4321);
 *
 * IgniteConfiguration cfg = new IgniteConfiguration();
 *
 * // Override default communication SPI.
 * cfg.setCommunicationSpi(commSpi);
 *
 * // Start grid.
 * Ignition.start(cfg);
 * </pre>
 * <h2 class="header">Spring Example</h2>
 * TcpCommunicationSpi can be configured from Spring XML configuration file:
 * <pre name="code" class="xml">
 * &lt;bean id="grid.custom.cfg" class="org.apache.ignite.configuration.IgniteConfiguration" singleton="true"&gt;
 *         ...
 *         &lt;property name="communicationSpi"&gt;
 *             &lt;bean class="org.apache.ignite.spi.communication.tcp.TcpCommunicationSpi"&gt;
 *                 &lt;!-- Override local port. --&gt;
 *                 &lt;property name="localPort" value="4321"/&gt;
 *             &lt;/bean&gt;
 *         &lt;/property&gt;
 *         ...
 * &lt;/bean&gt;
 * </pre>
 * <p>
 * <img src="http://ignite.incubator.apache.org/images/spring-small.png">
 * <br>
 * For information about Spring framework visit <a href="http://www.springframework.org/">www.springframework.org</a>
 * @see CommunicationSpi
 */
@IgniteSpiMultipleInstancesSupport(true)
@IgniteSpiConsistencyChecked(optional = false)
public class TcpCommunicationSpi extends IgniteSpiAdapter
    implements CommunicationSpi<Message>, TcpCommunicationSpiMBean {
    /** IPC error message. */
    public static final String OUT_OF_RESOURCES_TCP_MSG = "Failed to allocate shared memory segment " +
        "(switching to TCP, may be slower).";

    /** Node attribute that is set if using SSL (value is <tt>comm.tcp.ssl</tt>). */
    public static final String ATTR_SSL = "comm.tcp.ssl";

    /** Node attribute that is mapped to node IP addresses (value is <tt>comm.tcp.addrs</tt>). */
    public static final String ATTR_ADDRS = "comm.tcp.addrs";

    /** Node attribute that is mapped to node host names (value is <tt>comm.tcp.host.names</tt>). */
    public static final String ATTR_HOST_NAMES = "comm.tcp.host.names";

    /** Node attribute that is mapped to node port number (value is <tt>comm.tcp.port</tt>). */
    public static final String ATTR_PORT = "comm.tcp.port";

    /** Node attribute that is mapped to node port number (value is <tt>comm.shmem.tcp.port</tt>). */
    public static final String ATTR_SHMEM_PORT = "comm.shmem.tcp.port";

    /** Node attribute that is mapped to node's external addresses (value is <tt>comm.tcp.ext-addrs</tt>). */
    public static final String ATTR_EXT_ADDRS = "comm.tcp.ext-addrs";

    /** Default port which node sets listener to (value is <tt>47100</tt>). */
    public static final int DFLT_PORT = 47100;

    /** Default port which node sets listener for shared memory connections (value is <tt>48100</tt>). */
    public static final int DFLT_SHMEM_PORT = 48100;

    /** Default idle connection timeout (value is <tt>30000</tt>ms). */
    public static final long DFLT_IDLE_CONN_TIMEOUT = 30000;

    /** Default socket send and receive buffer size. */
    public static final int DFLT_SOCK_BUF_SIZE = 32 * 1024;

    /** Default connection timeout (value is <tt>5000</tt>ms). */
    public static final long DFLT_CONN_TIMEOUT = 5000;

    /** Default Maximum connection timeout (value is <tt>600,000</tt>ms). */
    public static final long DFLT_MAX_CONN_TIMEOUT = 10 * 60 * 1000;

    /** Default reconnect attempts count (value is <tt>10</tt>). */
    public static final int DFLT_RECONNECT_CNT = 10;

    /** Default message queue limit per connection (for incoming and outgoing . */
    public static final int DFLT_MSG_QUEUE_LIMIT = GridNioServer.DFLT_SEND_QUEUE_LIMIT;

    /**
     * Default count of selectors for TCP server equals to
     * {@code "Math.min(4, Runtime.getRuntime().availableProcessors())"}.
     */
    public static final int DFLT_SELECTORS_CNT = Math.min(4, Runtime.getRuntime().availableProcessors());

    /** Node ID meta for session. */
    private static final int NODE_ID_META = GridNioSessionMetaKey.nextUniqueKey();

    /** Message tracker meta for session. */
    private static final int TRACKER_META = GridNioSessionMetaKey.nextUniqueKey();

    /**
     * Default local port range (value is <tt>100</tt>).
     * See {@link #setLocalPortRange(int)} for details.
     */
    public static final int DFLT_PORT_RANGE = 100;

    /** Default value for {@code TCP_NODELAY} socket option (value is <tt>true</tt>). */
    public static final boolean DFLT_TCP_NODELAY = true;

    /** Default received messages threshold for sending ack. */
    public static final int DFLT_ACK_SND_THRESHOLD = 16;

    /** Default socket write timeout. */
    public static final long DFLT_SOCK_WRITE_TIMEOUT = 2000;

    /** No-op runnable. */
    private static final IgniteRunnable NOOP = new IgniteRunnable() {
        @Override public void run() {
            // No-op.
        }
    };

    /** Node ID message type. */
    public static final byte NODE_ID_MSG_TYPE = -1;

    /** */
    public static final byte RECOVERY_LAST_ID_MSG_TYPE = -2;

    /** */
    public static final byte HANDSHAKE_MSG_TYPE = -3;

    /** */
    private ConnectGateway connectGate;

    /** Server listener. */
    private final GridNioServerListener<Message> srvLsnr =
        new GridNioServerListenerAdapter<Message>() {
            @Override public void onSessionWriteTimeout(GridNioSession ses) {
                LT.warn(log, null, "Communication SPI Session write timed out (consider increasing " +
                    "'socketWriteTimeout' " + "configuration property) [remoteAddr=" + ses.remoteAddress() +
                    ", writeTimeout=" + sockWriteTimeout + ']');

                if (log.isDebugEnabled())
                    log.debug("Closing communication SPI session on write timeout [remoteAddr=" + ses.remoteAddress() +
                        ", writeTimeout=" + sockWriteTimeout + ']');

                ses.close();
            }

            @Override public void onConnected(GridNioSession ses) {
                if (ses.accepted()) {
                    if (log.isDebugEnabled())
                        log.debug("Sending local node ID to newly accepted session: " + ses);

                    ses.send(nodeIdMessage());
                }
            }

            @Override public void onDisconnected(GridNioSession ses, @Nullable Exception e) {
                UUID id = ses.meta(NODE_ID_META);

                if (id != null) {
                    GridCommunicationClient rmv = clients.get(id);

                    if (rmv instanceof GridTcpNioCommunicationClient &&
                        ((GridTcpNioCommunicationClient)rmv).session() == ses &&
                        clients.remove(id, rmv)) {
                        rmv.forceClose();

                        if (!isNodeStopping()) {
                            GridNioRecoveryDescriptor recoveryData = ses.recoveryDescriptor();

                            if (recoveryData != null) {
                                if (recoveryData.nodeAlive(getSpiContext().node(id))) {
                                    if (!recoveryData.messagesFutures().isEmpty()) {
                                        if (log.isDebugEnabled())
                                            log.debug("Session was closed but there are unacknowledged messages, " +
                                                "will try to reconnect [rmtNode=" + recoveryData.node().id() + ']');

                                        commWorker.addReconnectRequest(recoveryData);
                                    }
                                }
                                else
                                    recoveryData.onNodeLeft();
                            }
                        }
                    }

                    CommunicationListener<Message> lsnr0 = lsnr;

                    if (lsnr0 != null)
                        lsnr0.onDisconnected(id);
                }
            }

            /**
             * @param ses Session.
             * @param msg Message.
             */
            private void onFirstMessage(GridNioSession ses, Message msg) {
                UUID sndId;

                if (msg instanceof NodeIdMessage)
                    sndId = U.bytesToUuid(((NodeIdMessage)msg).nodeIdBytes, 0);
                else {
                    assert msg instanceof HandshakeMessage : msg;

                    sndId = ((HandshakeMessage)msg).nodeId();
                }

                if (log.isDebugEnabled())
                    log.debug("Remote node ID received: " + sndId);

                final UUID old = ses.addMeta(NODE_ID_META, sndId);

                assert old == null;

                final ClusterNode rmtNode = getSpiContext().node(sndId);

                if (rmtNode == null) {
                    if (log.isDebugEnabled())
                        log.debug("Close incoming connection, unknown node: " + sndId);

                    ses.close();

                    return;
                }

                ClusterNode locNode = getSpiContext().localNode();

                if (ses.remoteAddress() == null)
                    return;

                GridCommunicationClient oldClient = clients.get(sndId);

                boolean hasShmemClient = false;

                if (oldClient != null) {
                    if (oldClient instanceof GridTcpNioCommunicationClient) {
                        if (log.isDebugEnabled())
                            log.debug("Received incoming connection when already connected " +
                                    "to this node, rejecting [locNode=" + locNode.id() +
                                    ", rmtNode=" + sndId + ']');

                        ses.send(new RecoveryLastReceivedMessage(-1));

                        return;
                    }
                    else {
                        assert oldClient instanceof GridShmemCommunicationClient;

                        hasShmemClient = true;
                    }
                }

                GridFutureAdapter<GridCommunicationClient> fut = new GridFutureAdapter<>();

                GridFutureAdapter<GridCommunicationClient> oldFut = clientFuts.putIfAbsent(sndId, fut);

                assert msg instanceof HandshakeMessage : msg;

                HandshakeMessage msg0 = (HandshakeMessage)msg;

                final GridNioRecoveryDescriptor recoveryDesc = recoveryDescriptor(rmtNode);

                if (oldFut == null) {
                    oldClient = clients.get(sndId);

                    if (oldClient != null) {
                        if (oldClient instanceof GridTcpNioCommunicationClient) {
                            if (log.isDebugEnabled())
                                log.debug("Received incoming connection when already connected " +
                                        "to this node, rejecting [locNode=" + locNode.id() +
                                        ", rmtNode=" + sndId + ']');

                            ses.send(new RecoveryLastReceivedMessage(-1));

                            return;
                        }
                        else {
                            assert oldClient instanceof GridShmemCommunicationClient;

                            hasShmemClient = true;
                        }
                    }

                    boolean reserved = recoveryDesc.tryReserve(msg0.connectCount(),
                            new ConnectClosure(ses, recoveryDesc, rmtNode, msg0, !hasShmemClient, fut));

                    if (log.isDebugEnabled())
                        log.debug("Received incoming connection from remote node " +
                                "[rmtNode=" + rmtNode.id() + ", reserved=" + reserved + ']');

                    if (reserved) {
                        try {
                            GridTcpNioCommunicationClient client =
                                    connected(recoveryDesc, ses, rmtNode, msg0.received(), true, !hasShmemClient);

                            fut.onDone(client);
                        }
                        finally {
                            clientFuts.remove(rmtNode.id(), fut);
                        }
                    }
                }
                else {
                    if (oldFut instanceof ConnectFuture && locNode.order() < rmtNode.order()) {
                        if (log.isDebugEnabled()) {
                            log.debug("Received incoming connection from remote node while " +
                                    "connecting to this node, rejecting [locNode=" + locNode.id() +
                                    ", locNodeOrder=" + locNode.order() + ", rmtNode=" + rmtNode.id() +
                                    ", rmtNodeOrder=" + rmtNode.order() + ']');
                        }

                        ses.send(new RecoveryLastReceivedMessage(-1));
                    }
                    else {
                        boolean reserved = recoveryDesc.tryReserve(msg0.connectCount(),
                                new ConnectClosure(ses, recoveryDesc, rmtNode, msg0, !hasShmemClient, fut));

                        if (reserved) {
                            GridTcpNioCommunicationClient client =
                                    connected(recoveryDesc, ses, rmtNode, msg0.received(), true, !hasShmemClient);

                            fut.onDone(client);
                        }
                    }
                }
            }

            @Override public void onMessage(GridNioSession ses, Message msg) {
                UUID sndId = ses.meta(NODE_ID_META);

                if (sndId == null) {
                    assert ses.accepted() : ses;

                    if (!connectGate.tryEnter()) {
                        if (log.isDebugEnabled())
                            log.debug("Close incoming connection, failed to enter gateway.");

                        ses.close();

                        return;
                    }

                    try {
                        onFirstMessage(ses, msg);
                    }
                    finally {
                        connectGate.leave();
                    }
                }
                else {
                    rcvdMsgsCnt.increment();

                    GridNioRecoveryDescriptor recovery = ses.recoveryDescriptor();

                    if (recovery != null) {
                        if (msg instanceof RecoveryLastReceivedMessage) {
                            RecoveryLastReceivedMessage msg0 = (RecoveryLastReceivedMessage)msg;

                            if (log.isDebugEnabled())
                                log.debug("Received recovery acknowledgement [rmtNode=" + sndId +
                                    ", rcvCnt=" + msg0.received() + ']');

                            recovery.ackReceived(msg0.received());

                            return;
                        }
                        else {
                            long rcvCnt = recovery.onReceived();

                            if (rcvCnt % ackSndThreshold == 0) {
                                if (log.isDebugEnabled())
                                    log.debug("Send recovery acknowledgement [rmtNode=" + sndId +
                                        ", rcvCnt=" + rcvCnt + ']');

                                nioSrvr.sendSystem(ses, new RecoveryLastReceivedMessage(rcvCnt));

                                recovery.lastAcknowledged(rcvCnt);
                            }
                        }
                    }

                    IgniteRunnable c;

                    if (msgQueueLimit > 0) {
                        GridNioMessageTracker tracker = ses.meta(TRACKER_META);

                        if (tracker == null) {
                            GridNioMessageTracker old = ses.addMeta(TRACKER_META, tracker =
                                new GridNioMessageTracker(ses, msgQueueLimit));

                            assert old == null;
                        }

                        tracker.onMessageReceived();

                        c = tracker;
                    }
                    else
                        c = NOOP;

                    notifyListener(sndId, msg, c);
                }
            }

            /**
             * @param recovery Recovery descriptor.
             * @param ses Session.
             * @param node Node.
             * @param rcvCnt Number of received messages..
             * @param sndRes If {@code true} sends response for recovery handshake.
             * @param createClient If {@code true} creates NIO communication client.
             * @return Client.
             */
            private GridTcpNioCommunicationClient connected(
                GridNioRecoveryDescriptor recovery,
                GridNioSession ses,
                ClusterNode node,
                long rcvCnt,
                boolean sndRes,
                boolean createClient) {
                recovery.onHandshake(rcvCnt);

                ses.recoveryDescriptor(recovery);

                nioSrvr.resend(ses);

                if (sndRes)
                    nioSrvr.sendSystem(ses, new RecoveryLastReceivedMessage(recovery.receivedCount()));

                recovery.connected();

                GridTcpNioCommunicationClient client = null;

                if (createClient) {
                    client = new GridTcpNioCommunicationClient(ses, log);

                    GridCommunicationClient oldClient = clients.putIfAbsent(node.id(), client);

                    assert oldClient == null : "Client already created [node=" + node + ", client=" + client +
                        ", oldClient=" + oldClient + ", recoveryDesc=" + recovery + ']';
                }

                return client;
            }

            /**
             *
             */
            @SuppressWarnings("PackageVisibleInnerClass")
            class ConnectClosure implements IgniteInClosure<Boolean> {
                /** */
                private static final long serialVersionUID = 0L;

                /** */
                private final GridNioSession ses;

                /** */
                private final GridNioRecoveryDescriptor recoveryDesc;

                /** */
                private final ClusterNode rmtNode;

                /** */
                private final HandshakeMessage msg;

                /** */
                private final GridFutureAdapter<GridCommunicationClient> fut;

                /** */
                private final boolean createClient;

                /**
                 * @param ses Incoming session.
                 * @param recoveryDesc Recovery descriptor.
                 * @param rmtNode Remote node.
                 * @param msg Handshake message.
                 * @param createClient If {@code true} creates NIO communication client..
                 * @param fut Connect future.
                 */
                ConnectClosure(GridNioSession ses,
                    GridNioRecoveryDescriptor recoveryDesc,
                    ClusterNode rmtNode,
                    HandshakeMessage msg,
                    boolean createClient,
                    GridFutureAdapter<GridCommunicationClient> fut) {
                    this.ses = ses;
                    this.recoveryDesc = recoveryDesc;
                    this.rmtNode = rmtNode;
                    this.msg = msg;
                    this.createClient = createClient;
                    this.fut = fut;
                }

                /** {@inheritDoc} */
                @Override public void apply(Boolean success) {
                    if (success) {
                        IgniteInClosure<IgniteInternalFuture<?>> lsnr = new IgniteInClosure<IgniteInternalFuture<?>>() {
                            @Override public void apply(IgniteInternalFuture<?> msgFut) {
                                try {
                                    msgFut.get();

                                    GridTcpNioCommunicationClient client =
                                        connected(recoveryDesc, ses, rmtNode, msg.received(), false, createClient);

                                    fut.onDone(client);
                                }
                                catch (IgniteCheckedException e) {
                                    if (log.isDebugEnabled())
                                        log.debug("Failed to send recovery handshake " +
                                            "[rmtNode=" + rmtNode.id() + ", err=" + e + ']');

                                    recoveryDesc.release();

                                    fut.onDone();
                                }
                                finally {
                                    clientFuts.remove(rmtNode.id(), fut);
                                }
                            }
                        };

                        nioSrvr.sendSystem(ses, new RecoveryLastReceivedMessage(recoveryDesc.receivedCount()), lsnr);
                    }
                    else {
                        try {
                            fut.onDone();
                        }
                        finally {
                            clientFuts.remove(rmtNode.id(), fut);
                        }
                    }
                }
            }
        };

    /** Logger. */
    @LoggerResource
    private IgniteLogger log;

    /** Local IP address. */
    private String locAddr;

    /** Complex variable that represents this node IP address. */
    private volatile InetAddress locHost;

    /** Local port which node uses. */
    private int locPort = DFLT_PORT;

    /** Local port range. */
    private int locPortRange = DFLT_PORT_RANGE;

    /** Local port which node uses to accept shared memory connections. */
    private int shmemPort = DFLT_SHMEM_PORT;

    /** Allocate direct buffer or heap buffer. */
    private boolean directBuf = true;

    /** Allocate direct buffer or heap buffer. */
    private boolean directSndBuf;

    /** Idle connection timeout. */
    private long idleConnTimeout = DFLT_IDLE_CONN_TIMEOUT;

    /** Connect timeout. */
    private long connTimeout = DFLT_CONN_TIMEOUT;

    /** Maximum connect timeout. */
    private long maxConnTimeout = DFLT_MAX_CONN_TIMEOUT;

    /** Reconnect attempts count. */
    @SuppressWarnings({"FieldAccessedSynchronizedAndUnsynchronized"})
    private int reconCnt = DFLT_RECONNECT_CNT;

    /** Socket send buffer. */
    private int sockSndBuf = DFLT_SOCK_BUF_SIZE;

    /** Socket receive buffer. */
    private int sockRcvBuf = DFLT_SOCK_BUF_SIZE;

    /** Message queue limit. */
    private int msgQueueLimit = DFLT_MSG_QUEUE_LIMIT;

    /** Slow client queue limit. */
    private int slowClientQueueLimit;

    /** NIO server. */
    private GridNioServer<Message> nioSrvr;

    /** Shared memory server. */
    private IpcSharedMemoryServerEndpoint shmemSrv;

    /** {@code TCP_NODELAY} option value for created sockets. */
    private boolean tcpNoDelay = DFLT_TCP_NODELAY;

    /** Number of received messages after which acknowledgment is sent. */
    private int ackSndThreshold = DFLT_ACK_SND_THRESHOLD;

    /** Maximum number of unacknowledged messages. */
    private int unackedMsgsBufSize;

    /** Socket write timeout. */
    private long sockWriteTimeout = DFLT_SOCK_WRITE_TIMEOUT;

    /** Recovery and idle clients handler. */
    private CommunicationWorker commWorker;

    /** Shared memory accept worker. */
    private ShmemAcceptWorker shmemAcceptWorker;

    /** Shared memory workers. */
    private final Collection<ShmemWorker> shmemWorkers = new ConcurrentLinkedDeque8<>();

    /** Clients. */
    private final ConcurrentMap<UUID, GridCommunicationClient> clients = GridConcurrentFactory.newMap();

    /** SPI listener. */
    private volatile CommunicationListener<Message> lsnr;

    /** Bound port. */
    private int boundTcpPort = -1;

    /** Bound port for shared memory server. */
    private int boundTcpShmemPort = -1;

    /** Count of selectors to use in TCP server. */
    private int selectorsCnt = DFLT_SELECTORS_CNT;

    /** Address resolver. */
    private AddressResolver addrRslvr;

    /** Received messages count. */
    private final LongAdder8 rcvdMsgsCnt = new LongAdder8();

    /** Sent messages count.*/
    private final LongAdder8 sentMsgsCnt = new LongAdder8();

    /** Received bytes count. */
    private final LongAdder8 rcvdBytesCnt = new LongAdder8();

    /** Sent bytes count.*/
    private final LongAdder8 sentBytesCnt = new LongAdder8();

    /** Context initialization latch. */
    private final CountDownLatch ctxInitLatch = new CountDownLatch(1);

    /** metrics listener. */
    private final GridNioMetricsListener metricsLsnr = new GridNioMetricsListener() {
        @Override public void onBytesSent(int bytesCnt) {
            sentBytesCnt.add(bytesCnt);
        }

        @Override public void onBytesReceived(int bytesCnt) {
            rcvdBytesCnt.add(bytesCnt);
        }
    };

    /** Client connect futures. */
    private final ConcurrentMap<UUID, GridFutureAdapter<GridCommunicationClient>> clientFuts =
        GridConcurrentFactory.newMap();

    /** */
    private final ConcurrentMap<ClientKey, GridNioRecoveryDescriptor> recoveryDescs = GridConcurrentFactory.newMap();

    /** Discovery listener. */
    private final GridLocalEventListener discoLsnr = new GridLocalEventListener() {
        @Override public void onEvent(Event evt) {
            assert evt instanceof DiscoveryEvent : evt;
            assert evt.type() == EVT_NODE_LEFT || evt.type() == EVT_NODE_FAILED ;

            onNodeLeft(((DiscoveryEvent)evt).eventNode().id());
        }
    };

    /**
     * @return {@code True} if ssl enabled.
     */
    private boolean isSslEnabled() {
        return ignite.configuration().getSslContextFactory() != null;
    }

    /**
     * Sets address resolver.
     *
     * @param addrRslvr Address resolver.
     */
    @IgniteSpiConfiguration(optional = true)
    public void setAddressResolver(AddressResolver addrRslvr) {
        // Injection should not override value already set by Spring or user.
        if (this.addrRslvr == null)
            this.addrRslvr = addrRslvr;
    }

    /**
     * Injects resources.
     *
     * @param ignite Ignite.
     */
    @IgniteInstanceResource
    @Override protected void injectResources(Ignite ignite) {
        super.injectResources(ignite);

        if (ignite != null) {
            setAddressResolver(ignite.configuration().getAddressResolver());
            setLocalAddress(ignite.configuration().getLocalHost());
        }
    }

    /**
     * Sets local host address for socket binding. Note that one node could have
     * additional addresses beside the loopback one. This configuration
     * parameter is optional.
     *
     * @param locAddr IP address. Default value is any available local
     *      IP address.
     */
    @IgniteSpiConfiguration(optional = true)
    public void setLocalAddress(String locAddr) {
        // Injection should not override value already set by Spring or user.
        if (this.locAddr == null)
            this.locAddr = locAddr;
    }

    /** {@inheritDoc} */
    @Override public String getLocalAddress() {
        return locAddr;
    }

    /**
     * Sets local port for socket binding.
     * <p>
     * If not provided, default value is {@link #DFLT_PORT}.
     *
     * @param locPort Port number.
     */
    @IgniteSpiConfiguration(optional = true)
    public void setLocalPort(int locPort) {
        this.locPort = locPort;
    }

    /** {@inheritDoc} */
    @Override public int getLocalPort() {
        return locPort;
    }

    /**
     * Sets local port range for local host ports (value must greater than or equal to <tt>0</tt>).
     * If provided local port (see {@link #setLocalPort(int)}} is occupied,
     * implementation will try to increment the port number for as long as it is less than
     * initial value plus this range.
     * <p>
     * If port range value is <tt>0</tt>, then implementation will try bind only to the port provided by
     * {@link #setLocalPort(int)} method and fail if binding to this port did not succeed.
     * <p>
     * Local port range is very useful during development when more than one grid nodes need to run
     * on the same physical machine.
     * <p>
     * If not provided, default value is {@link #DFLT_PORT_RANGE}.
     *
     * @param locPortRange New local port range.
     */
    @IgniteSpiConfiguration(optional = true)
    public void setLocalPortRange(int locPortRange) {
        this.locPortRange = locPortRange;
    }

    /** {@inheritDoc} */
    @Override public int getLocalPortRange() {
        return locPortRange;
    }

    /**
     * Sets local port to accept shared memory connections.
     * <p>
     * If set to {@code -1} shared memory communication will be disabled.
     * <p>
     * If not provided, default value is {@link #DFLT_SHMEM_PORT}.
     *
     * @param shmemPort Port number.
     */
    @IgniteSpiConfiguration(optional = true)
    public void setSharedMemoryPort(int shmemPort) {
        this.shmemPort = shmemPort;
    }

    /** {@inheritDoc} */
    @Override public int getSharedMemoryPort() {
        return shmemPort;
    }

    /**
     * Sets maximum idle connection timeout upon which a connection
     * to client will be closed.
     * <p>
     * If not provided, default value is {@link #DFLT_IDLE_CONN_TIMEOUT}.
     *
     * @param idleConnTimeout Maximum idle connection time.
     */
    @IgniteSpiConfiguration(optional = true)
    public void setIdleConnectionTimeout(long idleConnTimeout) {
        this.idleConnTimeout = idleConnTimeout;
    }

    /** {@inheritDoc} */
    @Override public long getIdleConnectionTimeout() {
        return idleConnTimeout;
    }

    /** {@inheritDoc} */
    @Override public long getSocketWriteTimeout() {
        return sockWriteTimeout;
    }

    /**
     * Sets socket write timeout for TCP connection. If message can not be written to
     * socket within this time then connection is closed and reconnect is attempted.
     * <p>
     * Default to {@link #DFLT_SOCK_WRITE_TIMEOUT}.
     *
     * @param sockWriteTimeout Socket write timeout for TCP connection.
     */
    @IgniteSpiConfiguration(optional = true)
    public void setSocketWriteTimeout(long sockWriteTimeout) {
        this.sockWriteTimeout = sockWriteTimeout;
    }

    /** {@inheritDoc} */
    @Override public int getAckSendThreshold() {
        return ackSndThreshold;
    }

    /**
     * Sets number of received messages per connection to node after which acknowledgment message is sent.
     * <p>
     * Default to {@link #DFLT_ACK_SND_THRESHOLD}.
     *
     * @param ackSndThreshold Number of received messages after which acknowledgment is sent.
     */
    @IgniteSpiConfiguration(optional = true)
    public void setAckSendThreshold(int ackSndThreshold) {
        this.ackSndThreshold = ackSndThreshold;
    }

    /** {@inheritDoc} */
    @Override public int getUnacknowledgedMessagesBufferSize() {
        return unackedMsgsBufSize;
    }

    /**
     * Sets maximum number of stored unacknowledged messages per connection to node.
     * If number of unacknowledged messages exceeds this number then connection to node is
     * closed and reconnect is attempted.
     *
     * @param unackedMsgsBufSize Maximum number of unacknowledged messages.
     */
    @IgniteSpiConfiguration(optional = true)
    public void setUnacknowledgedMessagesBufferSize(int unackedMsgsBufSize) {
        this.unackedMsgsBufSize = unackedMsgsBufSize;
    }

    /**
     * Sets connection buffer size. If set to {@code 0} connection buffer is disabled.
     *
     * @param connBufSize Connection buffer size.
     * @see #setConnectionBufferFlushFrequency(long)
     * @deprecated Not used any more.
     */
    @Deprecated
    @IgniteSpiConfiguration(optional = true)
    public void setConnectionBufferSize(int connBufSize) {
        // No-op.
    }

    /** {@inheritDoc} */
    @Deprecated
    @Override public int getConnectionBufferSize() {
        return 0;
    }

    /** {@inheritDoc} */
    @Deprecated
    @IgniteSpiConfiguration(optional = true)
    @Override public void setConnectionBufferFlushFrequency(long connBufFlushFreq) {
        // No-op.
    }

    /** {@inheritDoc} */
    @Deprecated
    @Override public long getConnectionBufferFlushFrequency() {
        return 0;
    }

    /**
     * Sets connect timeout used when establishing connection
     * with remote nodes.
     * <p>
     * {@code 0} is interpreted as infinite timeout.
     * <p>
     * If not provided, default value is {@link #DFLT_CONN_TIMEOUT}.
     *
     * @param connTimeout Connect timeout.
     */
    @IgniteSpiConfiguration(optional = true)
    public void setConnectTimeout(long connTimeout) {
        this.connTimeout = connTimeout;
    }

    /** {@inheritDoc} */
    @Override public long getConnectTimeout() {
        return connTimeout;
    }

    /**
     * Sets maximum connect timeout. If handshake is not established within connect timeout,
     * then SPI tries to repeat handshake procedure with increased connect timeout.
     * Connect timeout can grow till maximum timeout value,
     * if maximum timeout value is reached then the handshake is considered as failed.
     * <p>
     * {@code 0} is interpreted as infinite timeout.
     * <p>
     * If not provided, default value is {@link #DFLT_MAX_CONN_TIMEOUT}.
     *
     * @param maxConnTimeout Maximum connect timeout.
     */
    @IgniteSpiConfiguration(optional = true)
    public void setMaxConnectTimeout(long maxConnTimeout) {
        this.maxConnTimeout = maxConnTimeout;
    }

    /** {@inheritDoc} */
    @Override public long getMaxConnectTimeout() {
        return maxConnTimeout;
    }

    /**
     * Sets maximum number of reconnect attempts used when establishing connection
     * with remote nodes.
     * <p>
     * If not provided, default value is {@link #DFLT_RECONNECT_CNT}.
     *
     * @param reconCnt Maximum number of reconnection attempts.
     */
    @IgniteSpiConfiguration(optional = true)
    public void setReconnectCount(int reconCnt) {
        this.reconCnt = reconCnt;
    }

    /** {@inheritDoc} */
    @Override public int getReconnectCount() {
        return reconCnt;
    }

    /**
     * Sets flag to allocate direct or heap buffer in SPI.
     * If value is {@code true}, then SPI will use {@link ByteBuffer#allocateDirect(int)} call.
     * Otherwise, SPI will use {@link ByteBuffer#allocate(int)} call.
     * <p>
     * If not provided, default value is {@code true}.
     *
     * @param directBuf Flag indicates to allocate direct or heap buffer in SPI.
     */
    @IgniteSpiConfiguration(optional = true)
    public void setDirectBuffer(boolean directBuf) {
        this.directBuf = directBuf;
    }

    /** {@inheritDoc} */
    @Override public boolean isDirectBuffer() {
        return directBuf;
    }

    /** {@inheritDoc} */
    @Override public boolean isDirectSendBuffer() {
        return directSndBuf;
    }

    /**
     * Sets whether to use direct buffer for sending.
     * <p>
     * If not provided default is {@code false}.
     *
     * @param directSndBuf {@code True} to use direct buffers for send.
     */
    @IgniteSpiConfiguration(optional = true)
    public void setDirectSendBuffer(boolean directSndBuf) {
        this.directSndBuf = directSndBuf;
    }

    /**
     * Sets the count of selectors te be used in TCP server.
     * <p/>
     * If not provided, default value is {@link #DFLT_SELECTORS_CNT}.
     *
     * @param selectorsCnt Selectors count.
     */
    @IgniteSpiConfiguration(optional = true)
    public void setSelectorsCount(int selectorsCnt) {
        this.selectorsCnt = selectorsCnt;
    }

    /** {@inheritDoc} */
    @Override public int getSelectorsCount() {
        return selectorsCnt;
    }

    /**
     * Sets value for {@code TCP_NODELAY} socket option. Each
     * socket will be opened using provided value.
     * <p>
     * Setting this option to {@code true} disables Nagle's algorithm
     * for socket decreasing latency and delivery time for small messages.
     * <p>
     * For systems that work under heavy network load it is advisable to
     * set this value to {@code false}.
     * <p>
     * If not provided, default value is {@link #DFLT_TCP_NODELAY}.
     *
     * @param tcpNoDelay {@code True} to disable TCP delay.
     */
    @IgniteSpiConfiguration(optional = true)
    public void setTcpNoDelay(boolean tcpNoDelay) {
        this.tcpNoDelay = tcpNoDelay;
    }

    /** {@inheritDoc} */
    @Override public boolean isTcpNoDelay() {
        return tcpNoDelay;
    }

    /**
     * Sets receive buffer size for sockets created or accepted by this SPI.
     * <p>
     * If not provided, default is {@link #DFLT_SOCK_BUF_SIZE}.
     *
     * @param sockRcvBuf Socket receive buffer size.
     */
    @IgniteSpiConfiguration(optional = true)
    public void setSocketReceiveBuffer(int sockRcvBuf) {
        this.sockRcvBuf = sockRcvBuf;
    }

    /** {@inheritDoc} */
    @Override public int getSocketReceiveBuffer() {
        return sockRcvBuf;
    }

    /**
     * Sets send buffer size for sockets created or accepted by this SPI.
     * <p>
     * If not provided, default is {@link #DFLT_SOCK_BUF_SIZE}.
     *
     * @param sockSndBuf Socket send buffer size.
     */
    @IgniteSpiConfiguration(optional = true)
    public void setSocketSendBuffer(int sockSndBuf) {
        this.sockSndBuf = sockSndBuf;
    }

    /** {@inheritDoc} */
    @Override public int getSocketSendBuffer() {
        return sockSndBuf;
    }

    /**
     * Sets message queue limit for incoming and outgoing messages.
     * <p>
     * When set to positive number send queue is limited to the configured value.
     * {@code 0} disables the size limitations.
     * <p>
     * If not provided, default is {@link #DFLT_MSG_QUEUE_LIMIT}.
     *
     * @param msgQueueLimit Send queue size limit.
     */
    @IgniteSpiConfiguration(optional = true)
    public void setMessageQueueLimit(int msgQueueLimit) {
        this.msgQueueLimit = msgQueueLimit;
    }

    /** {@inheritDoc} */
    @Override public int getMessageQueueLimit() {
        return msgQueueLimit;
    }

    /** {@inheritDoc} */
    @Override public int getSlowClientQueueLimit() {
        return slowClientQueueLimit;
    }

    /**
     * Sets slow client queue limit.
     * <p/>
     * When set to a positive number, communication SPI will monitor clients outbound message queue sizes and will drop
     * those clients whose queue exceeded this limit.
     * <p/>
     * Usually this value should be set to the same value as {@link #getMessageQueueLimit()} which controls
     * message back-pressure for server nodes. The default value for this parameter is {@code 0}
     * which means {@code unlimited}.
     *
     * @param slowClientQueueLimit Slow client queue limit.
     */
    public void setSlowClientQueueLimit(int slowClientQueueLimit) {
        this.slowClientQueueLimit = slowClientQueueLimit;
    }

    /**
     * Sets the minimum number of messages for this SPI, that are buffered
     * prior to sending.
     *
     * @param minBufferedMsgCnt Minimum buffered message count.
     * @deprecated Not used any more.
     */
    @IgniteSpiConfiguration(optional = true)
    @Deprecated
    public void setMinimumBufferedMessageCount(int minBufferedMsgCnt) {
        // No-op.
    }

    /** {@inheritDoc} */
    @Deprecated
    @Override public int getMinimumBufferedMessageCount() {
        return 0;
    }

    /** {@inheritDoc} */
    @Override public void setListener(CommunicationListener<Message> lsnr) {
        this.lsnr = lsnr;
    }

    /**
     * @return Listener.
     */
    public CommunicationListener getListener() {
        return lsnr;
    }

    /** {@inheritDoc} */
    @Override public int getSentMessagesCount() {
        return sentMsgsCnt.intValue();
    }

    /** {@inheritDoc} */
    @Override public long getSentBytesCount() {
        return sentBytesCnt.longValue();
    }

    /** {@inheritDoc} */
    @Override public int getReceivedMessagesCount() {
        return rcvdMsgsCnt.intValue();
    }

    /** {@inheritDoc} */
    @Override public long getReceivedBytesCount() {
        return rcvdBytesCnt.longValue();
    }

    /** {@inheritDoc} */
    @Override public int getOutboundMessagesQueueSize() {
        return nioSrvr.outboundMessagesQueueSize();
    }

    /** {@inheritDoc} */
    @Override public void resetMetrics() {
        // Can't use 'reset' method because it is not thread-safe
        // according to javadoc.
        sentMsgsCnt.add(-sentMsgsCnt.sum());
        rcvdMsgsCnt.add(-rcvdMsgsCnt.sum());
        sentBytesCnt.add(-sentBytesCnt.sum());
        rcvdBytesCnt.add(-rcvdBytesCnt.sum());
    }

    /** {@inheritDoc} */
    @Override public Map<String, Object> getNodeAttributes() throws IgniteSpiException {
        assertParameter(locPort > 1023, "locPort > 1023");
        assertParameter(locPort <= 0xffff, "locPort < 0xffff");
        assertParameter(locPortRange >= 0, "locPortRange >= 0");
        assertParameter(idleConnTimeout > 0, "idleConnTimeout > 0");
        assertParameter(sockRcvBuf >= 0, "sockRcvBuf >= 0");
        assertParameter(sockSndBuf >= 0, "sockSndBuf >= 0");
        assertParameter(msgQueueLimit >= 0, "msgQueueLimit >= 0");
        assertParameter(shmemPort > 0 || shmemPort == -1, "shmemPort > 0 || shmemPort == -1");
        assertParameter(reconCnt > 0, "reconnectCnt > 0");
        assertParameter(selectorsCnt > 0, "selectorsCnt > 0");
        assertParameter(connTimeout >= 0, "connTimeout >= 0");
        assertParameter(maxConnTimeout >= connTimeout, "maxConnTimeout >= connTimeout");
        assertParameter(sockWriteTimeout >= 0, "sockWriteTimeout >= 0");
        assertParameter(ackSndThreshold > 0, "ackSndThreshold > 0");
        assertParameter(unackedMsgsBufSize >= 0, "unackedMsgsBufSize >= 0");

        if (unackedMsgsBufSize > 0) {
            assertParameter(unackedMsgsBufSize >= msgQueueLimit * 5,
                "Specified 'unackedMsgsBufSize' is too low, it should be at least 'msgQueueLimit * 5'.");

            assertParameter(unackedMsgsBufSize >= ackSndThreshold * 5,
                "Specified 'unackedMsgsBufSize' is too low, it should be at least 'ackSndThreshold * 5'.");
        }

        try {
            locHost = U.resolveLocalHost(locAddr);
        }
        catch (IOException e) {
            throw new IgniteSpiException("Failed to initialize local address: " + locAddr, e);
        }

        try {
            shmemSrv = resetShmemServer();
        }
        catch (IgniteCheckedException e) {
            U.warn(log, "Failed to start shared memory communication server.", e);
        }

        try {
            // This method potentially resets local port to the value
            // local node was bound to.
            nioSrvr = resetNioServer();
        }
        catch (IgniteCheckedException e) {
            throw new IgniteSpiException("Failed to initialize TCP server: " + locHost, e);
        }

        // Set local node attributes.
        try {
            IgniteBiTuple<Collection<String>, Collection<String>> addrs = U.resolveLocalAddresses(locHost);

            Collection<InetSocketAddress> extAddrs = addrRslvr == null ? null :
                U.resolveAddresses(addrRslvr, F.flat(Arrays.asList(addrs.get1(), addrs.get2())), boundTcpPort);

            return F.asMap(
                createSpiAttributeName(ATTR_ADDRS), addrs.get1(),
                createSpiAttributeName(ATTR_HOST_NAMES), addrs.get2(),
                createSpiAttributeName(ATTR_PORT), boundTcpPort,
                createSpiAttributeName(ATTR_SHMEM_PORT), boundTcpShmemPort >= 0 ? boundTcpShmemPort : null,
                createSpiAttributeName(ATTR_EXT_ADDRS), extAddrs,
                createSpiAttributeName(ATTR_SSL), isSslEnabled());
        }
        catch (IOException | IgniteCheckedException e) {
            throw new IgniteSpiException("Failed to resolve local host to addresses: " + locHost, e);
        }
    }

    /** {@inheritDoc} */
    @Override public void spiStart(String gridName) throws IgniteSpiException {
        assert locHost != null;

        // Start SPI start stopwatch.
        startStopwatch();

        // Ack parameters.
        if (log.isDebugEnabled()) {
            log.debug(configInfo("locAddr", locAddr));
            log.debug(configInfo("locPort", locPort));
            log.debug(configInfo("locPortRange", locPortRange));
            log.debug(configInfo("idleConnTimeout", idleConnTimeout));
            log.debug(configInfo("directBuf", directBuf));
            log.debug(configInfo("directSendBuf", directSndBuf));
            log.debug(configInfo("selectorsCnt", selectorsCnt));
            log.debug(configInfo("tcpNoDelay", tcpNoDelay));
            log.debug(configInfo("sockSndBuf", sockSndBuf));
            log.debug(configInfo("sockRcvBuf", sockRcvBuf));
            log.debug(configInfo("shmemPort", shmemPort));
            log.debug(configInfo("msgQueueLimit", msgQueueLimit));
            log.debug(configInfo("connTimeout", connTimeout));
            log.debug(configInfo("maxConnTimeout", maxConnTimeout));
            log.debug(configInfo("reconCnt", reconCnt));
            log.debug(configInfo("sockWriteTimeout", sockWriteTimeout));
            log.debug(configInfo("ackSndThreshold", ackSndThreshold));
            log.debug(configInfo("unackedMsgsBufSize", unackedMsgsBufSize));
        }

        if (!tcpNoDelay)
            U.quietAndWarn(log, "'TCP_NO_DELAY' for communication is off, which should be used with caution " +
                "since may produce significant delays with some scenarios.");

        if (slowClientQueueLimit > 0 && msgQueueLimit > 0 && slowClientQueueLimit >= msgQueueLimit) {
            U.quietAndWarn(log, "Slow client queue limit is set to a value greater than message queue limit " +
                "(slow client queue limit will have no effect) [msgQueueLimit=" + msgQueueLimit +
                    ", slowClientQueueLimit=" + slowClientQueueLimit + ']');
        }

        registerMBean(gridName, this, TcpCommunicationSpiMBean.class);

        connectGate = new ConnectGateway();

        if (shmemSrv != null) {
            shmemAcceptWorker = new ShmemAcceptWorker(shmemSrv);

            new IgniteThread(shmemAcceptWorker).start();
        }

        nioSrvr.start();

        commWorker = new CommunicationWorker();

        commWorker.start();

        // Ack start.
        if (log.isDebugEnabled())
            log.debug(startInfo());
    }

    /** {@inheritDoc} }*/
    @Override public void onContextInitialized0(IgniteSpiContext spiCtx) throws IgniteSpiException {
        spiCtx.registerPort(boundTcpPort, IgnitePortProtocol.TCP);

        // SPI can start without shmem port.
        if (boundTcpShmemPort > 0)
            spiCtx.registerPort(boundTcpShmemPort, IgnitePortProtocol.TCP);

        spiCtx.addLocalEventListener(discoLsnr, EVT_NODE_LEFT, EVT_NODE_FAILED);

        ctxInitLatch.countDown();
    }

    /** {@inheritDoc} */
    @Override public IgniteSpiContext getSpiContext() {
        if (ctxInitLatch.getCount() > 0) {
            if (log.isDebugEnabled())
                log.debug("Waiting for context initialization.");

            try {
                U.await(ctxInitLatch);

                if (log.isDebugEnabled())
                    log.debug("Context has been initialized.");
            }
            catch (IgniteInterruptedCheckedException e) {
                U.warn(log, "Thread has been interrupted while waiting for SPI context initialization.", e);
            }
        }

        return super.getSpiContext();
    }

    /**
     * Recreates tpcSrvr socket instance.
     *
     * @return Server instance.
     * @throws IgniteCheckedException Thrown if it's not possible to create server.
     */
    private GridNioServer<Message> resetNioServer() throws IgniteCheckedException {
        if (boundTcpPort >= 0)
            throw new IgniteCheckedException("Tcp NIO server was already created on port " + boundTcpPort);

        IgniteCheckedException lastEx = null;

        // If configured TCP port is busy, find first available in range.
        for (int port = locPort; port < locPort + locPortRange; port++) {
            try {
                MessageFactory msgFactory = new MessageFactory() {
                    private MessageFactory impl;

                    @Nullable @Override public Message create(byte type) {
                        if (impl == null)
                            impl = getSpiContext().messageFactory();

                        assert impl != null;

                        return impl.create(type);
                    }
                };

                MessageFormatter msgFormatter = new MessageFormatter() {
                    private MessageFormatter impl;

                    @Override public MessageWriter writer() {
                        if (impl == null)
                            impl = getSpiContext().messageFormatter();

                        assert impl != null;

                        return impl.writer();
                    }

                    @Override public MessageReader reader(MessageFactory factory) {
                        if (impl == null)
                            impl = getSpiContext().messageFormatter();

                        assert impl != null;

                        return impl.reader(factory);
                    }
                };

                GridDirectParser parser = new GridDirectParser(msgFactory, msgFormatter);

                IgnitePredicate<Message> skipRecoveryPred = new IgnitePredicate<Message>() {
                    @Override public boolean apply(Message msg) {
                        return msg instanceof RecoveryLastReceivedMessage;
                    }
                };

                boolean clientMode = Boolean.TRUE.equals(ignite.configuration().isClientMode());

                IgniteBiInClosure<GridNioSession, Integer> queueSizeMonitor =
                    !clientMode && slowClientQueueLimit > 0 ?
                    new CI2<GridNioSession, Integer>() {
                        @Override public void apply(GridNioSession ses, Integer qSize) {
                            checkClientQueueSize(ses, qSize);
                        }
                    } :
                    null;

                GridNioFilter[] filters;

                if (isSslEnabled()) {
                    GridNioSslFilter sslFilter =
                        new GridNioSslFilter(ignite.configuration().getSslContextFactory().createSslContext(), log);

                    sslFilter.directMode(true);

                    filters = new GridNioFilter[] {
                        new GridNioCodecFilter(parser, log, true),
                        new GridConnectionBytesVerifyFilter(log),
                        sslFilter
                    };
                }
                else
                    filters = new GridNioFilter[] {
                        new GridNioCodecFilter(parser, log, true),
                        new GridConnectionBytesVerifyFilter(log)
                    };

                GridNioServer<Message> srvr =
                    GridNioServer.<Message>builder()
                        .address(locHost)
                        .port(port)
                        .listener(srvLsnr)
                        .logger(log)
                        .selectorCount(selectorsCnt)
                        .gridName(gridName)
                        .tcpNoDelay(tcpNoDelay)
                        .directBuffer(directBuf)
                        .byteOrder(ByteOrder.nativeOrder())
                        .socketSendBufferSize(sockSndBuf)
                        .socketReceiveBufferSize(sockRcvBuf)
                        .sendQueueLimit(msgQueueLimit)
                        .directMode(true)
                        .metricsListener(metricsLsnr)
                        .writeTimeout(sockWriteTimeout)
                        .filters(filters)
                        .messageFormatter(msgFormatter)
                        .skipRecoveryPredicate(skipRecoveryPred)
                        .messageQueueSizeListener(queueSizeMonitor)
                        .build();

                boundTcpPort = port;

                // Ack Port the TCP server was bound to.
                if (log.isInfoEnabled())
                    log.info("Successfully bound to TCP port [port=" + boundTcpPort +
                        ", locHost=" + locHost + ']');

                srvr.idleTimeout(idleConnTimeout);

                return srvr;
            }
            catch (IgniteCheckedException e) {
                lastEx = e;

                if (log.isDebugEnabled())
                    log.debug("Failed to bind to local port (will try next port within range) [port=" + port +
                        ", locHost=" + locHost + ']');

                onException("Failed to bind to local port (will try next port within range) [port=" + port +
                    ", locHost=" + locHost + ']', e);
            }
            catch (SSLException e) {
                throw new IgniteCheckedException("Failed to create SSL context. SSL factory: "
                    + ignite.configuration().getSslContextFactory() + '.', e);
            }
        }

        // If free port wasn't found.
        throw new IgniteCheckedException("Failed to bind to any port within range [startPort=" + locPort +
            ", portRange=" + locPortRange + ", locHost=" + locHost + ']', lastEx);
    }

    /**
     * Creates new shared memory communication server.
     * @return Server.
     * @throws IgniteCheckedException If failed.
     */
    @Nullable private IpcSharedMemoryServerEndpoint resetShmemServer() throws IgniteCheckedException {
        if (boundTcpShmemPort >= 0)
            throw new IgniteCheckedException("Shared memory server was already created on port " + boundTcpShmemPort);

        if (shmemPort == -1 || U.isWindows())
            return null;

        IgniteCheckedException lastEx = null;

        // If configured TCP port is busy, find first available in range.
        for (int port = shmemPort; port < shmemPort + locPortRange; port++) {
            try {
                IpcSharedMemoryServerEndpoint srv =
                    new IpcSharedMemoryServerEndpoint(log, ignite.configuration().getNodeId(), gridName);

                srv.setPort(port);

                srv.omitOutOfResourcesWarning(true);

                srv.start();

                boundTcpShmemPort = port;

                // Ack Port the TCP server was bound to.
                if (log.isInfoEnabled())
                    log.info("Successfully bound shared memory communication to TCP port [port=" + boundTcpShmemPort +
                        ", locHost=" + locHost + ']');

                return srv;
            }
            catch (IgniteCheckedException e) {
                lastEx = e;

                if (log.isDebugEnabled())
                    log.debug("Failed to bind to local port (will try next port within range) [port=" + port +
                        ", locHost=" + locHost + ']');
            }
        }

        // If free port wasn't found.
        throw new IgniteCheckedException("Failed to bind shared memory communication to any port within range [startPort=" +
            locPort + ", portRange=" + locPortRange + ", locHost=" + locHost + ']', lastEx);
    }

    /** {@inheritDoc} */
    @Override public void spiStop() throws IgniteSpiException {
        assert isNodeStopping();

        unregisterMBean();

        // Stop TCP server.
        if (nioSrvr != null)
            nioSrvr.stop();

        U.interrupt(commWorker);
        U.join(commWorker, log);

        U.cancel(shmemAcceptWorker);
        U.join(shmemAcceptWorker, log);

        U.cancel(shmemWorkers);
        U.join(shmemWorkers, log);

        shmemWorkers.clear();

        // Force closing on stop (safety).
        for (GridCommunicationClient client : clients.values())
            client.forceClose();

        // Clear resources.
        nioSrvr = null;
        commWorker = null;

        boundTcpPort = -1;

        // Ack stop.
        if (log.isDebugEnabled())
            log.debug(stopInfo());
    }

    /** {@inheritDoc} */
    @Override protected void onContextDestroyed0() {
        if (ctxInitLatch.getCount() > 0)
            // Safety.
            ctxInitLatch.countDown();

        if (connectGate != null)
            connectGate.stopped();

        // Force closing.
        for (GridCommunicationClient client : clients.values())
            client.forceClose();

        getSpiContext().deregisterPorts();

        getSpiContext().removeLocalEventListener(discoLsnr);
    }

    /** {@inheritDoc} */
    @Override public void onClientDisconnected(IgniteFuture<?> reconnectFut) {
        connectGate.disconnected(reconnectFut);

        for (GridCommunicationClient client : clients.values())
            client.forceClose();

        IgniteClientDisconnectedCheckedException err = new IgniteClientDisconnectedCheckedException(reconnectFut,
            "Failed to connect client node disconnected.");

        for (GridFutureAdapter<GridCommunicationClient> clientFut : clientFuts.values())
            clientFut.onDone(err);

        recoveryDescs.clear();
    }

    /** {@inheritDoc} */
    @Override public void onClientReconnected(boolean clusterRestarted) {
        connectGate.reconnected();
    }

    /**
     * @param nodeId Left node ID.
     */
    void onNodeLeft(UUID nodeId) {
        assert nodeId != null;

        GridCommunicationClient client = clients.get(nodeId);

        if (client != null) {
            if (log.isDebugEnabled())
                log.debug("Forcing NIO client close since node has left [nodeId=" + nodeId +
                    ", client=" + client + ']');

            client.forceClose();

            clients.remove(nodeId, client);
        }
    }

    /** {@inheritDoc} */
    @Override protected void checkConfigurationConsistency0(IgniteSpiContext spiCtx, ClusterNode node, boolean starting)
        throws IgniteSpiException {
        // These attributes are set on node startup in any case, so we MUST receive them.
        checkAttributePresence(node, createSpiAttributeName(ATTR_ADDRS));
        checkAttributePresence(node, createSpiAttributeName(ATTR_HOST_NAMES));
        checkAttributePresence(node, createSpiAttributeName(ATTR_PORT));
    }

    /**
     * Checks that node has specified attribute and prints warning if it does not.
     *
     * @param node Node to check.
     * @param attrName Name of the attribute.
     */
    private void checkAttributePresence(ClusterNode node, String attrName) {
        if (node.attribute(attrName) == null)
            U.warn(log, "Remote node has inconsistent configuration (required attribute was not found) " +
                "[attrName=" + attrName + ", nodeId=" + node.id() +
                "spiCls=" + U.getSimpleName(TcpCommunicationSpi.class) + ']');
    }

    /** {@inheritDoc} */
    @Override public void sendMessage(ClusterNode node, Message msg) throws IgniteSpiException {
        assert node != null;
        assert msg != null;

        if (log.isTraceEnabled())
            log.trace("Sending message to node [node=" + node + ", msg=" + msg + ']');

        if (node.id().equals(getLocalNode().id()))
            notifyListener(node.id(), msg, NOOP);
        else {
            GridCommunicationClient client = null;

            try {
                boolean retry;

                do {
                    client = reserveClient(node);

                    UUID nodeId = null;

                    if (!client.async() && !getSpiContext().localNode().version().equals(node.version()))
                        nodeId = node.id();

                    retry = client.sendMessage(nodeId, msg);

                    client.release();

                    client = null;

                    if (!retry)
                        sentMsgsCnt.increment();
                    else {
                        ClusterNode node0 = getSpiContext().node(node.id());

                        if (node0 == null)
                            throw new IgniteCheckedException("Failed to send message to remote node " +
                                "(node has left the grid): " + node.id());
                    }
                }
                while (retry);
            }
            catch (IgniteCheckedException e) {
                throw new IgniteSpiException("Failed to send message to remote node: " + node, e);
            }
            finally {
                if (client != null && clients.remove(node.id(), client))
                    client.forceClose();
            }
        }
    }

    /**
     * Returns existing or just created client to node.
     *
     * @param node Node to which client should be open.
     * @return The existing or just created client.
     * @throws IgniteCheckedException Thrown if any exception occurs.
     */
    private GridCommunicationClient reserveClient(ClusterNode node) throws IgniteCheckedException {
        assert node != null;

        UUID nodeId = node.id();

        while (true) {
            GridCommunicationClient client = clients.get(nodeId);

            if (client == null) {
                if (isNodeStopping())
                    throw new IgniteSpiException("Node is stopping.");

                // Do not allow concurrent connects.
                GridFutureAdapter<GridCommunicationClient> fut = new ConnectFuture();

                GridFutureAdapter<GridCommunicationClient> oldFut = clientFuts.putIfAbsent(nodeId, fut);

                if (oldFut == null) {
                    try {
                        GridCommunicationClient client0 = clients.get(nodeId);

                        if (client0 == null) {
                            client0 = createNioClient(node);

                            if (client0 != null) {
                                GridCommunicationClient old = clients.put(nodeId, client0);

                                assert old == null : "Client already created " +
                                        "[node=" + node + ", client=" + client0 + ", oldClient=" + old + ']';

                                if (client0 instanceof GridTcpNioCommunicationClient) {
                                    GridTcpNioCommunicationClient tcpClient = ((GridTcpNioCommunicationClient)client0);

                                    if (tcpClient.session().closeTime() > 0 && clients.remove(nodeId, client0)) {
                                        if (log.isDebugEnabled())
                                            log.debug("Session was closed after client creation, will retry " +
                                                "[node=" + node + ", client=" + client0 + ']');

                                        client0 = null;
                                    }
                                }
                            }
                            else
                                U.sleep(200);
                        }

                        fut.onDone(client0);
                    }
                    catch (Throwable e) {
                        fut.onDone(e);

                        if (e instanceof Error)
                            throw (Error)e;
                    }
                    finally {
                        clientFuts.remove(nodeId, fut);
                    }
                }
                else
                    fut = oldFut;

                client = fut.get();

                if (client == null)
                    continue;

                if (getSpiContext().node(nodeId) == null) {
                    if (clients.remove(nodeId, client))
                        client.forceClose();

                    throw new IgniteSpiException("Destination node is not in topology: " + node.id());
                }
            }

            if (client.reserve())
                return client;
            else
                // Client has just been closed by idle worker. Help it and try again.
                clients.remove(nodeId, client);
        }
    }

    /**
     * @param node Node to create client for.
     * @return Client.
     * @throws IgniteCheckedException If failed.
     */
    @Nullable protected GridCommunicationClient createNioClient(ClusterNode node) throws IgniteCheckedException {
        assert node != null;

        Integer shmemPort = node.attribute(createSpiAttributeName(ATTR_SHMEM_PORT));

        ClusterNode locNode = getSpiContext().localNode();

        if (locNode == null)
            throw new IgniteCheckedException("Failed to create NIO client (local node is stopping)");

        // If remote node has shared memory server enabled and has the same set of MACs
        // then we are likely to run on the same host and shared memory communication could be tried.
        if (shmemPort != null && U.sameMacs(locNode, node)) {
            try {
                return createShmemClient(node, shmemPort);
            }
            catch (IgniteCheckedException e) {
                if (e.hasCause(IpcOutOfSystemResourcesException.class))
                    // Has cause or is itself the IpcOutOfSystemResourcesException.
                    LT.warn(log, null, OUT_OF_RESOURCES_TCP_MSG);
                else if (getSpiContext().node(node.id()) != null)
                    LT.warn(log, null, e.getMessage());
                else if (log.isDebugEnabled())
                    log.debug("Failed to establish shared memory connection with local node (node has left): " +
                        node.id());
            }
        }

        connectGate.enter();

        try {
            return createTcpClient(node);
        }
        finally {
            connectGate.leave();
        }
    }

    /**
     * @param node Node.
     * @param port Port.
     * @return Client.
     * @throws IgniteCheckedException If failed.
     */
    @Nullable protected GridCommunicationClient createShmemClient(ClusterNode node, Integer port) throws IgniteCheckedException {
        int attempt = 1;

        int connectAttempts = 1;

        long connTimeout0 = connTimeout;

        while (true) {
            GridCommunicationClient client;

            try {
                client = new GridShmemCommunicationClient(metricsLsnr,
                    port,
                    connTimeout,
                    log,
                    getSpiContext().messageFormatter());
            }
            catch (IgniteCheckedException e) {
                // Reconnect for the second time, if connection is not established.
                if (connectAttempts < 2 && X.hasCause(e, ConnectException.class)) {
                    connectAttempts++;

                    continue;
                }

                throw e;
            }

            try {
                safeHandshake(client, null, node.id(), connTimeout0, null);
            }
            catch (HandshakeTimeoutException e) {
                if (log.isDebugEnabled())
                    log.debug("Handshake timedout (will retry with increased timeout) [timeout=" + connTimeout0 +
                        ", err=" + e.getMessage() + ", client=" + client + ']');

                client.forceClose();

                if (attempt == reconCnt || connTimeout0 > maxConnTimeout) {
                    if (log.isDebugEnabled())
                        log.debug("Handshake timedout (will stop attempts to perform the handshake) " +
                            "[timeout=" + connTimeout0 + ", maxConnTimeout=" + maxConnTimeout +
                            ", attempt=" + attempt + ", reconCnt=" + reconCnt +
                            ", err=" + e.getMessage() + ", client=" + client + ']');

                    throw e;
                }
                else {
                    attempt++;

                    connTimeout0 *= 2;

                    continue;
                }
            }
            catch (IgniteCheckedException | RuntimeException | Error e) {
                if (log.isDebugEnabled())
                    log.debug(
                        "Caught exception (will close client) [err=" + e.getMessage() + ", client=" + client + ']');

                client.forceClose();

                throw e;
            }

            return client;
        }
    }

    /**
     * Checks client message queue size and initiates client drop if message queue size exceeds the configured limit.
     *
     * @param ses Node communication session.
     * @param msgQueueSize Message queue size.
     */
    private void checkClientQueueSize(GridNioSession ses, int msgQueueSize) {
        if (slowClientQueueLimit > 0 && msgQueueSize > slowClientQueueLimit) {
            UUID id = ses.meta(NODE_ID_META);

            if (id != null) {
                ClusterNode node = getSpiContext().node(id);

                if (node != null && node.isClient()) {
                    String msg = "Client node outbound message queue size exceeded slowClientQueueLimit, " +
                        "the client will be dropped " +
                        "(consider changing 'slowClientQueueLimit' configuration property) " +
                        "[srvNode=" + getSpiContext().localNode().id() +
                        ", clientNode=" + node +
                        ", slowClientQueueLimit=" + slowClientQueueLimit + ']';

                    U.quietAndWarn(
                        log,
                        msg);

                    getSpiContext().failNode(id, msg);
                }
            }
        }
    }

    /**
     * Establish TCP connection to remote node and returns client.
     *
     * @param node Remote node.
     * @return Client.
     * @throws IgniteCheckedException If failed.
     */
    protected GridCommunicationClient createTcpClient(ClusterNode node) throws IgniteCheckedException {
        Collection<String> rmtAddrs0 = node.attribute(createSpiAttributeName(ATTR_ADDRS));
        Collection<String> rmtHostNames0 = node.attribute(createSpiAttributeName(ATTR_HOST_NAMES));
        Integer boundPort = node.attribute(createSpiAttributeName(ATTR_PORT));
        Collection<InetSocketAddress> extAddrs = node.attribute(createSpiAttributeName(ATTR_EXT_ADDRS));

        boolean isRmtAddrsExist = (!F.isEmpty(rmtAddrs0) && boundPort != null);
        boolean isExtAddrsExist = !F.isEmpty(extAddrs);

        if (!isRmtAddrsExist && !isExtAddrsExist)
            throw new IgniteCheckedException("Failed to send message to the destination node. Node doesn't have any " +
                "TCP communication addresses or mapped external addresses. Check configuration and make sure " +
                "that you use the same communication SPI on all nodes. Remote node id: " + node.id());

        LinkedHashSet<InetSocketAddress> addrs;

        // Try to connect first on bound addresses.
        if (isRmtAddrsExist) {
            List<InetSocketAddress> addrs0 = new ArrayList<>(U.toSocketAddresses(rmtAddrs0, rmtHostNames0, boundPort));

            boolean sameHost = U.sameMacs(getSpiContext().localNode(), node);

            Collections.sort(addrs0, U.inetAddressesComparator(sameHost));

            addrs = new LinkedHashSet<>(addrs0);
        }
        else
            addrs = new LinkedHashSet<>();

        // Then on mapped external addresses.
        if (isExtAddrsExist)
            addrs.addAll(extAddrs);

        boolean conn = false;
        GridCommunicationClient client = null;
        IgniteCheckedException errs = null;

        int connectAttempts = 1;

        for (InetSocketAddress addr : addrs) {
            long connTimeout0 = connTimeout;

            int attempt = 1;

            while (!conn) { // Reconnection on handshake timeout.
                try {
                    SocketChannel ch = SocketChannel.open();

                    ch.configureBlocking(true);

                    ch.socket().setTcpNoDelay(tcpNoDelay);
                    ch.socket().setKeepAlive(true);

                    if (sockRcvBuf > 0)
                        ch.socket().setReceiveBufferSize(sockRcvBuf);

                    if (sockSndBuf > 0)
                        ch.socket().setSendBufferSize(sockSndBuf);

                    GridNioRecoveryDescriptor recoveryDesc = recoveryDescriptor(node);

                    if (!recoveryDesc.reserve()) {
                        U.closeQuiet(ch);

                        return null;
                    }

                    long rcvCnt = -1;

                    GridTuple<SSLEngine> ssl = new GridTuple<>();

                    try {
                        ch.socket().connect(addr, (int)connTimeout);

                        rcvCnt = safeHandshake(ch, recoveryDesc, node.id(), connTimeout0, ssl);

                        if (rcvCnt == -1)
                            return null;
                    }
                    finally {
                        if (recoveryDesc != null && rcvCnt == -1)
                            recoveryDesc.release();
                    }

                    try {
                        Map<Integer, Object> meta = new HashMap<>();

                        meta.put(NODE_ID_META, node.id());

                        if (isSslEnabled()) {
                            assert ssl != null;
                            assert ssl.get() != null;

                            meta.put(GridNioSessionMetaKey.SSL_ENGINE.ordinal(), ssl.get());
                        }

                        if (recoveryDesc != null) {
                            recoveryDesc.onHandshake(rcvCnt);

                            meta.put(-1, recoveryDesc);
                        }

                        GridNioSession ses = nioSrvr.createSession(ch, meta).get();

                        client = new GridTcpNioCommunicationClient(ses, log);

                        conn = true;
                    }
                    finally {
                        if (!conn) {
                            if (recoveryDesc != null)
                                recoveryDesc.release();
                        }
                    }
                }
                catch (HandshakeTimeoutException e) {
                    if (client != null) {
                        client.forceClose();

                        client = null;
                    }

                    onException("Handshake timed out (will retry with increased timeout) [timeout=" + connTimeout0 +
                        ", addr=" + addr + ']', e);

                    if (log.isDebugEnabled())
                        log.debug(
                            "Handshake timedout (will retry with increased timeout) [timeout=" + connTimeout0 +
                                ", addr=" + addr + ", err=" + e + ']');

                    if (attempt == reconCnt || connTimeout0 > maxConnTimeout) {
                        if (log.isDebugEnabled())
                            log.debug("Handshake timedout (will stop attempts to perform the handshake) " +
                                "[timeout=" + connTimeout0 + ", maxConnTimeout=" + maxConnTimeout +
                                ", attempt=" + attempt + ", reconCnt=" + reconCnt +
                                ", err=" + e.getMessage() + ", addr=" + addr + ']');

                        if (errs == null)
                            errs = new IgniteCheckedException("Failed to connect to node (is node still alive?). " +
                                "Make sure that each GridComputeTask and GridCacheTransaction has a timeout set " +
                                "in order to prevent parties from waiting forever in case of network issues " +
                                "[nodeId=" + node.id() + ", addrs=" + addrs + ']');

                        errs.addSuppressed(new IgniteCheckedException("Failed to connect to address: " + addr, e));

                        break;
                    }
                    else {
                        attempt++;

                        connTimeout0 *= 2;

                        // Continue loop.
                    }
                }
                catch (Exception e) {
                    if (client != null) {
                        client.forceClose();

                        client = null;
                    }

                    onException("Client creation failed [addr=" + addr + ", err=" + e + ']', e);

                    if (log.isDebugEnabled())
                        log.debug("Client creation failed [addr=" + addr + ", err=" + e + ']');

                    if (X.hasCause(e, SocketTimeoutException.class))
                        LT.warn(log, null, "Connect timed out (consider increasing 'connTimeout' " +
                            "configuration property) [addr=" + addr + ", connTimeout=" + connTimeout + ']');

                    if (errs == null)
                        errs = new IgniteCheckedException("Failed to connect to node (is node still alive?). " +
                            "Make sure that each GridComputeTask and GridCacheTransaction has a timeout set " +
                            "in order to prevent parties from waiting forever in case of network issues " +
                            "[nodeId=" + node.id() + ", addrs=" + addrs + ']');

                    errs.addSuppressed(new IgniteCheckedException("Failed to connect to address: " + addr, e));

                    // Reconnect for the second time, if connection is not established.
                    if (connectAttempts < 2 &&
                        (e instanceof ConnectException || X.hasCause(e, ConnectException.class))) {
                        connectAttempts++;

                        continue;
                    }

                    break;
                }
            }

            if (conn)
                break;
        }

        if (client == null) {
            assert errs != null;

            if (X.hasCause(errs, ConnectException.class))
                LT.warn(log, null, "Failed to connect to a remote node " +
                    "(make sure that destination node is alive and " +
                    "operating system firewall is disabled on local and remote hosts) " +
                    "[addrs=" + addrs + ']');

            throw errs;
        }

        if (log.isDebugEnabled())
            log.debug("Created client: " + client);

        return client;
    }

    /**
     * Performs handshake in timeout-safe way.
     *
     * @param client Client.
     * @param recovery Recovery descriptor if use recovery handshake, otherwise {@code null}.
     * @param rmtNodeId Remote node.
     * @param timeout Timeout for handshake.
     * @param ssl SSL engine.
     * @throws IgniteCheckedException If handshake failed or wasn't completed withing timeout.
     * @return Handshake response.
     */
    @SuppressWarnings("ThrowFromFinallyBlock")
    private <T> long safeHandshake(
        T client,
        @Nullable GridNioRecoveryDescriptor recovery,
        UUID rmtNodeId,
        long timeout,
        @Nullable GridTuple<SSLEngine> ssl
    ) throws IgniteCheckedException {
        HandshakeTimeoutObject<T> obj = new HandshakeTimeoutObject<>(client, U.currentTimeMillis() + timeout);

        addTimeoutObject(obj);

        long rcvCnt = 0;

        try {
            if (client instanceof GridCommunicationClient)
                ((GridCommunicationClient)client).doHandshake(new HandshakeClosure(rmtNodeId));
            else {
                SocketChannel ch = (SocketChannel)client;

                boolean success = false;

                try {
                    BlockingSslHandler sslHnd = null;

                    ByteBuffer buf;

                    if (isSslEnabled()) {
                        GridFutureAdapter<ByteBuffer> handFut = new GridFutureAdapter<>();

                        SSLEngine sslEngine = ignite.configuration().getSslContextFactory()
                            .createSslContext().createSSLEngine();

                        sslEngine.setUseClientMode(true);

                        sslHnd = new BlockingSslHandler(sslEngine, ch, handFut, log);

                        if (!sslHnd.handshake())
                            throw new IgniteCheckedException("SSL handshake isn't completed.");

                        ssl.set(sslEngine);

                        ByteBuffer handBuff = handFut.get();

                        if (handBuff.limit() < 17) {
                            buf = ByteBuffer.allocate(1000);

                            int read = ch.read(buf);

                            if (read == -1)
                                throw new IgniteCheckedException("Failed to read remote node ID (connection closed).");

                            buf.flip();

                            buf = sslHnd.decode(buf);
                        }
                        else
                            buf = handBuff;
                    }
                    else {
                        buf = ByteBuffer.allocate(17);

                        for (int i = 0; i < 17; ) {
                            int read = ch.read(buf);

                            if (read == -1)
                                throw new IgniteCheckedException("Failed to read remote node ID (connection closed).");

                            i += read;
                        }
                    }

                    UUID rmtNodeId0 = U.bytesToUuid(buf.array(), 1);

                    if (!rmtNodeId.equals(rmtNodeId0))
                        throw new IgniteCheckedException("Remote node ID is not as expected [expected=" + rmtNodeId +
                            ", rcvd=" + rmtNodeId0 + ']');
                    else if (log.isDebugEnabled())
                        log.debug("Received remote node ID: " + rmtNodeId0);

                    if (isSslEnabled() ) {
                        assert sslHnd != null;

                        ch.write(sslHnd.encrypt(ByteBuffer.wrap(U.IGNITE_HEADER)));
                    }
                    else
                        ch.write(ByteBuffer.wrap(U.IGNITE_HEADER));

                    if (recovery != null) {
                        HandshakeMessage msg = new HandshakeMessage(getLocalNode().id(),
                            recovery.incrementConnectCount(),
                            recovery.receivedCount());

                        if (log.isDebugEnabled())
                            log.debug("Write handshake message [rmtNode=" + rmtNodeId + ", msg=" + msg + ']');

                        buf = ByteBuffer.allocate(33);

                        buf.order(ByteOrder.nativeOrder());

                        boolean written = msg.writeTo(buf, getSpiContext().messageFormatter().writer());

                        assert written;

                        buf.flip();

                        if (isSslEnabled()) {
                            assert sslHnd != null;

                            ch.write(sslHnd.encrypt(buf));
                        }
                        else
                            ch.write(buf);
                    }
                    else {
                        if (isSslEnabled()) {
                            assert sslHnd != null;

                            ch.write(sslHnd.encrypt(ByteBuffer.wrap(nodeIdMsg.nodeIdBytesWithType)));
                        }
                        else
                            ch.write(ByteBuffer.wrap(nodeIdMsg.nodeIdBytesWithType));
                    }
<<<<<<< HEAD
=======
                    else
                        ch.write(ByteBuffer.wrap(nodeIdMessage().nodeIdBytesWithType));
>>>>>>> 3194415c

                    if (recovery != null) {
                        if (log.isDebugEnabled())
                            log.debug("Waiting for handshake [rmtNode=" + rmtNodeId + ']');

                        if (isSslEnabled()) {
                            assert sslHnd != null;

                            buf = ByteBuffer.allocate(1000);

                            buf.order(ByteOrder.nativeOrder());

                            int read = ch.read(buf);

                            if (read == -1)
                                throw new IgniteCheckedException("Failed to read remote node recovery handshake " +
                                    "(connection closed).");

                            buf.flip();

                            rcvCnt = sslHnd.decode(buf).getLong(1);
                        }
                        else {
                            buf = ByteBuffer.allocate(9);

                            buf.order(ByteOrder.nativeOrder());

                            for (int i = 0; i < 9; ) {
                                int read = ch.read(buf);

                                if (read == -1)
                                    throw new IgniteCheckedException("Failed to read remote node recovery handshake " +
                                        "(connection closed).");

                                i += read;
                            }

                            rcvCnt = buf.getLong(1);
                        }

                        if (log.isDebugEnabled())
                            log.debug("Received handshake message [rmtNode=" + rmtNodeId + ", rcvCnt=" + rcvCnt + ']');

                        if (rcvCnt == -1) {
                            if (log.isDebugEnabled())
                                log.debug("Connection rejected, will retry client creation [rmtNode=" + rmtNodeId + ']');
                        }
                        else
                            success = true;
                    }
                    else
                        success = true;
                }
                catch (IOException e) {
                    if (log.isDebugEnabled())
                        log.debug("Failed to read from channel: " + e);

                    throw new IgniteCheckedException("Failed to read from channel.", e);
                }
                finally {
                    if (!success)
                        U.closeQuiet(ch);
                }
            }
        }
        finally {
            boolean cancelled = obj.cancel();

            if (cancelled)
                removeTimeoutObject(obj);

            // Ignoring whatever happened after timeout - reporting only timeout event.
            if (!cancelled)
                throw new HandshakeTimeoutException("Failed to perform handshake due to timeout (consider increasing " +
                    "'connectionTimeout' configuration property).");
        }

        return rcvCnt;
    }

    /**
     * @param sndId Sender ID.
     * @param msg Communication message.
     * @param msgC Closure to call when message processing finished.
     */
    protected void notifyListener(UUID sndId, Message msg, IgniteRunnable msgC) {
        CommunicationListener<Message> lsnr = this.lsnr;

        if (lsnr != null)
            // Notify listener of a new message.
            lsnr.onMessage(sndId, msg, msgC);
        else if (log.isDebugEnabled())
            log.debug("Received communication message without any registered listeners (will ignore, " +
                "is node stopping?) [senderNodeId=" + sndId + ", msg=" + msg + ']');
    }

    /**
     * Stops service threads to simulate node failure.
     *
     * FOR TEST PURPOSES ONLY!!!
     */
    void simulateNodeFailure() {
        if (nioSrvr != null)
            nioSrvr.stop();

        U.interrupt(commWorker);

        U.join(commWorker, log);

        for (GridCommunicationClient client : clients.values())
            client.forceClose();
    }

    /**
     * @param node Node.
     * @return Recovery receive data for given node.
     */
    private GridNioRecoveryDescriptor recoveryDescriptor(ClusterNode node) {
        ClientKey id = new ClientKey(node.id(), node.order());

        GridNioRecoveryDescriptor recovery = recoveryDescs.get(id);

        if (recovery == null) {
            int maxSize = Math.max(msgQueueLimit, ackSndThreshold);

            int queueLimit = unackedMsgsBufSize != 0 ? unackedMsgsBufSize : (maxSize * 5);

            GridNioRecoveryDescriptor old =
                recoveryDescs.putIfAbsent(id, recovery = new GridNioRecoveryDescriptor(queueLimit, node, log));

            if (old != null)
                recovery = old;
        }

        return recovery;
    }

    /**
     * @param msg Error message.
     * @param e Exception.
     */
    private void onException(String msg, Exception e) {
        getExceptionRegistry().onException(msg, e);
    }

    /**
     * @return Node ID message.
     */
    private NodeIdMessage nodeIdMessage() {
        return new NodeIdMessage(getLocalNode().id());
    }

    /** {@inheritDoc} */
    @Override public String toString() {
        return S.toString(TcpCommunicationSpi.class, this);
    }

    /**
     *
     */
    private static class ClientKey {
        /** */
        private UUID nodeId;

        /** */
        private long order;

        /**
         * @param nodeId Node ID.
         * @param order Node order.
         */
        private ClientKey(UUID nodeId, long order) {
            this.nodeId = nodeId;
            this.order = order;
        }

        /** {@inheritDoc} */
        @Override public boolean equals(Object obj) {
            if (this == obj)
                return true;

            if (obj == null || getClass() != obj.getClass())
                return false;

            ClientKey other = (ClientKey)obj;

            return order == other.order && nodeId.equals(other.nodeId);

        }

        /** {@inheritDoc} */
        @Override public int hashCode() {
            int res = nodeId.hashCode();

            res = 31 * res + (int)(order ^ (order >>> 32));

            return res;
        }

        /** {@inheritDoc} */
        @Override public String toString() {
            return S.toString(ClientKey.class, this);
        }
    }

    /** Internal exception class for proper timeout handling. */
    private static class HandshakeTimeoutException extends IgniteCheckedException {
        /** */
        private static final long serialVersionUID = 0L;

        /**
         * @param msg Message.
         */
        HandshakeTimeoutException(String msg) {
            super(msg);
        }
    }

    /**
     * This worker takes responsibility to shut the server down when stopping,
     * No other thread shall stop passed server.
     */
    private class ShmemAcceptWorker extends GridWorker {
        /** */
        private final IpcSharedMemoryServerEndpoint srv;

        /**
         * @param srv Server.
         */
        ShmemAcceptWorker(IpcSharedMemoryServerEndpoint srv) {
            super(gridName, "shmem-communication-acceptor", TcpCommunicationSpi.this.log);

            this.srv = srv;
        }

        /** {@inheritDoc} */
        @Override protected void body() throws InterruptedException {
            try {
                while (!Thread.interrupted()) {
                    ShmemWorker e = new ShmemWorker(srv.accept());

                    shmemWorkers.add(e);

                    new IgniteThread(e).start();
                }
            }
            catch (IgniteCheckedException e) {
                if (!isCancelled())
                    U.error(log, "Shmem server failed.", e);
            }
            finally {
                srv.close();
            }
        }

        /** {@inheritDoc} */
        @Override public void cancel() {
            super.cancel();

            srv.close();
        }
    }

    /**
     *
     */
    private class ShmemWorker extends GridWorker {
        /** */
        private final IpcEndpoint endpoint;

        /**
         * @param endpoint Endpoint.
         */
        private ShmemWorker(IpcEndpoint endpoint) {
            super(gridName, "shmem-worker", TcpCommunicationSpi.this.log);

            this.endpoint = endpoint;
        }

        /** {@inheritDoc} */
        @Override protected void body() throws InterruptedException {
            try {
                MessageFactory msgFactory = new MessageFactory() {
                    private MessageFactory impl;

                    @Nullable @Override public Message create(byte type) {
                        if (impl == null)
                            impl = getSpiContext().messageFactory();

                        assert impl != null;

                        return impl.create(type);
                    }
                };

                MessageFormatter msgFormatter = new MessageFormatter() {
                    private MessageFormatter impl;

                    @Override public MessageWriter writer() {
                        if (impl == null)
                            impl = getSpiContext().messageFormatter();

                        assert impl != null;

                        return impl.writer();
                    }

                    @Override public MessageReader reader(MessageFactory factory) {
                        if (impl == null)
                            impl = getSpiContext().messageFormatter();

                        assert impl != null;

                        return impl.reader(factory);
                    }
                };

                IpcToNioAdapter<Message> adapter = new IpcToNioAdapter<>(
                    metricsLsnr,
                    log,
                    endpoint,
                    srvLsnr,
                    msgFormatter,
                    new GridNioCodecFilter(new GridDirectParser(msgFactory, msgFormatter), log, true),
                    new GridConnectionBytesVerifyFilter(log)
                );

                adapter.serve();
            }
            finally {
                shmemWorkers.remove(this);

                endpoint.close();
            }
        }

        /** {@inheritDoc} */
        @Override public void cancel() {
            super.cancel();

            endpoint.close();
        }

        /** @{@inheritDoc} */
        @Override protected void cleanup() {
            super.cleanup();

            endpoint.close();
        }

        /** @{@inheritDoc} */
        @Override public String toString() {
            return S.toString(ShmemWorker.class, this);
        }
    }

    /**
     *
     */
    private class CommunicationWorker extends IgniteSpiThread {
        /** */
        private final BlockingQueue<GridNioRecoveryDescriptor> q = new LinkedBlockingQueue<>();

        /**
         *
         */
        private CommunicationWorker() {
            super(gridName, "tcp-comm-worker", log);
        }

        /** {@inheritDoc} */
        @Override protected void body() throws InterruptedException {
            if (log.isDebugEnabled())
                log.debug("Tcp communication worker has been started.");

            while (!isInterrupted()) {
                GridNioRecoveryDescriptor recoveryDesc = q.poll(idleConnTimeout, TimeUnit.MILLISECONDS);

                if (recoveryDesc != null)
                    processRecovery(recoveryDesc);
                else
                    processIdle();
            }
        }

        /**
         *
         */
        private void processIdle() {
            cleanupRecovery();

            for (Map.Entry<UUID, GridCommunicationClient> e : clients.entrySet()) {
                UUID nodeId = e.getKey();

                GridCommunicationClient client = e.getValue();

                ClusterNode node = getSpiContext().node(nodeId);

                if (node == null) {
                    if (log.isDebugEnabled())
                        log.debug("Forcing close of non-existent node connection: " + nodeId);

                    client.forceClose();

                    clients.remove(nodeId, client);

                    continue;
                }

                GridNioRecoveryDescriptor recovery = null;

                if (client instanceof GridTcpNioCommunicationClient) {
                    recovery = recoveryDescs.get(new ClientKey(node.id(), node.order()));

                    if (recovery != null && recovery.lastAcknowledged() != recovery.received()) {
                        RecoveryLastReceivedMessage msg = new RecoveryLastReceivedMessage(recovery.received());

                        if (log.isDebugEnabled())
                            log.debug("Send recovery acknowledgement on timeout [rmtNode=" + nodeId +
                                ", rcvCnt=" + msg.received() + ']');

                        nioSrvr.sendSystem(((GridTcpNioCommunicationClient)client).session(), msg);

                        recovery.lastAcknowledged(msg.received());

                        continue;
                    }
                }

                long idleTime = client.getIdleTime();

                if (idleTime >= idleConnTimeout) {
                    if (recovery != null &&
                        recovery.nodeAlive(getSpiContext().node(nodeId)) &&
                        !recovery.messagesFutures().isEmpty()) {
                        if (log.isDebugEnabled())
                            log.debug("Node connection is idle, but there are unacknowledged messages, " +
                                "will wait: " + nodeId);

                        continue;
                    }

                    if (log.isDebugEnabled())
                        log.debug("Closing idle node connection: " + nodeId);

                    if (client.close() || client.closed())
                        clients.remove(nodeId, client);
                }
            }
        }

        /**
         *
         */
        private void cleanupRecovery() {
            Set<ClientKey> left = null;

            for (Map.Entry<ClientKey, GridNioRecoveryDescriptor> e : recoveryDescs.entrySet()) {
                if (left != null && left.contains(e.getKey()))
                    continue;

                GridNioRecoveryDescriptor recoverySnd = e.getValue();

                if (!recoverySnd.nodeAlive(getSpiContext().node(recoverySnd.node().id()))) {
                    if (left == null)
                        left = new HashSet<>();

                    left.add(e.getKey());
                }
            }

            if (left != null) {
                assert !left.isEmpty();

                for (ClientKey id : left) {
                    GridNioRecoveryDescriptor recoverySnd = recoveryDescs.remove(id);

                    if (recoverySnd != null)
                        recoverySnd.onNodeLeft();
                }
            }
        }

        /**
         * @param recoveryDesc Recovery descriptor.
         */
        private void processRecovery(GridNioRecoveryDescriptor recoveryDesc) {
            ClusterNode node = recoveryDesc.node();

            try {
                if (clients.containsKey(node.id()) ||
                    !recoveryDesc.nodeAlive(getSpiContext().node(node.id())) ||
                    !getSpiContext().pingNode(node.id()))
                    return;
            }
            catch (IgniteClientDisconnectedException e) {
                if (log.isDebugEnabled())
                    log.debug("Failed to ping node, client disconnected.");

                return;
            }

            try {
                if (log.isDebugEnabled())
                    log.debug("Recovery reconnect [rmtNode=" + recoveryDesc.node().id() + ']');

                GridCommunicationClient client = reserveClient(node);

                client.release();
            }
            catch (IgniteCheckedException | IgniteException e) {
                if (recoveryDesc.nodeAlive(getSpiContext().node(node.id()))) {
                    if (log.isDebugEnabled())
                        log.debug("Recovery reconnect failed, will retry " +
                            "[rmtNode=" + recoveryDesc.node().id() + ", err=" + e + ']');

                    addReconnectRequest(recoveryDesc);
                }
                else {
                    if (log.isDebugEnabled())
                        log.debug("Recovery reconnect failed, " +
                            "node left [rmtNode=" + recoveryDesc.node().id() + ", err=" + e + ']');

                    onException("Recovery reconnect failed, node left [rmtNode=" + recoveryDesc.node().id() + "]",
                        e);
                }
            }
        }

        /**
         * @param recoverySnd Recovery send data.
         */
        void addReconnectRequest(GridNioRecoveryDescriptor recoverySnd) {
            boolean add = q.add(recoverySnd);

            assert add;
        }
    }

    /**
     *
     */
    private static class ConnectFuture extends GridFutureAdapter<GridCommunicationClient> {
        /** */
        private static final long serialVersionUID = 0L;

        // No-op.
    }

    /**
     *
     */
    private static class HandshakeTimeoutObject<T> implements IgniteSpiTimeoutObject {
        /** */
        private final IgniteUuid id = IgniteUuid.randomUuid();

        /** */
        private final T obj;

        /** */
        private final long endTime;

        /** */
        private final AtomicBoolean done = new AtomicBoolean();

        /**
         * @param obj Client.
         * @param endTime End time.
         */
        private HandshakeTimeoutObject(T obj, long endTime) {
            assert obj != null;
            assert obj instanceof GridCommunicationClient || obj instanceof SelectableChannel;
            assert endTime > 0;

            this.obj = obj;
            this.endTime = endTime;
        }

        /**
         * @return {@code True} if object has not yet been timed out.
         */
        boolean cancel() {
            return done.compareAndSet(false, true);
        }

        /** {@inheritDoc} */
        @Override public void onTimeout() {
            if (done.compareAndSet(false, true)) {
                // Close socket - timeout occurred.
                if (obj instanceof GridCommunicationClient)
                    ((GridCommunicationClient)obj).forceClose();
                else
                    U.closeQuiet((AbstractInterruptibleChannel)obj);
            }
        }

        /** {@inheritDoc} */
        @Override public long endTime() {
            return endTime;
        }

        /** {@inheritDoc} */
        @Override public IgniteUuid id() {
            return id;
        }

        /** {@inheritDoc} */
        @Override public String toString() {
            return S.toString(HandshakeTimeoutObject.class, this);
        }
    }

    /**
     *
     */
    private class HandshakeClosure extends IgniteInClosure2X<InputStream, OutputStream> {
        /** */
        private static final long serialVersionUID = 0L;

        /** */
        private final UUID rmtNodeId;

        /**
         * @param rmtNodeId Remote node ID.
         */
        private HandshakeClosure(UUID rmtNodeId) {
            this.rmtNodeId = rmtNodeId;
        }

        /** {@inheritDoc} */
        @SuppressWarnings("ThrowFromFinallyBlock")
        @Override public void applyx(InputStream in, OutputStream out) throws IgniteCheckedException {
            try {
                // Handshake.
                byte[] b = new byte[17];

                int n = 0;

                while (n < 17) {
                    int cnt = in.read(b, n, 17 - n);

                    if (cnt < 0)
                        throw new IgniteCheckedException("Failed to get remote node ID (end of stream reached)");

                    n += cnt;
                }

                // First 4 bytes are for length.
                UUID id = U.bytesToUuid(b, 1);

                if (!rmtNodeId.equals(id))
                    throw new IgniteCheckedException("Remote node ID is not as expected [expected=" + rmtNodeId +
                        ", rcvd=" + id + ']');
                else if (log.isDebugEnabled())
                    log.debug("Received remote node ID: " + id);
            }
            catch (SocketTimeoutException e) {
                throw new IgniteCheckedException("Failed to perform handshake due to timeout (consider increasing " +
                    "'connectionTimeout' configuration property).", e);
            }
            catch (IOException e) {
                throw new IgniteCheckedException("Failed to perform handshake.", e);
            }

            try {
                UUID id = getLocalNode().id();

                NodeIdMessage msg = new NodeIdMessage(id);

                out.write(U.IGNITE_HEADER);
                out.write(NODE_ID_MSG_TYPE);
                out.write(msg.nodeIdBytes);

                out.flush();

                if (log.isDebugEnabled())
                    log.debug("Sent local node ID [locNodeId=" + id + ", rmtNodeId=" + rmtNodeId + ']');
            }
            catch (IOException e) {
                throw new IgniteCheckedException("Failed to perform handshake.", e);
            }
        }
    }

    /**
     * Handshake message.
     */
    @SuppressWarnings("PublicInnerClass")
    public static class HandshakeMessage implements Message {
        /** */
        private static final long serialVersionUID = 0L;

        /** */
        private UUID nodeId;

        /** */
        private long rcvCnt;

        /** */
        private long connectCnt;

        /**
         * Default constructor required by {@link Message}.
         */
        public HandshakeMessage() {
            // No-op.
        }

        /**
         * @param nodeId Node ID.
         * @param connectCnt Connect count.
         * @param rcvCnt Number of received messages.
         */
        public HandshakeMessage(UUID nodeId, long connectCnt, long rcvCnt) {
            assert nodeId != null;
            assert rcvCnt >= 0 : rcvCnt;

            this.nodeId = nodeId;
            this.connectCnt = connectCnt;
            this.rcvCnt = rcvCnt;
        }

        /**
         * @return Connect count.
         */
        public long connectCount() {
            return connectCnt;
        }

        /**
         * @return Number of received messages.
         */
        public long received() {
            return rcvCnt;
        }

        /**
         * @return Node ID.
         */
        public UUID nodeId() {
            return nodeId;
        }

        /** {@inheritDoc} */
        @Override public boolean writeTo(ByteBuffer buf, MessageWriter writer) {
            if (buf.remaining() < 33)
                return false;

            buf.put(HANDSHAKE_MSG_TYPE);

            byte[] bytes = U.uuidToBytes(nodeId);

            assert bytes.length == 16 : bytes.length;

            buf.put(bytes);

            buf.putLong(rcvCnt);

            buf.putLong(connectCnt);

            return true;
        }

        /** {@inheritDoc} */
        @Override public boolean readFrom(ByteBuffer buf, MessageReader reader) {
            if (buf.remaining() < 32)
                return false;

            byte[] nodeIdBytes = new byte[16];

            buf.get(nodeIdBytes);

            nodeId = U.bytesToUuid(nodeIdBytes, 0);

            rcvCnt = buf.getLong();

            connectCnt = buf.getLong();

            return true;
        }

        /** {@inheritDoc} */
        @Override public byte directType() {
            return HANDSHAKE_MSG_TYPE;
        }

        /** {@inheritDoc} */
        @Override public byte fieldsCount() {
            throw new UnsupportedOperationException();
        }

        /** {@inheritDoc} */
        @Override public String toString() {
            return S.toString(HandshakeMessage.class, this);
        }
    }

    /**
     * Recovery acknowledgment message.
     */
    @SuppressWarnings("PublicInnerClass")
    public static class RecoveryLastReceivedMessage implements Message {
        /** */
        private static final long serialVersionUID = 0L;

        /** */
        private long rcvCnt;

        /**
         * Default constructor required by {@link Message}.
         */
        public RecoveryLastReceivedMessage() {
            // No-op.
        }

        /**
         * @param rcvCnt Number of received messages.
         */
        public RecoveryLastReceivedMessage(long rcvCnt) {
            this.rcvCnt = rcvCnt;
        }

        /**
         * @return Number of received messages.
         */
        public long received() {
            return rcvCnt;
        }

        /** {@inheritDoc} */
        @Override public boolean writeTo(ByteBuffer buf, MessageWriter writer) {
            if (buf.remaining() < 9)
                return false;

            buf.put(RECOVERY_LAST_ID_MSG_TYPE);

            buf.putLong(rcvCnt);

            return true;
        }

        /** {@inheritDoc} */
        @Override public boolean readFrom(ByteBuffer buf, MessageReader reader) {
            if (buf.remaining() < 8)
                return false;

            rcvCnt = buf.getLong();

            return true;
        }

        /** {@inheritDoc} */
        @Override public byte directType() {
            return RECOVERY_LAST_ID_MSG_TYPE;
        }

        /** {@inheritDoc} */
        @Override public byte fieldsCount() {
            return 0;
        }

        /** {@inheritDoc} */
        @Override public String toString() {
            return S.toString(RecoveryLastReceivedMessage.class, this);
        }
    }

    /**
     * Node ID message.
     */
    @SuppressWarnings("PublicInnerClass")
    public static class NodeIdMessage implements Message {
        /** */
        private static final long serialVersionUID = 0L;

        /** */
        private byte[] nodeIdBytes;

        /** */
        private byte[] nodeIdBytesWithType;

        /** */
        public NodeIdMessage() {
            // No-op.
        }

        /**
         * @param nodeId Node ID.
         */
        private NodeIdMessage(UUID nodeId) {
            assert nodeId != null;

            nodeIdBytes = U.uuidToBytes(nodeId);

            nodeIdBytesWithType = new byte[nodeIdBytes.length + 1];

            nodeIdBytesWithType[0] = NODE_ID_MSG_TYPE;

            System.arraycopy(nodeIdBytes, 0, nodeIdBytesWithType, 1, nodeIdBytes.length);
        }

        /** {@inheritDoc} */
        @Override public boolean writeTo(ByteBuffer buf, MessageWriter writer) {
            assert nodeIdBytes.length == 16;

            if (buf.remaining() < 17)
                return false;

            buf.put(NODE_ID_MSG_TYPE);
            buf.put(nodeIdBytes);

            return true;
        }

        /** {@inheritDoc} */
        @Override public boolean readFrom(ByteBuffer buf, MessageReader reader) {
            if (buf.remaining() < 16)
                return false;

            nodeIdBytes = new byte[16];

            buf.get(nodeIdBytes);

            return true;
        }

        /** {@inheritDoc} */
        @Override public byte directType() {
            return NODE_ID_MSG_TYPE;
        }

        /** {@inheritDoc} */
        @Override public byte fieldsCount() {
            return 0;
        }

        /** {@inheritDoc} */
        @Override public String toString() {
            return S.toString(NodeIdMessage.class, this);
        }
    }

    /**
     *
     */
    private class ConnectGateway {
        /** */
        private GridSpinReadWriteLock lock = new GridSpinReadWriteLock();

        /** */
        private IgniteException err;

        /**
         *
         */
        void enter() {
            lock.readLock();

            if (err != null) {
                lock.readUnlock();

                throw err;
            }
        }

        /**
         * @return {@code True} if entered gateway.
         */
        boolean tryEnter() {
            lock.readLock();

            boolean res = err == null;

            if (!res)
                lock.readUnlock();

            return res;
        }

        /**
         *
         */
        void leave() {
            lock.readUnlock();
        }

        /**
         * @param reconnectFut Reconnect future.
         */
        void disconnected(IgniteFuture<?> reconnectFut) {
            lock.writeLock();

            err = new IgniteClientDisconnectedException(reconnectFut, "Failed to connect, client node disconnected.");

            lock.writeUnlock();
        }

        /**
         *
         */
        void reconnected() {
            lock.writeLock();

            try {
                if (err instanceof IgniteClientDisconnectedException)
                    err = null;
            }
            finally {
                lock.writeUnlock();
            }
        }

        /**
         *
         */
        void stopped() {
            lock.readLock();

            err = new IgniteException("Failed to connect, node stopped.");

            lock.readUnlock();
        }
    }
}<|MERGE_RESOLUTION|>--- conflicted
+++ resolved
@@ -2385,16 +2385,11 @@
                         if (isSslEnabled()) {
                             assert sslHnd != null;
 
-                            ch.write(sslHnd.encrypt(ByteBuffer.wrap(nodeIdMsg.nodeIdBytesWithType)));
+                            ch.write(sslHnd.encrypt(ByteBuffer.wrap(nodeIdMessage().nodeIdBytesWithType)));
                         }
                         else
-                            ch.write(ByteBuffer.wrap(nodeIdMsg.nodeIdBytesWithType));
-                    }
-<<<<<<< HEAD
-=======
-                    else
-                        ch.write(ByteBuffer.wrap(nodeIdMessage().nodeIdBytesWithType));
->>>>>>> 3194415c
+                            ch.write(ByteBuffer.wrap(nodeIdMessage().nodeIdBytesWithType));
+                    }
 
                     if (recovery != null) {
                         if (log.isDebugEnabled())

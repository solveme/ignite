/*
 * Licensed to the Apache Software Foundation (ASF) under one or more
 * contributor license agreements.  See the NOTICE file distributed with
 * this work for additional information regarding copyright ownership.
 * The ASF licenses this file to You under the Apache License, Version 2.0
 * (the "License"); you may not use this file except in compliance with
 * the License.  You may obtain a copy of the License at
 *
 *      http://www.apache.org/licenses/LICENSE-2.0
 *
 * Unless required by applicable law or agreed to in writing, software
 * distributed under the License is distributed on an "AS IS" BASIS,
 * WITHOUT WARRANTIES OR CONDITIONS OF ANY KIND, either express or implied.
 * See the License for the specific language governing permissions and
 * limitations under the License.
 */

package org.apache.ignite.internal.processors.cache.distributed.near;

import java.util.Collection;
import java.util.Collections;
import java.util.HashSet;
import java.util.Map;
import java.util.Set;
import java.util.UUID;
import java.util.concurrent.atomic.AtomicReference;
import org.apache.ignite.IgniteCheckedException;
import org.apache.ignite.IgniteLogger;
import org.apache.ignite.cache.CacheWriteSynchronizationMode;
import org.apache.ignite.cluster.ClusterNode;
import org.apache.ignite.internal.IgniteInternalFuture;
import org.apache.ignite.internal.NodeStoppingException;
import org.apache.ignite.internal.cluster.ClusterTopologyCheckedException;
import org.apache.ignite.internal.processors.affinity.AffinityTopologyVersion;
import org.apache.ignite.internal.processors.cache.GridCacheContext;
import org.apache.ignite.internal.processors.cache.GridCacheEntryEx;
import org.apache.ignite.internal.processors.cache.GridCacheFuture;
import org.apache.ignite.internal.processors.cache.GridCacheReturn;
import org.apache.ignite.internal.processors.cache.GridCacheReturnCompletableWrapper;
import org.apache.ignite.internal.processors.cache.GridCacheSharedContext;
import org.apache.ignite.internal.processors.cache.distributed.GridDistributedTxMapping;
import org.apache.ignite.internal.processors.cache.distributed.dht.GridDhtTxFinishRequest;
import org.apache.ignite.internal.processors.cache.distributed.dht.GridDhtTxFinishResponse;
import org.apache.ignite.internal.processors.cache.transactions.IgniteInternalTx;
import org.apache.ignite.internal.processors.cache.transactions.IgniteTxEntry;
import org.apache.ignite.internal.processors.cache.version.GridCacheVersion;
import org.apache.ignite.internal.transactions.IgniteTxHeuristicCheckedException;
import org.apache.ignite.internal.transactions.IgniteTxRollbackCheckedException;
import org.apache.ignite.internal.util.future.GridCompoundIdentityFuture;
import org.apache.ignite.internal.util.future.GridFutureAdapter;
import org.apache.ignite.internal.util.tostring.GridToStringInclude;
import org.apache.ignite.internal.util.typedef.C1;
import org.apache.ignite.internal.util.typedef.CI1;
import org.apache.ignite.internal.util.typedef.F;
import org.apache.ignite.internal.util.typedef.internal.CU;
import org.apache.ignite.internal.util.typedef.internal.S;
import org.apache.ignite.internal.util.typedef.internal.U;
import org.apache.ignite.lang.IgniteUuid;
import org.apache.ignite.transactions.TransactionRollbackException;

import static org.apache.ignite.cache.CacheWriteSynchronizationMode.FULL_ASYNC;
import static org.apache.ignite.cache.CacheWriteSynchronizationMode.FULL_SYNC;
import static org.apache.ignite.internal.processors.cache.GridCacheOperation.NOOP;
import static org.apache.ignite.transactions.TransactionState.UNKNOWN;

/**
 *
 */
public final class GridNearTxFinishFuture<K, V> extends GridCompoundIdentityFuture<IgniteInternalTx>
    implements GridCacheFuture<IgniteInternalTx> {
    /** */
    private static final long serialVersionUID = 0L;

    /** Logger reference. */
    private static final AtomicReference<IgniteLogger> logRef = new AtomicReference<>();

    /** Logger. */
    private static IgniteLogger log;

    /** Logger. */
    protected static IgniteLogger msgLog;

    /** Context. */
    private GridCacheSharedContext<K, V> cctx;

    /** Future ID. */
    private final IgniteUuid futId;

    /** Transaction. */
    @GridToStringInclude
    private GridNearTxLocal tx;

    /** Commit flag. This flag used only for one-phase commit transaction. */
    private boolean commit;

    /** Node mappings. */
    private IgniteTxMappings mappings;

    /** Trackable flag. */
    private boolean trackable = true;

    /** */
    private boolean finishOnePhaseCalled;

    /**
     * @param cctx Context.
     * @param tx Transaction.
     * @param commit Commit flag.
     */
    public GridNearTxFinishFuture(GridCacheSharedContext<K, V> cctx, GridNearTxLocal tx, boolean commit) {
        super(F.<IgniteInternalTx>identityReducer(tx));

        this.cctx = cctx;
        this.tx = tx;
        this.commit = commit;

        ignoreInterrupts(true);

        mappings = tx.mappings();

        futId = IgniteUuid.randomUuid();

        CacheWriteSynchronizationMode syncMode;

        if (tx.explicitLock())
            syncMode = FULL_SYNC;
        else
            syncMode = tx.syncMode();

        tx.syncMode(syncMode);

        if (log == null) {
            msgLog = cctx.txFinishMessageLogger();
            log = U.logger(cctx.kernalContext(), logRef, GridNearTxFinishFuture.class);
        }
    }

    /** {@inheritDoc} */
    @Override public IgniteUuid futureId() {
        return futId;
    }

    /** {@inheritDoc} */
    @SuppressWarnings("unchecked")
    @Override public boolean onNodeLeft(UUID nodeId) {
        boolean found = false;

        for (IgniteInternalFuture<?> fut : futures()) {
            if (isMini(fut)) {
                MinFuture f = (MinFuture)fut;

                if (f.onNodeLeft(nodeId)) {
                    // Remove previous mapping.
                    mappings.remove(nodeId);

                    found = true;
                }
            }
        }

        return found;
    }

    /**
     * @return Transaction.
     */
    public GridNearTxLocal tx() {
        return tx;
    }

    /** {@inheritDoc} */
    @Override public boolean trackable() {
        return trackable;
    }

    /**
     * Marks this future as not trackable.
     */
    @Override public void markNotTrackable() {
        trackable = false;
    }

    /**
     * @param nodeId Sender.
     * @param res Result.
     */
    @SuppressWarnings("ForLoopReplaceableByForEach")
    public void onPrimaryResponse(UUID nodeId, GridNearTxFinishResponse res) {
        if (!isDone()) {
            FinishMiniFuture finishFut = null;

            synchronized (sync) {
                int size = futuresCountNoLock();

                for (int i = 0; i < size; i++) {
                    IgniteInternalFuture<IgniteInternalTx> fut = future(i);

                    if (fut.getClass() == FinishMiniFuture.class) {
                        FinishMiniFuture f = (FinishMiniFuture)fut;

                        if (f.futureId() == res.miniId()) {
                            assert f.primary().id().equals(nodeId);

                            finishFut = f;

                            break;
                        }
                    }
                }
            }

            if (finishFut != null)
                finishFut.onPrimaryResponse(res);
            else {
                if (msgLog.isDebugEnabled()) {
                    msgLog.debug("Near finish fut, failed to find mini future [txId=" + tx.nearXidVersion() +
                        ", node=" + nodeId +
                        ", res=" + res +
                        ", fut=" + this + ']');
                }
            }
        }
        else {
            if (msgLog.isDebugEnabled()) {
                msgLog.debug("Near finish fut, response for finished future [txId=" + tx.nearXidVersion() +
                    ", node=" + nodeId +
                    ", res=" + res +
                    ", fut=" + this + ']');
            }
        }
    }

    /**
     * @param nodeId Sender.
     * @param res Result.
     */
    public void onDhtResponse(UUID nodeId, GridDhtTxFinishResponse res) {
        assert res.checkCommitted() ^ res.nearNodeResponse() : res;

        if (!isDone()) {
            MinFuture foundFut = null;

            synchronized (sync) {
                int size = futuresCountNoLock();

                for (int i = 0; i < size; i++) {
                    IgniteInternalFuture<IgniteInternalTx> fut = future(i);

<<<<<<< HEAD
                    if (res.nearNodeResponse()) {
                        assert tx.dhtReplyNear() && tx.syncMode() == FULL_SYNC;
=======
                    if (f.futureId() == res.miniId()) {
                        found = true;
>>>>>>> bc5dbb08

                        if (fut.getClass() == FinishMiniFuture.class) {
                            FinishMiniFuture f = (FinishMiniFuture)fut;

                            if (f.futureId().equals(res.miniId())) {
                                foundFut = (MinFuture)fut;

                                break;
                            }
                        }
                    }
                    else {
                        assert res.checkCommitted();

                        if (fut.getClass() == CheckBackupMiniFuture.class) {
                            CheckBackupMiniFuture f = (CheckBackupMiniFuture)fut;

                            if (f.futureId().equals(res.miniId())) {
                                assert f.node().id().equals(nodeId);

<<<<<<< HEAD
                                foundFut = f;

                                if (res.returnValue() != null)
                                    tx.implicitSingleResult(res.returnValue());

                                break;
                            }
                        }
                        else if (fut.getClass() == CheckRemoteTxMiniFuture.class) {
                            CheckRemoteTxMiniFuture f = (CheckRemoteTxMiniFuture)fut;

                            if (f.futureId().equals(res.miniId())) {
                                foundFut = f;

                                break;
                            }
                        }
                    }
=======
                    if (f.futureId() == res.miniId())
                        f.onDhtFinishResponse(nodeId, false);
>>>>>>> bc5dbb08
                }
            }

            if (foundFut != null)
                foundFut.onDhtFinishResponse(nodeId, res);
            else if (msgLog.isDebugEnabled()) {
                msgLog.debug("Near finish fut, failed to find mini future [txId=" + tx.nearXidVersion() +
                    ", node=" + nodeId +
                    ", res=" + res +
                    ", fut=" + this + ']');
            }
        }
        else {
            if (msgLog.isDebugEnabled()) {
                msgLog.debug("Near finish fut, response for finished future [txId=" + tx.nearXidVersion() +
                    ", node=" + nodeId +
                    ", res=" + res +
                    ", fut=" + this + ']');
            }
        }
    }

    /** {@inheritDoc} */
    @Override public boolean onDone(IgniteInternalTx tx0, Throwable err) {
        if (isDone())
            return false;

        synchronized (this) {
            if (isDone())
                return false;

            boolean nodeStop = false;

            if (err != null) {
                tx.setRollbackOnly();

                nodeStop = err instanceof NodeStoppingException;
            }

            if (commit) {
                if (tx.commitError() != null)
                    err = tx.commitError();
                else if (err != null)
                    tx.commitError(err);
            }

            if (initialized() || err != null) {
                if (tx.needCheckBackup()) {
                    assert tx.onePhaseCommit();

                    if (err != null)
                        err = new TransactionRollbackException("Failed to commit transaction.", err);

                    try {
                        tx.finish(err == null);
                    }
                    catch (IgniteCheckedException e) {
                        if (err != null)
                            err.addSuppressed(e);
                        else
                            err = e;
                    }
                }

                if (tx.onePhaseCommit()) {
                    boolean commit = this.commit && err == null;

                    if (!nodeStop)
                        finishOnePhase(commit);

                    try {
                        tx.tmFinish(commit);
                    }
                    catch (IgniteCheckedException e) {
                        U.error(log, "Failed to finish tx: " + tx, e);

                        if (err == null)
                            err = e;
                    }
                }

                if (super.onDone(tx0, err)) {
                    if (error() instanceof IgniteTxHeuristicCheckedException) {
                        AffinityTopologyVersion topVer = tx.topologyVersion();

                        for (IgniteTxEntry e : tx.writeMap().values()) {
                            GridCacheContext cacheCtx = e.context();

                            try {
                                if (e.op() != NOOP && !cacheCtx.affinity().keyLocalNode(e.key(), topVer)) {
                                    GridCacheEntryEx entry = cacheCtx.cache().peekEx(e.key());

                                    if (entry != null)
                                        entry.invalidate(null, tx.xidVersion());
                                }
                            }
                            catch (Throwable t) {
                                U.error(log, "Failed to invalidate entry.", t);

                                if (t instanceof Error)
                                    throw (Error)t;
                            }
                        }
                    }

                    // Don't forget to clean up.
                    cctx.mvcc().removeFuture(futId);

                    return true;
                }
            }
        }

        return false;
    }

    /**
     * @param fut Future.
     * @return {@code True} if mini-future.
     */
    private boolean isMini(IgniteInternalFuture<?> fut) {
        return fut.getClass() == FinishMiniFuture.class ||
            fut.getClass() == CheckBackupMiniFuture.class ||
            fut.getClass() == CheckRemoteTxMiniFuture.class;
    }

    /**
     * Initializes future.
     *
     * @param commit Commit flag.
     */
    @SuppressWarnings("ForLoopReplaceableByForEach")
    void finish(boolean commit) {
        if (tx.onNeedCheckBackup()) {
            assert tx.onePhaseCommit();

            checkBackup();

            // If checkBackup is set, it means that primary node has crashed and we will not need to send
            // finish request to it, so we can mark future as initialized.
            markInitialized();

            return;
        }

        try {
            if (tx.finish(commit) || (!commit && tx.state() == UNKNOWN)) {
                if ((tx.onePhaseCommit() && needFinishOnePhase(commit)) || (!tx.onePhaseCommit() && mappings != null)) {
                    if (mappings.single()) {
                        GridDistributedTxMapping mapping = mappings.singleMapping();

                        if (mapping != null) {
                            assert !hasFutures() : futures();

                            finish(1, mapping, commit);
                        }
                    }
                    else
                        finish(mappings.mappings(), commit);
                }

                markInitialized();
            }
            else
                onDone(new IgniteCheckedException("Failed to commit transaction: " + CU.txString(tx)));
        }
        catch (Error | RuntimeException e) {
            onDone(e);

            throw e;
        }
        catch (IgniteCheckedException e) {
            onDone(e);
        }
        finally {
            if (commit &&
                tx.onePhaseCommit() &&
                !tx.writeMap().isEmpty()) // Readonly operations require no ack.
                ackBackup();
        }
    }

    /**
     *
     */
    private void ackBackup() {
        if (mappings.empty())
            return;

        if (!tx.needReturnValue() || !tx.implicit())
            return; // GridCacheReturn was not saved at backup.

        GridDistributedTxMapping mapping = mappings.singleMapping();

        if (mapping != null) {
            UUID nodeId = mapping.primary().id();

            Collection<UUID> backups = tx.transactionNodes().get(nodeId);

            if (!F.isEmpty(backups)) {
                assert backups.size() == 1 : backups;

                UUID backupId = F.first(backups);

                ClusterNode backup = cctx.discovery().node(backupId);

                // Nothing to do if backup has left the grid.
                if (backup == null) {
                    // No-op.
                }
                else if (backup.isLocal())
                    cctx.tm().removeTxReturn(tx.xidVersion());
                else
                    cctx.tm().sendDeferredAckResponse(backupId, tx.xidVersion());
            }
        }
    }

    /**
     *
     */
    private void checkBackup() {
        assert !hasFutures() : futures();

        GridDistributedTxMapping mapping = mappings.singleMapping();

        if (mapping != null) {
            UUID nodeId = mapping.primary().id();

            Collection<UUID> backups = tx.transactionNodes().get(nodeId);

            if (!F.isEmpty(backups)) {
                assert backups.size() == 1;

                UUID backupId = F.first(backups);

                ClusterNode backup = cctx.discovery().node(backupId);

                // Nothing to do if backup has left the grid.
                if (backup == null) {
                    readyNearMappingFromBackup(mapping);

                    ClusterTopologyCheckedException cause =
                        new ClusterTopologyCheckedException("Backup node left grid: " + backupId);

                    cause.retryReadyFuture(cctx.nextAffinityReadyFuture(tx.topologyVersion()));

                    onDone(new IgniteTxRollbackCheckedException("Failed to commit transaction " +
                        "(backup has left grid): " + tx.xidVersion(), cause));
                }
                else {
                    final CheckBackupMiniFuture mini = new CheckBackupMiniFuture(1, backup, mapping);

                    add(mini);

                    if (backup.isLocal()) {
                        boolean committed = !cctx.tm().addRolledbackTx(tx);

                        readyNearMappingFromBackup(mapping);

                        if (committed) {
                            try {
                                if (tx.needReturnValue() && tx.implicit()) {
                                    GridCacheReturnCompletableWrapper wrapper =
                                        cctx.tm().getCommittedTxReturn(tx.xidVersion());

                                    assert wrapper != null : tx.xidVersion();

                                    GridCacheReturn retVal = wrapper.fut().get();

                                    assert retVal != null;

                                    tx.implicitSingleResult(retVal);
                                }

                                if (tx.syncMode() == FULL_SYNC) {
                                    GridCacheVersion nearXidVer = tx.nearXidVersion();

                                    assert nearXidVer != null : tx;

                                    IgniteInternalFuture<?> fut = cctx.tm().remoteTxFinishFuture(nearXidVer);

                                    fut.listen(new CI1<IgniteInternalFuture<?>>() {
                                        @Override public void apply(IgniteInternalFuture<?> fut) {
                                            mini.onDone(tx);
                                        }
                                    });

                                    return;
                                }

                                mini.onDone(tx);
                            }
                            catch (IgniteCheckedException e) {
                                if (msgLog.isDebugEnabled()) {
                                    msgLog.debug("Near finish fut, failed to finish [" +
                                        "txId=" + tx.nearXidVersion() +
                                        ", node=" + backup.id() +
                                        ", err=" + e + ']');
                                }

                                mini.onDone(e);
                            }
                        }
                        else {
                            ClusterTopologyCheckedException cause =
                                new ClusterTopologyCheckedException("Primary node left grid: " + nodeId);

                            cause.retryReadyFuture(cctx.nextAffinityReadyFuture(tx.topologyVersion()));

                            mini.onDone(new IgniteTxRollbackCheckedException("Failed to commit transaction " +
                                "(transaction has been rolled back on backup node): " + tx.xidVersion(), cause));
                        }
                    }
                    else {
                        GridDhtTxFinishRequest finishReq = checkCommittedRequest(mini.futureId(), false);

                        try {
                            cctx.io().send(backup, finishReq, tx.ioPolicy());

                            if (msgLog.isDebugEnabled()) {
                                msgLog.debug("Near finish fut, sent check committed request [" +
                                    "txId=" + tx.nearXidVersion() +
                                    ", node=" + backup.id() + ']');
                            }
                        }
                        catch (ClusterTopologyCheckedException ignored) {
                            mini.onNodeLeft(backupId);
                        }
                        catch (IgniteCheckedException e) {
                            if (msgLog.isDebugEnabled()) {
                                msgLog.debug("Near finish fut, failed to send check committed request [" +
                                    "txId=" + tx.nearXidVersion() +
                                    ", node=" + backup.id() +
                                    ", err=" + e + ']');
                            }

                            mini.onDone(e);
                        }
                    }
                }
            }
            else
                readyNearMappingFromBackup(mapping);
        }
    }

    /**
     * @param commit Commit flag.
     * @return {@code True} if need to send finish request for one phase commit transaction.
     */
    private boolean needFinishOnePhase(boolean commit) {
        if (tx.mappings().empty())
            return false;

        return tx.txState().hasNearCache(cctx) || !commit;
    }

    /**
     * @param commit Commit flag.
     */
    private void finishOnePhase(boolean commit) {
        assert Thread.holdsLock(this);

        if (finishOnePhaseCalled)
            return;

        finishOnePhaseCalled = true;

        GridDistributedTxMapping locMapping = mappings.localMapping();

        if (locMapping != null) {
            // No need to send messages as transaction was already committed on remote node.
            // Finish local mapping only as we need send commit message to backups.
            IgniteInternalFuture<IgniteInternalTx> fut = cctx.tm().txHandler().finishColocatedLocal(commit, tx);

            // Add new future.
            if (fut != null)
                add(fut);
        }
    }

    /**
     * @param mapping Mapping to finish.
     */
    private void readyNearMappingFromBackup(GridDistributedTxMapping mapping) {
        if (mapping.near()) {
            GridCacheVersion xidVer = tx.xidVersion();

            mapping.dhtVersion(xidVer, xidVer);

            tx.readyNearLocks(mapping,
                Collections.<GridCacheVersion>emptyList(),
                Collections.<GridCacheVersion>emptyList(),
                Collections.<GridCacheVersion>emptyList());
        }
    }

    /**
     * @param mappings Mappings.
     * @param commit Commit flag.
     */
    private void finish(Iterable<GridDistributedTxMapping> mappings, boolean commit) {
        assert !hasFutures() : futures();

        int miniId = 0;

        // Create mini futures.
        for (GridDistributedTxMapping m : mappings)
            finish(++miniId, m, commit);
    }

    /**
     * @param miniId Mini future ID.
     * @param m Mapping.
     * @param commit Commit flag.
     */
    private void finish(int miniId, GridDistributedTxMapping m, boolean commit) {
        ClusterNode n = m.primary();

        assert !m.empty();

        CacheWriteSynchronizationMode syncMode = tx.syncMode();

        if (m.explicitLock())
            syncMode = FULL_SYNC;

        // Version to be added in completed versions on primary node.
        GridCacheVersion completedVer = !commit && tx.timeout() > 0 ? tx.xidVersion() : null;

        GridNearTxFinishRequest req = new GridNearTxFinishRequest(
            futId,
            tx.xidVersion(),
            tx.threadId(),
            commit,
            tx.isInvalidate(),
            tx.system(),
            tx.ioPolicy(),
            syncMode,
            m.explicitLock(),
            tx.storeEnabled(),
            tx.topologyVersion(),
            completedVer, // Reuse 'baseVersion'  to do not add new fields in message.
            null,
            null,
            tx.size(),
            tx.subjectId(),
            tx.taskNameHash(),
            tx.activeCachesDeploymentEnabled()
        );

        boolean dhtReplyNear = tx.dhtReplyNear() && syncMode == FULL_SYNC;

        // If this is the primary node for the keys.
        if (n.isLocal()) {
            req.miniId(miniId);

            IgniteInternalFuture<IgniteInternalTx> fut = cctx.tm().txHandler().finish(n.id(), tx, req);

            // Add new future.
            if (fut != null && syncMode == FULL_SYNC)
                add(fut);
        }
        else {
<<<<<<< HEAD
            FinishMiniFuture fut = new FinishMiniFuture(m, dhtReplyNear);
=======
            FinishMiniFuture fut = new FinishMiniFuture(miniId, m);
>>>>>>> bc5dbb08

            req.miniId(fut.futureId());

            add(fut); // Append new future.

            if (tx.pessimistic())
                cctx.tm().beforeFinishRemote(n.id(), tx.threadId());

            try {
                cctx.io().send(n, req, tx.ioPolicy());

                if (msgLog.isDebugEnabled()) {
                    msgLog.debug("Near finish fut, sent request [" +
                        "txId=" + tx.nearXidVersion() +
                        ", node=" + n.id() + ']');
                }

                boolean wait = syncMode != FULL_ASYNC;

                // If we don't wait for result, then mark future as done.
                if (!wait)
                    fut.onDone();
            }
            catch (ClusterTopologyCheckedException ignored) {
                // Remove previous mapping.
                mappings.remove(m.primary().id());

                fut.onNodeLeft(n.id());
            }
            catch (IgniteCheckedException e) {
                if (msgLog.isDebugEnabled()) {
                    msgLog.debug("Near finish fut, failed to send request [" +
                        "txId=" + tx.nearXidVersion() +
                        ", node=" + n.id() +
                        ", err=" + e + ']');
                }

                // Fail the whole thing.
                fut.onDone(e);
            }
        }
    }

    /** {@inheritDoc} */
    @Override public String toString() {
        Collection<String> futs = F.viewReadOnly(futures(), new C1<IgniteInternalFuture<?>, String>() {
            @SuppressWarnings("unchecked")
            @Override public String apply(IgniteInternalFuture<?> f) {
                if (f.getClass() == FinishMiniFuture.class) {
                    FinishMiniFuture fut = (FinishMiniFuture)f;

                    ClusterNode node = fut.primary();

                    if (node != null) {
                        return "FinishFuture[node=" + node.id() +
                            ", loc=" + node.isLocal() +
                            ", done=" + fut.isDone() + ']';
                    }
                    else
                        return "FinishFuture[node=null, done=" + fut.isDone() + ']';
                }
                else if (f.getClass() == CheckBackupMiniFuture.class) {
                    CheckBackupMiniFuture fut = (CheckBackupMiniFuture)f;

                    ClusterNode node = fut.node();

                    if (node != null) {
                        return "CheckBackupFuture[node=" + node.id() +
                            ", loc=" + node.isLocal() +
                            ", done=" + f.isDone() + "]";
                    }
                    else
                        return "CheckBackupFuture[node=null, done=" + f.isDone() + "]";
                }
                else if (f.getClass() == CheckRemoteTxMiniFuture.class) {
                    CheckRemoteTxMiniFuture fut = (CheckRemoteTxMiniFuture)f;

                    return "CheckRemoteTxMiniFuture[nodes=" + fut.nodes() + ", done=" + f.isDone() + "]";
                }
                else
                    return "[loc=true, done=" + f.isDone() + "]";
            }
        });

        return S.toString(GridNearTxFinishFuture.class, this,
            "innerFuts", futs,
            "super", super.toString());
    }

    /**
     * @param miniId Mini future ID.
     * @param waitRemoteTxs Wait for remote txs.
     * @return Finish request.
     */
    private GridDhtTxFinishRequest checkCommittedRequest(int miniId, boolean waitRemoteTxs) {
        GridDhtTxFinishRequest finishReq = new GridDhtTxFinishRequest(
            cctx.localNodeId(),
            futureId(),
            miniId,
            tx.topologyVersion(),
            tx.xidVersion(),
            tx.commitVersion(),
            tx.threadId(),
            tx.isolation(),
            true,
            false,
            tx.system(),
            tx.ioPolicy(),
            false,
            tx.syncMode(),
            null,
            null,
            null,
            null,
            0,
            null,
            0,
            tx.activeCachesDeploymentEnabled(),
            !waitRemoteTxs && (tx.needReturnValue() && tx.implicit()),
            waitRemoteTxs);

        finishReq.checkCommitted(true);

        return finishReq;
    }

    /**
     *
     */
    private abstract class MinFuture extends GridFutureAdapter<IgniteInternalTx> {
        /** */
        private final int futId;

        /**
         * @param futId Future ID.
         */
        MinFuture(int futId) {
            this.futId = futId;
        }

        /**
         * @param nodeId Node ID.
         * @return {@code True} if future processed node failure.
         */
        abstract boolean onNodeLeft(UUID nodeId);

        /**
         * @param nodeId Node ID.
         * @param res Response.
         */
        abstract void onDhtFinishResponse(UUID nodeId, GridDhtTxFinishResponse res);

        /**
         * @return Future ID.
         */
        final int futureId() {
            return futId;
        }
    }

    /**
     *
     */
    private class FinishMiniFuture extends MinFuture {
        /** */
        private static final long serialVersionUID = 0L;

        /** Keys. */
        @GridToStringInclude
        private GridDistributedTxMapping m;

        /** */
        private final Set<UUID> dhtNodes;

        /**
         * @param futId Future ID.
         * @param m Mapping.
         */
<<<<<<< HEAD
        FinishMiniFuture(GridDistributedTxMapping m, boolean dhtReplyNear) {
=======
        FinishMiniFuture(int futId, GridDistributedTxMapping m) {
            super(futId);

>>>>>>> bc5dbb08
            this.m = m;

            if (dhtReplyNear) {
                dhtNodes = new HashSet<>(tx.transactionNodes().get(m.primary().id()));

                assert !dhtNodes.isEmpty();
            }
            else
                dhtNodes = null;
        }

        /**
         * @return Node ID.
         */
        ClusterNode primary() {
            return m.primary();
        }

        /** {@inheritDoc} */
        boolean onNodeLeft(UUID nodeId) {
            if (nodeId.equals(m.primary().id())) {
                if (msgLog.isDebugEnabled()) {
                    msgLog.debug("Near finish fut, mini future node left [txId=" + tx.nearXidVersion() +
                        ", node=" + m.primary().id() + ']');
                }

                if (tx.syncMode() == FULL_SYNC) {
                    Map<UUID, Collection<UUID>> txNodes = tx.transactionNodes();

                    if (txNodes != null) {
                        Collection<UUID> backups = txNodes.get(nodeId);

                        if (!F.isEmpty(backups)) {
                            final CheckRemoteTxMiniFuture mini;

                            synchronized (sync) {
                                int futId = Integer.MIN_VALUE + futuresCountNoLock();

                                mini = new CheckRemoteTxMiniFuture(futId, new HashSet<>(backups));

                                add(mini);
                            }

                            GridDhtTxFinishRequest req = checkCommittedRequest(mini.futureId(), true);

                            for (UUID backupId : backups) {
                                ClusterNode backup = cctx.discovery().node(backupId);

                                if (backup != null) {
                                    if (backup.isLocal()) {
                                        IgniteInternalFuture<?> fut = cctx.tm().remoteTxFinishFuture(tx.nearXidVersion());

                                        fut.listen(new CI1<IgniteInternalFuture<?>>() {
                                            @Override public void apply(IgniteInternalFuture<?> fut) {
                                                mini.onDhtFinishResponse(cctx.localNodeId(), null);
                                            }
                                        });
                                    }
                                    else {
                                        try {
                                            cctx.io().send(backup, req, tx.ioPolicy());
                                        }
                                        catch (ClusterTopologyCheckedException ignored) {
                                            mini.onNodeLeft(backupId);
                                        }
                                        catch (IgniteCheckedException e) {
                                            mini.onDone(e);
                                        }
                                    }
                                }
                                else
                                    mini.onDhtFinishResponse(backupId, null);
                            }
                        }
                    }
                }

                onDone(tx);

                return true;
            }

            return false;
        }

        /** {@inheritDoc} */
        @Override void onDhtFinishResponse(UUID nodeId, GridDhtTxFinishResponse res) {
            assert dhtNodes != null;

            boolean done;

            synchronized (dhtNodes) {
                done = dhtNodes.remove(nodeId) && dhtNodes.isEmpty();
            }

            if (done)
                onDone(tx);
        }

        /**
         * @param res Response.
         */
        void onPrimaryResponse(GridNearTxFinishResponse res) {
            assert dhtNodes == null || res.error() != null;

            if (res.error() != null)
                onDone(res.error());
            else
                onDone(tx);
        }

        /** {@inheritDoc} */
        @Override public String toString() {
            return S.toString(FinishMiniFuture.class, this,
                "done", isDone(),
                "cancelled", isCancelled(),
                "err", error());
        }
    }

    /**
     *
     */
    private class CheckBackupMiniFuture extends MinFuture {
        /** Keys. */
        @GridToStringInclude
        private GridDistributedTxMapping m;

        /** Backup node to check. */
        private ClusterNode backup;

        /**
         * @param futId Future ID.
         * @param backup Backup to check.
         * @param m Mapping associated with the backup.
         */
        CheckBackupMiniFuture(int futId, ClusterNode backup, GridDistributedTxMapping m) {
            super(futId);

            this.backup = backup;
            this.m = m;
        }

        /**
         * @return Node ID.
         */
        public ClusterNode node() {
            return backup;
        }

        /** {@inheritDoc} */
        @Override boolean onNodeLeft(UUID nodeId) {
            if (nodeId.equals(backup.id())) {
                readyNearMappingFromBackup(m);

                onDone(new ClusterTopologyCheckedException("Remote node left grid: " + nodeId));

                return true;
            }

            return false;
        }

        /** {@inheritDoc} */
        @Override void onDhtFinishResponse(UUID nodeId, GridDhtTxFinishResponse res) {
            readyNearMappingFromBackup(m);

            Throwable err = res.checkCommittedError();

            if (err != null) {
                if (err instanceof IgniteCheckedException) {
                    ClusterTopologyCheckedException cause =
                        ((IgniteCheckedException)err).getCause(ClusterTopologyCheckedException.class);

                    if (cause != null)
                        cause.retryReadyFuture(cctx.nextAffinityReadyFuture(tx.topologyVersion()));
                }

                onDone(err);
            }
            else
                onDone(tx);
        }

    }

    /**
     *
     */
    private class CheckRemoteTxMiniFuture extends MinFuture {
        /** */
        private Set<UUID> nodes;

        /**
         * @param futId Future ID.
         * @param nodes Backup nodes.
         */
        CheckRemoteTxMiniFuture(int futId, Set<UUID> nodes) {
            super(futId);

            this.nodes = nodes;
        }

        /**
         * @return Backup nodes.
         */
        Set<UUID> nodes() {
            synchronized (this) {
                return new HashSet<>(nodes);
            }
        }

        /** {@inheritDoc} */
        @Override boolean onNodeLeft(UUID nodeId) {
            return onResponse(nodeId);
        }

        /** {@inheritDoc} */
        @Override void onDhtFinishResponse(UUID nodeId, GridDhtTxFinishResponse res) {
            onResponse(nodeId);
        }

        /**
         * @param nodeId Node ID.
         * @return {@code True} if processed node response.
         */
        private boolean onResponse(UUID nodeId) {
            boolean done;

            boolean ret;

            synchronized (this) {
                ret = nodes.remove(nodeId);

                done = nodes.isEmpty();
            }

            if (done)
                onDone(tx);

            return ret;
        }

        /** {@inheritDoc} */
        @Override public String toString() {
            return S.toString(CheckRemoteTxMiniFuture.class, this);
        }
    }
}<|MERGE_RESOLUTION|>--- conflicted
+++ resolved
@@ -246,13 +246,8 @@
                 for (int i = 0; i < size; i++) {
                     IgniteInternalFuture<IgniteInternalTx> fut = future(i);
 
-<<<<<<< HEAD
                     if (res.nearNodeResponse()) {
                         assert tx.dhtReplyNear() && tx.syncMode() == FULL_SYNC;
-=======
-                    if (f.futureId() == res.miniId()) {
-                        found = true;
->>>>>>> bc5dbb08
 
                         if (fut.getClass() == FinishMiniFuture.class) {
                             FinishMiniFuture f = (FinishMiniFuture)fut;
@@ -270,10 +265,9 @@
                         if (fut.getClass() == CheckBackupMiniFuture.class) {
                             CheckBackupMiniFuture f = (CheckBackupMiniFuture)fut;
 
-                            if (f.futureId().equals(res.miniId())) {
+                            if (f.futureId() == res.miniId()) {
                                 assert f.node().id().equals(nodeId);
 
-<<<<<<< HEAD
                                 foundFut = f;
 
                                 if (res.returnValue() != null)
@@ -285,17 +279,13 @@
                         else if (fut.getClass() == CheckRemoteTxMiniFuture.class) {
                             CheckRemoteTxMiniFuture f = (CheckRemoteTxMiniFuture)fut;
 
-                            if (f.futureId().equals(res.miniId())) {
+                            if (f.futureId() == res.miniId()) {
                                 foundFut = f;
 
                                 break;
                             }
                         }
                     }
-=======
-                    if (f.futureId() == res.miniId())
-                        f.onDhtFinishResponse(nodeId, false);
->>>>>>> bc5dbb08
                 }
             }
 
@@ -760,11 +750,7 @@
                 add(fut);
         }
         else {
-<<<<<<< HEAD
-            FinishMiniFuture fut = new FinishMiniFuture(m, dhtReplyNear);
-=======
-            FinishMiniFuture fut = new FinishMiniFuture(miniId, m);
->>>>>>> bc5dbb08
+            FinishMiniFuture fut = new FinishMiniFuture(miniId, m, dhtReplyNear);
 
             req.miniId(fut.futureId());
 
@@ -943,13 +929,9 @@
          * @param futId Future ID.
          * @param m Mapping.
          */
-<<<<<<< HEAD
-        FinishMiniFuture(GridDistributedTxMapping m, boolean dhtReplyNear) {
-=======
-        FinishMiniFuture(int futId, GridDistributedTxMapping m) {
+        FinishMiniFuture(int futId, GridDistributedTxMapping m, boolean dhtReplyNear) {
             super(futId);
 
->>>>>>> bc5dbb08
             this.m = m;
 
             if (dhtReplyNear) {

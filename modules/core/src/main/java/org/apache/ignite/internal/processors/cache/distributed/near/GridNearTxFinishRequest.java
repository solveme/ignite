--- conflicted
+++ resolved
@@ -18,7 +18,6 @@
 package org.apache.ignite.internal.processors.cache.distributed.near;
 
 import org.apache.ignite.internal.processors.cache.distributed.*;
-import org.apache.ignite.internal.processors.cache.transactions.*;
 import org.apache.ignite.internal.processors.cache.version.*;
 import org.apache.ignite.internal.util.tostring.*;
 import org.apache.ignite.lang.*;
@@ -167,29 +166,7 @@
             writer.onTypeWritten();
         }
 
-<<<<<<< HEAD
         switch (writer.state()) {
-            case 21:
-=======
-        switch (state) {
-            case 19:
->>>>>>> 73bc9d34
-                if (!writer.writeBoolean("explicitLock", explicitLock))
-                    return false;
-
-                writer.incrementState();
-
-            case 20:
-                if (!writer.writeIgniteUuid("miniId", miniId))
-                    return false;
-
-                writer.incrementState();
-
-            case 21:
-                if (!writer.writeBoolean("storeEnabled", storeEnabled))
-                    return false;
-
-                writer.incrementState();
 
             case 22:
                 if (!writer.writeUuid("subjId", subjId))
@@ -221,35 +198,8 @@
         if (!super.readFrom(buf))
             return false;
 
-<<<<<<< HEAD
         switch (readState) {
-            case 21:
-=======
-        switch (state) {
-            case 19:
->>>>>>> 73bc9d34
-                explicitLock = reader.readBoolean("explicitLock");
-
-                if (!reader.isLastRead())
-                    return false;
-
-                readState++;
-
-            case 20:
-                miniId = reader.readIgniteUuid("miniId");
-
-                if (!reader.isLastRead())
-                    return false;
-
-                readState++;
-
-            case 21:
-                storeEnabled = reader.readBoolean("storeEnabled");
-
-                if (!reader.isLastRead())
-                    return false;
-
-                readState++;
+
 
             case 22:
                 subjId = reader.readUuid("subjId");

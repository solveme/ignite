/*
 * Licensed to the Apache Software Foundation (ASF) under one or more
 * contributor license agreements.  See the NOTICE file distributed with
 * this work for additional information regarding copyright ownership.
 * The ASF licenses this file to You under the Apache License, Version 2.0
 * (the "License"); you may not use this file except in compliance with
 * the License.  You may obtain a copy of the License at
 *
 *      http://www.apache.org/licenses/LICENSE-2.0
 *
 * Unless required by applicable law or agreed to in writing, software
 * distributed under the License is distributed on an "AS IS" BASIS,
 * WITHOUT WARRANTIES OR CONDITIONS OF ANY KIND, either express or implied.
 * See the License for the specific language governing permissions and
 * limitations under the License.
 */

package org.apache.ignite.internal.processors.cache.database.freelist;

import java.nio.ByteBuffer;
import org.apache.ignite.IgniteCheckedException;
import org.apache.ignite.internal.pagemem.Page;
import org.apache.ignite.internal.pagemem.PageIdAllocator;
import org.apache.ignite.internal.pagemem.PageIdUtils;
import org.apache.ignite.internal.pagemem.PageMemory;
<<<<<<< HEAD
import org.apache.ignite.internal.processors.cache.CacheObjectContext;
=======
import org.apache.ignite.internal.pagemem.wal.IgniteWriteAheadLogManager;
import org.apache.ignite.internal.pagemem.wal.record.delta.DataPageInsertRecord;
import org.apache.ignite.internal.pagemem.wal.record.delta.DataPageRemoveRecord;
>>>>>>> 41bbed1f
import org.apache.ignite.internal.processors.cache.GridCacheContext;
import org.apache.ignite.internal.processors.cache.database.CacheDataRow;
import org.apache.ignite.internal.processors.cache.database.RootPage;
import org.apache.ignite.internal.processors.cache.database.tree.BPlusTree;
import org.apache.ignite.internal.processors.cache.database.tree.io.DataPageIO;
import org.apache.ignite.internal.processors.cache.database.tree.reuse.ReuseList;
import org.apache.ignite.internal.processors.cache.database.tree.util.PageHandler;
import org.apache.ignite.internal.util.future.GridFutureAdapter;
import org.jsr166.ConcurrentHashMap8;

import static org.apache.ignite.internal.processors.cache.database.tree.util.PageHandler.writePage;

/**
 * Free data page list.
 */
public class FreeList {
    /** */
    private final GridCacheContext<?,?> cctx;

    /** */
    private final PageMemory pageMem;

    /** */
    private final ReuseList reuseList;

    /** */
    private final IgniteWriteAheadLogManager wal;

    /** */
    private final ConcurrentHashMap8<Integer,GridFutureAdapter<FreeTree>> trees = new ConcurrentHashMap8<>();

    /** */
    private final PageHandler<CacheDataRow, Void> writeRow = new PageHandler<CacheDataRow, Void>() {
        @Override public Void run(long pageId, Page page, ByteBuffer buf, CacheDataRow row, int entrySize)
            throws IgniteCheckedException {
            DataPageIO io = DataPageIO.VERSIONS.forPage(buf);

            int idx = io.addRow(cctx.cacheObjectContext(), buf, row.key(), row.value(), row.version(), entrySize);

            assert idx >= 0 : idx;

            FreeTree tree = tree(row.partition());

            if (tree.needWalDeltaRecord(page))
                wal.log(new DataPageInsertRecord(cctx.cacheId(), page.id(), row.key(), row.value(),
                    row.version(), idx, entrySize));

            row.link(PageIdUtils.linkFromDwordOffset(pageId, idx));

            final int freeSlots = io.getFreeItemSlots(buf);

            // If no free slots available then assume that page is full
            int freeSpace = freeSlots == 0 ? 0 : io.getFreeSpace(buf);

            // Put our free item.
            tree(row.partition()).put(new FreeItem(freeSpace, pageId, cctx.cacheId()));

            return null;
        }
    };

    /** */
    private final PageHandler<DataPageIO.FragmentCtx, Void> writeFragmentRow = new PageHandler<DataPageIO.FragmentCtx, Void>() {
        @Override public Void run(long pageId, Page page, ByteBuffer buf, DataPageIO.FragmentCtx fctx, int entrySize)
            throws IgniteCheckedException {
            final CacheDataRow row = fctx.row;

            fctx.buf = buf;

            DataPageIO io = DataPageIO.VERSIONS.forPage(buf);

            io.writeRowFragment(fctx);

            assert fctx.lastIdx >= 0 : fctx.lastIdx;

            fctx.lastLink = PageIdUtils.linkFromDwordOffset(pageId, fctx.lastIdx);

            final int freeSlots = io.getFreeItemSlots(buf);

            // If no free slots available then assume that page is full
            int freeSpace = freeSlots == 0 ? 0 : io.getFreeSpace(buf);

            // Put our free item.
            tree.put(new FreeItem(freeSpace, pageId, cctx.cacheId()));

            return null;
        }
    };

    /** */
    private final PageHandler<FreeTree, Long> removeRow = new PageHandler<FreeTree, Long>() {
        @Override public Long run(long pageId, Page page, ByteBuffer buf, FreeTree tree, int itemId) throws IgniteCheckedException {
            assert tree != null;

            DataPageIO io = DataPageIO.VERSIONS.forPage(buf);

            assert DataPageIO.check(itemId): itemId;

            final int dataOff = io.getDataOffset(buf, itemId);

            final long nextLink = DataPageIO.getNextFragmentLink(buf, dataOff);

            int oldFreeSpace = io.getFreeSpace(buf);

            io.removeRow(buf, (byte)itemId);

            if (tree.needWalDeltaRecord(page))
                wal.log(new DataPageRemoveRecord(cctx.cacheId(), page.id(), itemId));

            int newFreeSpace = io.getFreeSpace(buf);

            // Move page to the new position with respect to the new free space.
            FreeItem item = tree.remove(new FreeItem(oldFreeSpace, pageId, cctx.cacheId()));

            // If item is null, then it was removed concurrently by insertRow, because
            // in removeRow we own the write lock on this page. Thus we can be sure that
            // insertRow will update position correctly after us.
            if (item != null) {
                FreeItem old = tree.put(new FreeItem(newFreeSpace, pageId, cctx.cacheId()));

                assert old == null;
            }

            return nextLink;
        }
    };

    /**
     * @param reuseList Reuse list.
     * @param cctx Cache context.
     */
    public FreeList(GridCacheContext<?,?> cctx, ReuseList reuseList) {
        assert cctx != null;

        this.cctx = cctx;

        wal = cctx.shared().wal();

        pageMem = cctx.shared().database().pageMemory();

        assert pageMem != null;

        this.reuseList = reuseList;
    }

    /**
     * @param tree Tree.
     * @param lookupItem Lookup item.
     * @return Free item or {@code null} if it was impossible to find one.
     * @throws IgniteCheckedException If failed.
     */
    private FreeItem take(FreeTree tree, FreeItem lookupItem) throws IgniteCheckedException {
        FreeItem res = tree.removeCeil(lookupItem, null);

        assert res == null || (res.pageId() != 0 && res.cacheId() == cctx.cacheId()): res;

        return res;
    }

    /**
     * @param partId Partition.
     * @return Tree.
     * @throws IgniteCheckedException If failed.
     */
    private FreeTree tree(Integer partId) throws IgniteCheckedException {
        assert partId >= 0 && partId < Short.MAX_VALUE: partId;

        GridFutureAdapter<FreeTree> fut = trees.get(partId);

        if (fut == null) {
            fut = new GridFutureAdapter<>();

            if (trees.putIfAbsent(partId, fut) != null)
                fut = trees.get(partId);
            else {
                // Index name will be the same across restarts.
                String idxName = BPlusTree.treeName("p" + partId, cctx.cacheId(), "Free");

                final RootPage rootPage = cctx.shared().database().meta()
                    .getOrAllocateForTree(cctx.cacheId(), idxName);

                fut.onDone(new FreeTree(idxName, reuseList, cctx.cacheId(), partId, pageMem, wal,
                    rootPage.pageId(), rootPage.isAllocated()));
            }
        }

        return fut.get();
    }

    /**
     * @param link Row link.
     * @throws IgniteCheckedException
     */
    public void removeRow(long link) throws IgniteCheckedException {
        assert link != 0;

        long pageId = PageIdUtils.pageId(link);
        int partId = PageIdUtils.partId(pageId);
        int itemId = PageIdUtils.dwordsOffset(link);

        FreeTree tree = tree(partId);

        long nextLink;

        try (Page page = pageMem.page(cctx.cacheId(), pageId)) {
            nextLink = writePage(pageId, page, removeRow, tree, itemId);
        }

        while (nextLink != 0) {
            itemId = PageIdUtils.dwordsOffset(nextLink);
            pageId = PageIdUtils.pageId(nextLink);

            try (Page page = pageMem.page(cctx.cacheId(), pageId)) {
                nextLink = writePage(pageId, page, removeRow, tree, itemId);
            }
        }
    }

    /**
     * @param row Row.
     * @throws IgniteCheckedException If failed.
     */
    public void insertRow(CacheDataRow row) throws IgniteCheckedException {
        assert row.link() == 0: row.link();

        final CacheObjectContext coctx = cctx.cacheObjectContext();

        int entrySize = DataPageIO.getEntrySize(coctx, row.key(), row.value());

        assert entrySize > 0 : entrySize;

        final int availablePageSize = DataPageIO.getAvailablePageSize(coctx);

        FreeTree tree = tree(row.partition());

        if (availablePageSize < entrySize) {
            // write fragmented entry
            final int chunks = DataPageIO.getChunksNum(availablePageSize, entrySize);

            assert chunks > 1 : chunks;

<<<<<<< HEAD
            final DataPageIO.FragmentCtx fctx =
                new DataPageIO.FragmentCtx(entrySize, chunks, availablePageSize, row, coctx);
=======
                ByteBuffer buf = page.getForWrite(); // Initial write.
>>>>>>> 41bbed1f

            final int freeLast = fctx.totalEntrySize - fctx.chunkSize * (fctx.chunks - 1);

<<<<<<< HEAD
            for (int i = 0; i < chunks; i++) {
                FreeItem item = take(tree,
                    new FreeItem(i == 0 ? freeLast : availablePageSize, 0, cctx.cacheId()));

                try (Page page = item == null ?
                    allocateDataPage(row.partition()) :
                    pageMem.page(item.cacheId(), item.pageId())
                ) {
                    if (item == null) {
                        DataPageIO io = DataPageIO.VERSIONS.latest();

                        ByteBuffer buf = page.getForInitialWrite();

                        fctx.buf = buf;

                        try {
                            io.initNewPage(buf, page.id());

                            writeFragmentRow.run(page.id(), page, buf, fctx, 0);
                        } finally {
                            page.finishInitialWrite();
                        }
                    }
                    else
                        writePage(page.id(), page, writeFragmentRow, fctx, 0);

                    fctx.lastLink = PageIdUtils.linkFromDwordOffset(page.id(), fctx.lastIdx);
=======
                    // It is a newly allocated page and we will not write record to WAL here.
                    assert !page.isDirty();

                    writeRow.run(page.id(), page, buf, row, entrySize);
                }
                finally {
                    page.releaseWrite(true);
>>>>>>> 41bbed1f
                }
            }

            row.link(fctx.lastLink);
        }
        else {
            // TODO add random pageIndex here for lower contention?
            FreeItem item = take(tree, new FreeItem(entrySize, 0, cctx.cacheId()));

            try (Page page = item == null ?
                allocateDataPage(row.partition()) :
                pageMem.page(item.cacheId(), item.pageId())
            ) {
                if (item == null) {
                    DataPageIO io = DataPageIO.VERSIONS.latest();

                    ByteBuffer buf = page.getForInitialWrite();

                    try {
                        io.initNewPage(buf, page.id());

                        writeRow.run(page.id(), page, buf, row, entrySize);
                    } finally {
                        page.finishInitialWrite();
                    }
                } else
                    writePage(page.id(), page, writeRow, row, entrySize);
            }
        }
    }

    /**
     * @param part Partition.
     * @return Page.
     * @throws IgniteCheckedException If failed.
     */
    private Page allocateDataPage(int part) throws IgniteCheckedException {
        long pageId = pageMem.allocatePage(cctx.cacheId(), part, PageIdAllocator.FLAG_DATA);

        return pageMem.page(cctx.cacheId(), pageId);
    }
}<|MERGE_RESOLUTION|>--- conflicted
+++ resolved
@@ -23,13 +23,6 @@
 import org.apache.ignite.internal.pagemem.PageIdAllocator;
 import org.apache.ignite.internal.pagemem.PageIdUtils;
 import org.apache.ignite.internal.pagemem.PageMemory;
-<<<<<<< HEAD
-import org.apache.ignite.internal.processors.cache.CacheObjectContext;
-=======
-import org.apache.ignite.internal.pagemem.wal.IgniteWriteAheadLogManager;
-import org.apache.ignite.internal.pagemem.wal.record.delta.DataPageInsertRecord;
-import org.apache.ignite.internal.pagemem.wal.record.delta.DataPageRemoveRecord;
->>>>>>> 41bbed1f
 import org.apache.ignite.internal.processors.cache.GridCacheContext;
 import org.apache.ignite.internal.processors.cache.database.CacheDataRow;
 import org.apache.ignite.internal.processors.cache.database.RootPage;
@@ -85,7 +78,7 @@
             int freeSpace = freeSlots == 0 ? 0 : io.getFreeSpace(buf);
 
             // Put our free item.
-            tree(row.partition()).put(new FreeItem(freeSpace, pageId, cctx.cacheId()));
+            tree.put(new FreeItem(freeSpace, pageId, cctx.cacheId()));
 
             return null;
         }
@@ -113,7 +106,7 @@
             int freeSpace = freeSlots == 0 ? 0 : io.getFreeSpace(buf);
 
             // Put our free item.
-            tree.put(new FreeItem(freeSpace, pageId, cctx.cacheId()));
+            tree(row.partition()).put(new FreeItem(freeSpace, pageId, cctx.cacheId()));
 
             return null;
         }
@@ -271,16 +264,11 @@
 
             assert chunks > 1 : chunks;
 
-<<<<<<< HEAD
             final DataPageIO.FragmentCtx fctx =
                 new DataPageIO.FragmentCtx(entrySize, chunks, availablePageSize, row, coctx);
-=======
-                ByteBuffer buf = page.getForWrite(); // Initial write.
->>>>>>> 41bbed1f
 
             final int freeLast = fctx.totalEntrySize - fctx.chunkSize * (fctx.chunks - 1);
 
-<<<<<<< HEAD
             for (int i = 0; i < chunks; i++) {
                 FreeItem item = take(tree,
                     new FreeItem(i == 0 ? freeLast : availablePageSize, 0, cctx.cacheId()));
@@ -308,15 +296,6 @@
                         writePage(page.id(), page, writeFragmentRow, fctx, 0);
 
                     fctx.lastLink = PageIdUtils.linkFromDwordOffset(page.id(), fctx.lastIdx);
-=======
-                    // It is a newly allocated page and we will not write record to WAL here.
-                    assert !page.isDirty();
-
-                    writeRow.run(page.id(), page, buf, row, entrySize);
-                }
-                finally {
-                    page.releaseWrite(true);
->>>>>>> 41bbed1f
                 }
             }
 
@@ -333,16 +312,21 @@
                 if (item == null) {
                     DataPageIO io = DataPageIO.VERSIONS.latest();
 
-                    ByteBuffer buf = page.getForInitialWrite();
+                    ByteBuffer buf = page.getForWrite(); // Initial write.
 
                     try {
                         io.initNewPage(buf, page.id());
 
+                        // It is a newly allocated page and we will not write record to WAL here.
+                        assert !page.isDirty();
+
                         writeRow.run(page.id(), page, buf, row, entrySize);
-                    } finally {
-                        page.finishInitialWrite();
                     }
-                } else
+                    finally {
+                        page.releaseWrite(true);
+                    }
+                }
+                else
                     writePage(page.id(), page, writeRow, row, entrySize);
             }
         }

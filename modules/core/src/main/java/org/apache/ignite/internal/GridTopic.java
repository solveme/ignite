--- conflicted
+++ resolved
@@ -99,15 +99,10 @@
     /** */
     TOPIC_TX,
 
-    /** */
-<<<<<<< HEAD
     TOPIC_SNAPSHOT,
-=======
-    TOPIC_IO_TEST,
->>>>>>> f7d89fdb
-
-    /** */
-    TOPIC_BACKUP;
+
+    /** */
+    TOPIC_IO_TEST;
 
     /** Enum values. */
     private static final GridTopic[] VALS = values();

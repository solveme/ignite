--- conflicted
+++ resolved
@@ -176,15 +176,9 @@
     private boolean waitForRent() throws IgniteCheckedException {
         boolean changed = false;
 
-<<<<<<< HEAD
         GridDhtLocalPartition[] locPartsCopy = new GridDhtLocalPartition[locParts.length];
 
         lock.readLock().lock();
-=======
-        // Synchronously wait for all renting partitions to complete.
-        for (Iterator<GridDhtLocalPartition> it = locParts.values().iterator(); it.hasNext(); ) {
-            GridDhtLocalPartition p = it.next();
->>>>>>> 9e2705b4
 
         try {
             for (int i = 0; i < locParts.length; i++)

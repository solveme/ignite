/*
 * Licensed to the Apache Software Foundation (ASF) under one or more
 * contributor license agreements.  See the NOTICE file distributed with
 * this work for additional information regarding copyright ownership.
 * The ASF licenses this file to You under the Apache License, Version 2.0
 * (the "License"); you may not use this file except in compliance with
 * the License.  You may obtain a copy of the License at
 *
 *      http://www.apache.org/licenses/LICENSE-2.0
 *
 * Unless required by applicable law or agreed to in writing, software
 * distributed under the License is distributed on an "AS IS" BASIS,
 * WITHOUT WARRANTIES OR CONDITIONS OF ANY KIND, either express or implied.
 * See the License for the specific language governing permissions and
 * limitations under the License.
 */

package org.apache.ignite.internal.processors.cache.distributed.dht;

import org.apache.ignite.*;
import org.apache.ignite.cluster.*;
import org.apache.ignite.internal.*;
import org.apache.ignite.internal.cluster.*;
import org.apache.ignite.internal.processors.cache.*;
import org.apache.ignite.internal.processors.cache.distributed.*;
import org.apache.ignite.internal.processors.cache.distributed.dht.preloader.*;
import org.apache.ignite.internal.processors.cache.distributed.near.*;
import org.apache.ignite.internal.processors.cache.transactions.*;
import org.apache.ignite.internal.processors.cache.version.*;
import org.apache.ignite.internal.transactions.*;
import org.apache.ignite.internal.util.*;
import org.apache.ignite.internal.util.future.*;
import org.apache.ignite.internal.util.lang.*;
import org.apache.ignite.internal.util.typedef.*;
import org.apache.ignite.internal.util.typedef.internal.*;
import org.apache.ignite.lang.*;
import org.apache.ignite.transactions.*;
import org.jetbrains.annotations.*;

import javax.cache.*;
import java.io.*;
import java.util.*;

import static org.apache.ignite.internal.processors.cache.GridCacheOperation.*;
import static org.apache.ignite.internal.processors.cache.GridCacheUtils.*;
import static org.apache.ignite.transactions.TransactionConcurrency.*;
import static org.apache.ignite.transactions.TransactionState.*;

/**
 * Base class for transactional DHT caches.
 */
public abstract class GridDhtTransactionalCacheAdapter<K, V> extends GridDhtCacheAdapter<K, V> {
    /** */
    private static final long serialVersionUID = 0L;

    /**
     * Empty constructor required for {@link Externalizable}.
     */
    protected GridDhtTransactionalCacheAdapter() {
        // No-op.
    }

    /**
     * @param ctx Context.
     */
    protected GridDhtTransactionalCacheAdapter(GridCacheContext<K, V> ctx) {
        super(ctx);
    }

    /**
     * Constructor used for near-only cache.
     *
     * @param ctx Cache context.
     * @param map Cache map.
     */
    protected GridDhtTransactionalCacheAdapter(GridCacheContext<K, V> ctx, GridCacheConcurrentMap map) {
        super(ctx, map);
    }

    /** {@inheritDoc} */
    @Override public void start() throws IgniteCheckedException {
        super.start();

        preldr = new GridDhtPreloader<>(ctx);

        preldr.start();

        ctx.io().addHandler(ctx.cacheId(), GridNearGetRequest.class, new CI2<UUID, GridNearGetRequest>() {
            @Override public void apply(UUID nodeId, GridNearGetRequest req) {
                processNearGetRequest(nodeId, req);
            }
        });

        ctx.io().addHandler(ctx.cacheId(), GridNearLockRequest.class, new CI2<UUID, GridNearLockRequest>() {
            @Override public void apply(UUID nodeId, GridNearLockRequest req) {
                processNearLockRequest(nodeId, req);
            }
        });

        ctx.io().addHandler(ctx.cacheId(), GridDhtLockRequest.class, new CI2<UUID, GridDhtLockRequest>() {
            @Override public void apply(UUID nodeId, GridDhtLockRequest req) {
                processDhtLockRequest(nodeId, req);
            }
        });

        ctx.io().addHandler(ctx.cacheId(), GridDhtLockResponse.class, new CI2<UUID, GridDhtLockResponse>() {
            @Override public void apply(UUID nodeId, GridDhtLockResponse req) {
                processDhtLockResponse(nodeId, req);
            }
        });

        ctx.io().addHandler(ctx.cacheId(), GridNearUnlockRequest.class, new CI2<UUID, GridNearUnlockRequest>() {
            @Override public void apply(UUID nodeId, GridNearUnlockRequest req) {
                processNearUnlockRequest(nodeId, req);
            }
        });

        ctx.io().addHandler(ctx.cacheId(), GridDhtUnlockRequest.class, new CI2<UUID, GridDhtUnlockRequest>() {
            @Override public void apply(UUID nodeId, GridDhtUnlockRequest req) {
                processDhtUnlockRequest(nodeId, req);
            }
        });
    }

    /** {@inheritDoc} */
    @Override public abstract GridNearTransactionalCache<K, V> near();

    /**
     * @param nodeId Primary node ID.
     * @param req Request.
     * @param res Response.
     * @return Remote transaction.
     * @throws IgniteCheckedException If failed.
     * @throws GridDistributedLockCancelledException If lock has been cancelled.
     */
    @SuppressWarnings({"RedundantTypeArguments"})
    @Nullable GridDhtTxRemote startRemoteTx(UUID nodeId,
        GridDhtLockRequest req,
        GridDhtLockResponse res)
        throws IgniteCheckedException, GridDistributedLockCancelledException {
        List<KeyCacheObject> keys = req.keys();
        GridDhtTxRemote tx = null;

        int size = F.size(keys);

        for (int i = 0; i < size; i++) {
            KeyCacheObject key = keys.get(i);

            if (key == null)
                continue;

            IgniteTxKey txKey = ctx.txKey(key);

            assert F.isEmpty(req.candidatesByIndex(i));

            if (log.isDebugEnabled())
                log.debug("Unmarshalled key: " + key);

            GridDistributedCacheEntry entry = null;

            while (true) {
                try {
                    int part = ctx.affinity().partition(key);

                    GridDhtLocalPartition locPart = ctx.topology().localPartition(part, req.topologyVersion(),
                        false);

                    if (locPart == null || !locPart.reserve()) {
                        if (log.isDebugEnabled())
                            log.debug("Local partition for given key is already evicted (will add to invalid " +
                                "partition list) [key=" + key + ", part=" + part + ", locPart=" + locPart + ']');

                        res.addInvalidPartition(part);

                        // Invalidate key in near cache, if any.
                        if (isNearEnabled(cacheCfg))
                            obsoleteNearEntry(key, req.version());

                        break;
                    }

                    try {
                        // Handle implicit locks for pessimistic transactions.
                        if (req.inTx()) {
                            if (tx == null)
                                tx = ctx.tm().tx(req.version());

                            if (tx == null) {
                                tx = new GridDhtTxRemote(
                                    ctx.shared(),
                                    req.nodeId(),
                                    req.futureId(),
                                    nodeId,
                                    req.nearXidVersion(),
                                    req.threadId(),
                                    req.topologyVersion(),
                                    req.version(),
                                    /*commitVer*/null,
                                    ctx.system(),
                                    PESSIMISTIC,
                                    req.isolation(),
                                    req.isInvalidate(),
                                    req.timeout(),
                                    req.txSize(),
                                    req.groupLockKey(),
                                    req.subjectId(),
                                    req.taskNameHash());

                                tx = ctx.tm().onCreated(tx);

                                if (tx == null || !ctx.tm().onStarted(tx))
                                    throw new IgniteTxRollbackCheckedException("Failed to acquire lock (transaction " +
                                        "has been completed) [ver=" + req.version() + ", tx=" + tx + ']');
                            }

                            tx.addWrite(
                                ctx,
                                NOOP,
                                txKey,
                                null,
                                null,
                                req.accessTtl());

                            if (req.groupLock())
                                tx.groupLockKey(txKey);
                        }

                        entry = entryExx(key, req.topologyVersion());

                        // Add remote candidate before reordering.
                        entry.addRemote(
                            req.nodeId(),
                            nodeId,
                            req.threadId(),
                            req.version(),
                            req.timeout(),
                            tx != null,
                            tx != null && tx.implicitSingle(),
                            null
                        );

                        // Invalidate key in near cache, if any.
                        if (isNearEnabled(cacheCfg) && req.invalidateNearEntry(i))
                            invalidateNearEntry(key, req.version());

                        // Get entry info after candidate is added.
                        if (req.needPreloadKey(i)) {
                            entry.unswap();

                            GridCacheEntryInfo info = entry.info();

                            if (info != null && !info.isNew() && !info.isDeleted())
                                res.addPreloadEntry(info);
                        }

                        // Double-check in case if sender node left the grid.
                        if (ctx.discovery().node(req.nodeId()) == null) {
                            if (log.isDebugEnabled())
                                log.debug("Node requesting lock left grid (lock request will be ignored): " + req);

                            entry.removeLock(req.version());

                            if (tx != null) {
                                tx.clearEntry(txKey);

                                // If there is a concurrent salvage, there could be a case when tx is moved to
                                // COMMITTING state, but this lock is never acquired.
                                if (tx.state() == COMMITTING)
                                    tx.forceCommit();
                                else
                                    tx.rollback();
                            }

                            return null;
                        }

                        // Entry is legit.
                        break;
                    }
                    finally {
                        locPart.release();
                    }
                }
                catch (GridDhtInvalidPartitionException e) {
                    if (log.isDebugEnabled())
                        log.debug("Received invalid partition exception [e=" + e + ", req=" + req + ']');

                    res.addInvalidPartition(e.partition());

                    // Invalidate key in near cache, if any.
                    if (isNearEnabled(cacheCfg))
                        obsoleteNearEntry(key, req.version());

                    if (tx != null) {
                        tx.clearEntry(txKey);

                        if (log.isDebugEnabled())
                            log.debug("Cleared invalid entry from remote transaction (will skip) [entry=" +
                                entry + ", tx=" + tx + ']');
                    }

                    break;
                }
                catch (GridCacheEntryRemovedException ignored) {
                    assert entry.obsoleteVersion() != null : "Obsolete flag not set on removed entry: " +
                        entry;

                    if (log.isDebugEnabled())
                        log.debug("Received entry removed exception (will retry on renewed entry): " + entry);

                    if (tx != null) {
                        tx.clearEntry(txKey);

                        if (log.isDebugEnabled())
                            log.debug("Cleared removed entry from remote transaction (will retry) [entry=" +
                                entry + ", tx=" + tx + ']');
                    }
                }
            }
        }

        if (tx != null && tx.empty()) {
            if (log.isDebugEnabled())
                log.debug("Rolling back remote DHT transaction because it is empty [req=" + req + ", res=" + res + ']');

            tx.rollback();

            tx = null;
        }

        return tx;
    }

    /**
     * @param nodeId Node ID.
     * @param req Request.
     */
    protected final void processDhtLockRequest(final UUID nodeId, final GridDhtLockRequest req) {
        IgniteInternalFuture<Object> keyFut = F.isEmpty(req.keys()) ? null :
            ctx.dht().dhtPreloader().request(req.keys(), req.topologyVersion());

        if (keyFut == null || keyFut.isDone())
            processDhtLockRequest0(nodeId, req);
        else {
            keyFut.listenAsync(new CI1<IgniteInternalFuture<Object>>() {
                @Override public void apply(IgniteInternalFuture<Object> t) {
                    processDhtLockRequest0(nodeId, req);
                }
            });
        }
    }

    /**
     * @param nodeId Node ID.
     * @param req Request.
     */
    protected final void processDhtLockRequest0(UUID nodeId, GridDhtLockRequest req) {
        assert nodeId != null;
        assert req != null;
        assert !nodeId.equals(locNodeId);

        if (log.isDebugEnabled())
            log.debug("Processing dht lock request [locNodeId=" + locNodeId + ", nodeId=" + nodeId + ", req=" + req +
                ']');

        int cnt = F.size(req.keys());

        GridDhtLockResponse res;

        GridDhtTxRemote dhtTx = null;
        GridNearTxRemote nearTx = null;

        boolean fail = false;
        boolean cancelled = false;

        try {
            res = new GridDhtLockResponse(ctx.cacheId(), req.version(), req.futureId(), req.miniId(), cnt);

            dhtTx = startRemoteTx(nodeId, req, res);
            nearTx = isNearEnabled(cacheCfg) ? near().startRemoteTx(nodeId, req) : null;

            if (nearTx != null && !nearTx.empty())
                res.nearEvicted(nearTx.evicted());
            else {
                if (!F.isEmpty(req.nearKeys())) {
                    Collection<IgniteTxKey> nearEvicted = new ArrayList<>(req.nearKeys().size());

                    nearEvicted.addAll(F.viewReadOnly(req.nearKeys(), new C1<KeyCacheObject, IgniteTxKey>() {
                        @Override public IgniteTxKey apply(KeyCacheObject k) {
                            return ctx.txKey(k);
                        }
                    }));

                    res.nearEvicted(nearEvicted);
                }
            }
        }
        catch (IgniteTxRollbackCheckedException e) {
            String err = "Failed processing DHT lock request (transaction has been completed): " + req;

            U.error(log, err, e);

            res = new GridDhtLockResponse(ctx.cacheId(), req.version(), req.futureId(), req.miniId(),
                new IgniteTxRollbackCheckedException(err, e));

            fail = true;
        }
        catch (IgniteCheckedException e) {
            String err = "Failed processing DHT lock request: " + req;

            U.error(log, err, e);

            res = new GridDhtLockResponse(ctx.cacheId(),
                req.version(),
                req.futureId(),
                req.miniId(),
                new IgniteCheckedException(err, e));

            fail = true;
        }
        catch (GridDistributedLockCancelledException ignored) {
            // Received lock request for cancelled lock.
            if (log.isDebugEnabled())
                log.debug("Received lock request for canceled lock (will ignore): " + req);

            res = null;

            fail = true;
            cancelled = true;
        }

        boolean releaseAll = false;

        if (res != null) {
            try {
                // Reply back to sender.
                ctx.io().send(nodeId, res, ctx.ioPolicy());
            }
            catch (ClusterTopologyCheckedException ignored) {
                U.warn(log, "Failed to send lock reply to remote node because it left grid: " + nodeId);

                fail = true;
                releaseAll = true;
            }
            catch (IgniteCheckedException e) {
                U.error(log, "Failed to send lock reply to node (lock will not be acquired): " + nodeId, e);

                fail = true;
            }
        }

        if (fail) {
            if (dhtTx != null)
                dhtTx.rollback();

            if (nearTx != null) // Even though this should never happen, we leave this check for consistency.
                nearTx.rollback();

            List<KeyCacheObject> keys = req.keys();

            if (keys != null) {
                for (KeyCacheObject key : keys) {
                    while (true) {
                        GridDistributedCacheEntry entry = peekExx(key);

                        try {
                            if (entry != null) {
                                // Release all locks because sender node left grid.
                                if (releaseAll)
                                    entry.removeExplicitNodeLocks(req.nodeId());
                                else
                                    entry.removeLock(req.version());
                            }

                            break;
                        }
                        catch (GridCacheEntryRemovedException ignore) {
                            if (log.isDebugEnabled())
                                log.debug("Attempted to remove lock on removed entity during during failure " +
                                    "handling for dht lock request (will retry): " + entry);
                        }
                    }
                }
            }

            if (releaseAll && !cancelled)
                U.warn(log, "Sender node left grid in the midst of lock acquisition (locks have been released).");
        }
    }

    /** {@inheritDoc} */
    protected void processDhtUnlockRequest(UUID nodeId, GridDhtUnlockRequest req) {
        clearLocks(nodeId, req);

        if (isNearEnabled(cacheCfg))
            near().clearLocks(nodeId, req);
    }

    /**
     * @param nodeId Node ID.
     * @param req Request.
     */
    private void processNearLockRequest(UUID nodeId, GridNearLockRequest req) {
        assert isAffinityNode(cacheCfg);
        assert nodeId != null;
        assert req != null;

        if (log.isDebugEnabled())
            log.debug("Processing near lock request [locNodeId=" + locNodeId + ", nodeId=" + nodeId + ", req=" + req +
                ']');

        ClusterNode nearNode = ctx.discovery().node(nodeId);

        if (nearNode == null) {
            U.warn(log, "Received lock request from unknown node (will ignore): " + nodeId);

            return;
        }

        // Group lock can be only started from local node, so we never start group lock transaction on remote node.
        IgniteInternalFuture<?> f = lockAllAsync(ctx, nearNode, req, null);

        // Register listener just so we print out errors.
        // Exclude lock timeout exception since it's not a fatal exception.
        f.listenAsync(CU.errorLogger(log, GridCacheLockTimeoutException.class,
            GridDistributedLockCancelledException.class));
    }

    /**
     * @param nodeId Node ID.
     * @param res Response.
     */
    private void processDhtLockResponse(UUID nodeId, GridDhtLockResponse res) {
        assert nodeId != null;
        assert res != null;
        GridDhtLockFuture<K, V> fut = (GridDhtLockFuture<K, V>)ctx.mvcc().<Boolean>future(res.version(),
            res.futureId());

        if (fut == null) {
            if (log.isDebugEnabled())
                log.debug("Received response for unknown future (will ignore): " + res);

            return;
        }

        fut.onResult(nodeId, res);
    }

    /** {@inheritDoc} */
    @Override public IgniteInternalFuture<Boolean> lockAllAsync(
        @Nullable Collection<KeyCacheObject> keys,
        long timeout,
        IgniteTxLocalEx txx,
        boolean isInvalidate,
        boolean isRead,
        boolean retval,
        TransactionIsolation isolation,
        long accessTtl,
        CacheEntryPredicate[] filter) {
        return lockAllAsyncInternal(
            keys,
            timeout,
            txx,
            isInvalidate,
            isRead,
            retval,
            isolation,
            accessTtl,
            filter);
    }

    /**
     * Acquires locks in partitioned cache.
     *
     * @param keys Keys to lock.
     * @param timeout Lock timeout.
     * @param txx Transaction.
     * @param isInvalidate Invalidate flag.
     * @param isRead Read flag.
     * @param retval Return value flag.
     * @param isolation Transaction isolation.
     * @param accessTtl TTL for read operation.
     * @param filter Optional filter.
     * @return Lock future.
     */
    public GridDhtFuture<Boolean> lockAllAsyncInternal(@Nullable Collection<KeyCacheObject> keys,
        long timeout,
        IgniteTxLocalEx txx,
        boolean isInvalidate,
        boolean isRead,
        boolean retval,
        TransactionIsolation isolation,
        long accessTtl,
        CacheEntryPredicate[] filter) {
        if (keys == null || keys.isEmpty())
            return new GridDhtFinishedFuture<>(ctx.kernalContext(), true);

        GridDhtTxLocalAdapter tx = (GridDhtTxLocalAdapter)txx;

        assert tx != null;

        GridDhtLockFuture<K, V> fut = new GridDhtLockFuture<>(
            ctx,
            tx.nearNodeId(),
            tx.nearXidVersion(),
            tx.topologyVersion(),
            keys.size(),
            isRead,
            timeout,
            tx,
            tx.threadId(),
            accessTtl,
            filter);

        for (KeyCacheObject key : keys) {
            try {
                while (true) {
                    GridDhtCacheEntry entry = entryExx(key, tx.topologyVersion());

                    try {
                        fut.addEntry(entry);

                        // Possible in case of cancellation or time out.
                        if (fut.isDone())
                            return fut;

                        break;
                    }
                    catch (GridCacheEntryRemovedException ignore) {
                        if (log.isDebugEnabled())
                            log.debug("Got removed entry when adding lock (will retry): " + entry);
                    }
                    catch (GridDistributedLockCancelledException e) {
                        if (log.isDebugEnabled())
                            log.debug("Got lock request for cancelled lock (will fail): " + entry);

                        return new GridDhtFinishedFuture<>(ctx.kernalContext(), e);
                    }
                }
            }
            catch (GridDhtInvalidPartitionException e) {
                fut.addInvalidPartition(ctx, e.partition());

                if (log.isDebugEnabled())
                    log.debug("Added invalid partition to DHT lock future [part=" + e.partition() + ", fut=" +
                        fut + ']');
            }
        }

        ctx.mvcc().addFuture(fut);

        fut.map();

        return fut;
    }

    /**
     * @param cacheCtx Cache context.
     * @param nearNode Near node.
     * @param req Request.
     * @param filter0 Filter.
     * @return Future.
     */
    public IgniteInternalFuture<GridNearLockResponse> lockAllAsync(
        final GridCacheContext<K, V> cacheCtx,
        final ClusterNode nearNode,
        final GridNearLockRequest req,
<<<<<<< HEAD
        @Nullable final IgnitePredicate<Cache.Entry<K, V>>[] filter0) {
=======
        @Nullable final CacheEntryPredicate[] filter0) {
>>>>>>> bf2b5ac2
        final List<KeyCacheObject> keys = req.keys();

        IgniteInternalFuture<Object> keyFut = null;

        if (req.onePhaseCommit()) {
            boolean forceKeys = req.hasTransforms() || req.filter() != null;

            if (!forceKeys) {
                for (int i = 0; i < req.keysCount() && !forceKeys; i++)
                    forceKeys |= req.returnValue(i);
            }

            if (forceKeys)
                keyFut = ctx.dht().dhtPreloader().request(keys, req.topologyVersion());
        }

        if (keyFut == null)
            keyFut = new GridFinishedFutureEx<>();

        return new GridEmbeddedFuture<>(true, keyFut,
            new C2<Object, Exception, IgniteInternalFuture<GridNearLockResponse>>() {
                @Override public IgniteInternalFuture<GridNearLockResponse> apply(Object o, Exception exx) {
                    if (exx != null)
                        return new GridDhtFinishedFuture<>(ctx.kernalContext(), exx);

                    CacheEntryPredicate[] filter = filter0;

                    // Set message into thread context.
                    GridDhtTxLocal tx = null;

                    try {
                        int cnt = keys.size();

                        if (req.inTx()) {
                            GridCacheVersion dhtVer = ctx.tm().mappedVersion(req.version());

                            if (dhtVer != null)
                                tx = ctx.tm().tx(dhtVer);
                        }

                        final List<GridCacheEntryEx> entries = new ArrayList<>(cnt);

                        // Unmarshal filter first.
                        if (filter == null)
                            filter = (IgnitePredicate[])req.filter();

                        GridDhtLockFuture<K, V> fut = null;

                        if (!req.inTx()) {
                            fut = new GridDhtLockFuture<>(ctx,
                                nearNode.id(),
                                req.version(),
                                req.topologyVersion(),
                                cnt,
                                req.txRead(),
                                req.timeout(),
                                tx,
                                req.threadId(),
                                req.accessTtl(),
                                filter);

                            // Add before mapping.
                            if (!ctx.mvcc().addFuture(fut))
                                throw new IllegalStateException("Duplicate future ID: " + fut);
                        }

                        boolean timedout = false;

                        for (KeyCacheObject key : keys) {
                            if (timedout)
                                break;

                            while (true) {
                                // Specify topology version to make sure containment is checked
                                // based on the requested version, not the latest.
                                GridDhtCacheEntry entry = entryExx(key, req.topologyVersion());

                                try {
                                    if (fut != null) {
                                        // This method will add local candidate.
                                        // Entry cannot become obsolete after this method succeeded.
                                        fut.addEntry(key == null ? null : entry);

                                        if (fut.isDone()) {
                                            timedout = true;

                                            break;
                                        }
                                    }

                                    entries.add(entry);

                                    break;
                                }
                                catch (GridCacheEntryRemovedException ignore) {
                                    if (log.isDebugEnabled())
                                        log.debug("Got removed entry when adding lock (will retry): " + entry);
                                }
                                catch (GridDistributedLockCancelledException e) {
                                    if (log.isDebugEnabled())
                                        log.debug("Got lock request for cancelled lock (will ignore): " +
                                            entry);

                                    fut.onError(e);

                                    return new GridDhtFinishedFuture<>(ctx.kernalContext(), e);
                                }
                            }
                        }

                        // Handle implicit locks for pessimistic transactions.
                        if (req.inTx()) {
                            if (tx == null) {
                                tx = new GridDhtTxLocal(
                                    ctx.shared(),
                                    nearNode.id(),
                                    req.version(),
                                    req.futureId(),
                                    req.miniId(),
                                    req.threadId(),
                                    req.implicitTx(),
                                    req.implicitSingleTx(),
                                    ctx.system(),
                                    PESSIMISTIC,
                                    req.isolation(),
                                    req.timeout(),
                                    req.isInvalidate(),
                                    false,
                                    req.txSize(),
                                    req.groupLockKey(),
                                    req.partitionLock(),
                                    null,
                                    req.subjectId(),
                                    req.taskNameHash());

                                tx.syncCommit(req.syncCommit());

                                tx = ctx.tm().onCreated(tx);

                                if (tx == null || !tx.init()) {
                                    String msg = "Failed to acquire lock (transaction has been completed): " +
                                        req.version();

                                    U.warn(log, msg);

                                    if (tx != null)
                                        tx.rollback();

                                    return new GridDhtFinishedFuture<>(ctx.kernalContext(), new IgniteCheckedException(msg));
                                }

                                tx.topologyVersion(req.topologyVersion());
                            }

                            ctx.tm().txContext(tx);

                            if (log.isDebugEnabled())
                                log.debug("Performing DHT lock [tx=" + tx + ", entries=" + entries + ']');

                            IgniteInternalFuture<GridCacheReturn<Object>> txFut = tx.lockAllAsync(
                                cacheCtx,
                                entries,
                                req.onePhaseCommit(),
                                req.messageId(),
                                req.txRead(),
                                req.accessTtl());

                            final GridDhtTxLocal t = tx;

                            return new GridDhtEmbeddedFuture(
                                txFut,
                                new C2<GridCacheReturn<V>, Exception, IgniteInternalFuture<GridNearLockResponse>>() {
                                    @Override public IgniteInternalFuture<GridNearLockResponse> apply(
                                        GridCacheReturn<V> o, Exception e) {
                                        if (e != null)
                                            e = U.unwrap(e);

                                        assert !t.empty();

                                        // Create response while holding locks.
                                        final GridNearLockResponse resp = createLockReply(nearNode,
                                            entries,
                                            req,
                                            t,
                                            t.xidVersion(),
                                            e);

                                        if (resp.error() == null && t.onePhaseCommit()) {
                                            assert t.implicit();

                                            return t.commitAsync().chain(
                                                new C1<IgniteInternalFuture<IgniteInternalTx>, GridNearLockResponse>() {
                                                    @Override public GridNearLockResponse apply(IgniteInternalFuture<IgniteInternalTx> f) {
                                                        try {
                                                            // Check for error.
                                                            f.get();
                                                        }
                                                        catch (IgniteCheckedException e1) {
                                                            resp.error(e1);
                                                        }

                                                        sendLockReply(nearNode, t, req, resp);

                                                        return resp;
                                                    }
                                                });
                                        }
                                        else {
                                            sendLockReply(nearNode, t, req, resp);

                                            return new GridFinishedFutureEx<>(resp);
                                        }
                                    }
                                },
                                ctx.kernalContext());
                        }
                        else {
                            assert fut != null;

                            // This will send remote messages.
                            fut.map();

                            final GridCacheVersion mappedVer = fut.version();

                            return new GridDhtEmbeddedFuture<>(
                                ctx.kernalContext(),
                                fut,
                                new C2<Boolean, Exception, GridNearLockResponse>() {
                                    @Override public GridNearLockResponse apply(Boolean b, Exception e) {
                                        if (e != null)
                                            e = U.unwrap(e);
                                        else if (!b)
                                            e = new GridCacheLockTimeoutException(req.version());

                                        GridNearLockResponse res = createLockReply(nearNode,
                                            entries,
                                            req,
                                            null,
                                            mappedVer,
                                            e);

                                        sendLockReply(nearNode, null, req, res);

                                        return res;
                                    }
                                });
                        }
                    }
                    catch (IgniteCheckedException e) {
                        String err = "Failed to unmarshal at least one of the keys for lock request message: " + req;

                        U.error(log, err, e);

                        if (tx != null) {
                            try {
                                tx.rollback();
                            }
                            catch (IgniteCheckedException ex) {
                                U.error(log, "Failed to rollback the transaction: " + tx, ex);
                            }
                        }

                        return new GridDhtFinishedFuture<>(ctx.kernalContext(),
                            new IgniteCheckedException(err, e));
                    }
                }
            },
            ctx.kernalContext());
    }

    /**
     * @param nearNode Near node.
     * @param entries Entries.
     * @param req Lock request.
     * @param tx Transaction.
     * @param mappedVer Mapped version.
     * @param err Error.
     * @return Response.
     */
    private GridNearLockResponse createLockReply(
        ClusterNode nearNode,
        List<GridCacheEntryEx> entries,
        GridNearLockRequest req,
        @Nullable GridDhtTxLocalAdapter tx,
        GridCacheVersion mappedVer,
        Throwable err) {
        assert mappedVer != null;
        assert tx == null || tx.xidVersion().equals(mappedVer);

        try {
            // Send reply back to originating near node.
            GridNearLockResponse res = new GridNearLockResponse(ctx.cacheId(),
                req.version(), req.futureId(), req.miniId(), tx != null && tx.onePhaseCommit(), entries.size(), err);

            if (err == null) {
                res.pending(localDhtPendingVersions(entries, mappedVer));

                // We have to add completed versions for cases when nearLocal and remote transactions
                // execute concurrently.
                res.completedVersions(ctx.tm().committedVersions(req.version()),
                    ctx.tm().rolledbackVersions(req.version()));

                int i = 0;

                for (ListIterator<GridCacheEntryEx> it = entries.listIterator(); it.hasNext();) {
                    GridCacheEntryEx e = it.next();

                    assert e != null;

                    while (true) {
                        try {
                            // Don't return anything for invalid partitions.
                            if (tx == null || !tx.isRollbackOnly()) {
                                GridCacheVersion dhtVer = req.dhtVersion(i);

                                try {
                                    GridCacheVersion ver = e.version();

                                    boolean ret = req.returnValue(i) || dhtVer == null || !dhtVer.equals(ver);

                                    CacheObject val = null;

                                    if (ret)
                                        val = e.innerGet(tx,
                                            /*swap*/true,
                                            /*read-through*/ctx.loadPreviousValue(),
                                            /*fail-fast.*/false,
                                            /*unmarshal*/false,
                                            /*update-metrics*/true,
                                            /*event notification*/req.returnValue(i),
                                            /*temporary*/false,
                                            CU.subjectId(tx, ctx.shared()),
                                            null,
                                            tx != null ? tx.resolveTaskName() : null,
                                            null);

                                    assert e.lockedBy(mappedVer) ||
                                        (ctx.mvcc().isRemoved(e.context(), mappedVer) && req.timeout() > 0) :
                                        "Entry does not own lock for tx [locNodeId=" + ctx.localNodeId() +
                                            ", entry=" + e +
                                            ", mappedVer=" + mappedVer + ", ver=" + ver +
                                            ", tx=" + tx + ", req=" + req +
                                            ", err=" + err + ']';

                                    boolean filterPassed = false;

                                    if (tx != null && tx.onePhaseCommit()) {
                                        IgniteTxEntry writeEntry = tx.entry(ctx.txKey(e.key()));

                                        assert writeEntry != null :
                                            "Missing tx entry for locked cache entry: " + e;

                                        filterPassed = writeEntry.filtersPassed();
                                    }


                                    // We include values into response since they are required for local
                                    // calls and won't be serialized. We are also including DHT version.
                                    res.addValueBytes(
                                        ret ? val : null,
                                        filterPassed,
                                        ver,
                                        mappedVer);
                                }
                                catch (GridCacheFilterFailedException ex) {
                                    assert false : "Filter should never fail if fail-fast is false.";

                                    ex.printStackTrace();
                                }
                            }
                            else {
                                // We include values into response since they are required for local
                                // calls and won't be serialized. We are also including DHT version.
                                res.addValueBytes(null, false, e.version(), mappedVer);
                            }

                            break;
                        }
                        catch (GridCacheEntryRemovedException ignore) {
                            if (log.isDebugEnabled())
                                log.debug("Got removed entry when sending reply to DHT lock request " +
                                    "(will retry): " + e);

                            e = entryExx(e.key());

                            it.set(e);
                        }
                    }

                    i++;
                }
            }

            return res;
        }
        catch (IgniteCheckedException e) {
            U.error(log, "Failed to get value for lock reply message for node [node=" +
                U.toShortString(nearNode) + ", req=" + req + ']', e);

            return new GridNearLockResponse(ctx.cacheId(), req.version(), req.futureId(), req.miniId(), false,
                entries.size(), e);
        }
    }

    /**
     * Send lock reply back to near node.
     *
     * @param nearNode Near node.
     * @param tx Transaction.
     * @param req Lock request.
     * @param res Lock response.
     */
    private void sendLockReply(
        ClusterNode nearNode,
        @Nullable IgniteInternalTx tx,
        GridNearLockRequest req,
        GridNearLockResponse res
    ) {
        Throwable err = res.error();

        // Log error before sending reply.
        if (err != null && !(err instanceof GridCacheLockTimeoutException))
            U.error(log, "Failed to acquire lock for request: " + req, err);

        try {
            // Don't send reply message to this node or if lock was cancelled.
            if (!nearNode.id().equals(ctx.nodeId()) && !X.hasCause(err, GridDistributedLockCancelledException.class))
                ctx.io().send(nearNode, res, ctx.ioPolicy());
        }
        catch (IgniteCheckedException e) {
            U.error(log, "Failed to send lock reply to originating node (will rollback transaction) [node=" +
                U.toShortString(nearNode) + ", req=" + req + ']', e);

            if (tx != null)
                tx.rollbackAsync();

            // Convert to closure exception as this method is only called form closures.
            throw new GridClosureException(e);
        }
    }

    /**
     * Collects versions of pending candidates versions less then base.
     *
     * @param entries Tx entries to process.
     * @param baseVer Base version.
     * @return Collection of pending candidates versions.
     */
    private Collection<GridCacheVersion> localDhtPendingVersions(Iterable<GridCacheEntryEx> entries,
        GridCacheVersion baseVer) {
        Collection<GridCacheVersion> lessPending = new GridLeanSet<>(5);

        for (GridCacheEntryEx entry : entries) {
            // Since entries were collected before locks are added, some of them may become obsolete.
            while (true) {
                try {
                    for (GridCacheMvccCandidate cand : entry.localCandidates()) {
                        if (cand.version().isLess(baseVer))
                            lessPending.add(cand.version());
                    }

                    break; // While.
                }
                catch (GridCacheEntryRemovedException ignored) {
                    if (log.isDebugEnabled())
                        log.debug("Got removed entry is localDhtPendingVersions (will retry): " + entry);

                    entry = entryExx(entry.key());
                }
            }
        }

        return lessPending;
    }

    /**
     * @param nodeId Node ID.
     * @param req Request.
     */
    @SuppressWarnings({"RedundantTypeArguments"})
    private void clearLocks(UUID nodeId, GridDistributedUnlockRequest req) {
        assert nodeId != null;

        List<KeyCacheObject> keys = req.keys();

        if (keys != null) {
            for (KeyCacheObject key : keys) {
                while (true) {
                    GridDistributedCacheEntry entry = peekExx(key);

                    boolean created = false;

                    if (entry == null) {
                        entry = entryExx(key);

                        created = true;
                    }

                    try {
                        entry.doneRemote(
                            req.version(),
                            req.version(),
                            null,
                            null,
                            null,
                            /*system invalidate*/false);

                        // Note that we don't reorder completed versions here,
                        // as there is no point to reorder relative to the version
                        // we are about to remove.
                        if (entry.removeLock(req.version())) {
                            if (log.isDebugEnabled())
                                log.debug("Removed lock [lockId=" + req.version() + ", key=" + key + ']');
                        }
                        else {
                            if (log.isDebugEnabled())
                                log.debug("Received unlock request for unknown candidate " +
                                    "(added to cancelled locks set): " + req);
                        }

                        if (created && entry.markObsolete(req.version()))
                            removeEntry(entry);

                        ctx.evicts().touch(entry, ctx.affinity().affinityTopologyVersion());

                        break;
                    }
                    catch (GridCacheEntryRemovedException ignored) {
                        if (log.isDebugEnabled())
                            log.debug("Received remove lock request for removed entry (will retry) [entry=" +
                                entry + ", req=" + req + ']');
                    }
                }
            }
        }
    }

    /**
     * @param nodeId Sender ID.
     * @param req Request.
     */
    @SuppressWarnings({"RedundantTypeArguments", "TypeMayBeWeakened"})
    private void processNearUnlockRequest(UUID nodeId, GridNearUnlockRequest req) {
        assert isAffinityNode(cacheCfg);
        assert nodeId != null;

        removeLocks(nodeId, req.version(), req.keys(), true);
    }

    /**
     * @param nodeId Sender node ID.
     * @param topVer Topology version.
     * @param cached Entry.
     * @param readers Readers for this entry.
     * @param dhtMap DHT map.
     * @param nearMap Near map.
     * @throws IgniteCheckedException If failed.
     */
    private void map(UUID nodeId,
        long topVer,
        GridCacheEntryEx cached,
        Collection<UUID> readers,
        Map<ClusterNode, List<KeyCacheObject>> dhtMap,
        Map<ClusterNode, List<KeyCacheObject>> nearMap)
        throws IgniteCheckedException {
        Collection<ClusterNode> dhtNodes = ctx.dht().topology().nodes(cached.partition(), topVer);

        ClusterNode primary = F.first(dhtNodes);

        assert primary != null;

        if (!primary.id().equals(ctx.nodeId())) {
            if (log.isDebugEnabled())
                log.debug("Primary node mismatch for unlock [entry=" + cached + ", expected=" + ctx.nodeId() +
                    ", actual=" + U.toShortString(primary) + ']');

            return;
        }

        if (log.isDebugEnabled())
            log.debug("Mapping entry to DHT nodes [nodes=" + U.toShortString(dhtNodes) + ", entry=" + cached + ']');

        Collection<ClusterNode> nearNodes = null;

        if (!F.isEmpty(readers)) {
            nearNodes = ctx.discovery().nodes(readers, F0.not(F.idForNodeId(nodeId)));

            if (log.isDebugEnabled())
                log.debug("Mapping entry to near nodes [nodes=" + U.toShortString(nearNodes) + ", entry=" + cached +
                    ']');
        }
        else {
            if (log.isDebugEnabled())
                log.debug("Entry has no near readers: " + cached);
        }

        map(cached, F.view(dhtNodes, F.remoteNodes(ctx.nodeId())), dhtMap); // Exclude local node.
        map(cached, nearNodes, nearMap);
    }

    /**
     * @param entry Entry.
     * @param nodes Nodes.
     * @param map Map.
     * @throws IgniteCheckedException If failed.
     */
    @SuppressWarnings( {"MismatchedQueryAndUpdateOfCollection"})
    private void map(GridCacheEntryEx entry,
        @Nullable Iterable<? extends ClusterNode> nodes,
        Map<ClusterNode, List<KeyCacheObject>> map) throws IgniteCheckedException {
        if (nodes != null) {
            for (ClusterNode n : nodes) {
                List<KeyCacheObject> keys = map.get(n);

                if (keys == null)
                    map.put(n, keys = new LinkedList<>());

                keys.add(entry.key());
            }
        }
    }

    /**
     * @param nodeId Node ID.
     * @param ver Version.
     * @param keys Keys.
     * @param unmap Flag for un-mapping version.
     */
    public void removeLocks(UUID nodeId, GridCacheVersion ver, Iterable<KeyCacheObject> keys, boolean unmap) {
        assert nodeId != null;
        assert ver != null;

        if (F.isEmpty(keys))
            return;

        // Remove mapped versions.
        GridCacheVersion dhtVer = unmap ? ctx.mvcc().unmapVersion(ver) : ver;

        Map<ClusterNode, List<KeyCacheObject>> dhtMap = new HashMap<>();
        Map<ClusterNode, List<KeyCacheObject>> nearMap = new HashMap<>();

        GridCacheVersion obsoleteVer = null;

        for (KeyCacheObject key : keys) {
            while (true) {
                boolean created = false;

                GridDhtCacheEntry entry = peekExx(key);

                if (entry == null) {
                    entry = entryExx(key);

                    created = true;
                }

                try {
                    GridCacheMvccCandidate cand = null;

                    if (dhtVer == null) {
                        cand = entry.localCandidateByNearVersion(ver, true);

                        if (cand != null)
                            dhtVer = cand.version();
                        else {
                            if (log.isDebugEnabled())
                                log.debug("Failed to locate lock candidate based on dht or near versions [nodeId=" +
                                    nodeId + ", ver=" + ver + ", unmap=" + unmap + ", keys=" + keys + ']');

                            entry.removeLock(ver);

                            if (created) {
                                if (obsoleteVer == null)
                                    obsoleteVer = ctx.versions().next();

                                if (entry.markObsolete(obsoleteVer))
                                    removeEntry(entry);
                            }

                            break;
                        }
                    }

                    if (cand == null)
                        cand = entry.candidate(dhtVer);

                    long topVer = cand == null ? -1 : cand.topologyVersion();

                    // Note that we obtain readers before lock is removed.
                    // Even in case if entry would be removed just after lock is removed,
                    // we must send release messages to backups and readers.
                    Collection<UUID> readers = entry.readers();

                    // Note that we don't reorder completed versions here,
                    // as there is no point to reorder relative to the version
                    // we are about to remove.
                    if (entry.removeLock(dhtVer)) {
                        // Map to backups and near readers.
                        map(nodeId, topVer, entry, readers, dhtMap, nearMap);

                        if (log.isDebugEnabled())
                            log.debug("Removed lock [lockId=" + ver + ", key=" + key + ']');
                    }
                    else if (log.isDebugEnabled())
                        log.debug("Received unlock request for unknown candidate " +
                            "(added to cancelled locks set) [ver=" + ver + ", entry=" + entry + ']');

                    if (created && entry.markObsolete(dhtVer))
                        removeEntry(entry);

                    ctx.evicts().touch(entry, topVer);

                    break;
                }
                catch (GridCacheEntryRemovedException ignored) {
                    if (log.isDebugEnabled())
                        log.debug("Received remove lock request for removed entry (will retry): " + entry);
                }
                catch (IgniteCheckedException e) {
                    U.error(log, "Failed to remove locks for keys: " + keys, e);
                }
            }
        }

        Collection<GridCacheVersion> committed = ctx.tm().committedVersions(ver);
        Collection<GridCacheVersion> rolledback = ctx.tm().rolledbackVersions(ver);

        // Backups.
        for (Map.Entry<ClusterNode, List<KeyCacheObject>> entry : dhtMap.entrySet()) {
            ClusterNode n = entry.getKey();

            List<KeyCacheObject> keyBytes = entry.getValue();

            GridDhtUnlockRequest req = new GridDhtUnlockRequest(ctx.cacheId(), keyBytes.size());

            req.version(dhtVer);

            try {
                for (KeyCacheObject key : keyBytes)
                    req.addKey(key, ctx);

                keyBytes = nearMap.get(n);

                if (keyBytes != null)
                    for (KeyCacheObject key : keyBytes)
                        req.addNearKey(key, ctx.shared());

                req.completedVersions(committed, rolledback);

                ctx.io().send(n, req, ctx.ioPolicy());
            }
            catch (ClusterTopologyCheckedException ignore) {
                if (log.isDebugEnabled())
                    log.debug("Node left while sending unlock request: " + n);
            }
            catch (IgniteCheckedException e) {
                U.error(log, "Failed to send unlock request to node (will make best effort to complete): " + n, e);
            }
        }

        // Readers.
        for (Map.Entry<ClusterNode, List<KeyCacheObject>> entry : nearMap.entrySet()) {
            ClusterNode n = entry.getKey();

            if (!dhtMap.containsKey(n)) {
                List<KeyCacheObject> keyBytes = entry.getValue();

                GridDhtUnlockRequest req = new GridDhtUnlockRequest(ctx.cacheId(), keyBytes.size());

                req.version(dhtVer);

                try {
                    for (KeyCacheObject key : keyBytes)
                        req.addNearKey(key, ctx.shared());

                    req.completedVersions(committed, rolledback);

                    ctx.io().send(n, req, ctx.ioPolicy());
                }
                catch (ClusterTopologyCheckedException ignore) {
                    if (log.isDebugEnabled())
                        log.debug("Node left while sending unlock request: " + n);
                }
                catch (IgniteCheckedException e) {
                    U.error(log, "Failed to send unlock request to node (will make best effort to complete): " + n, e);
                }
            }
        }
    }

    /**
     * @param key Key
     * @param ver Version.
     * @throws IgniteCheckedException If invalidate failed.
     */
    private void invalidateNearEntry(KeyCacheObject key, GridCacheVersion ver) throws IgniteCheckedException {
        GridCacheEntryEx nearEntry = near().peekEx(key);

        if (nearEntry != null)
            nearEntry.invalidate(null, ver);
    }

    /**
     * @param key Key
     * @param ver Version.
     */
    private void obsoleteNearEntry(KeyCacheObject key, GridCacheVersion ver) {
        GridCacheEntryEx nearEntry = near().peekEx(key);

        if (nearEntry != null)
            nearEntry.markObsolete(ver);
    }
}<|MERGE_RESOLUTION|>--- conflicted
+++ resolved
@@ -665,11 +665,7 @@
         final GridCacheContext<K, V> cacheCtx,
         final ClusterNode nearNode,
         final GridNearLockRequest req,
-<<<<<<< HEAD
-        @Nullable final IgnitePredicate<Cache.Entry<K, V>>[] filter0) {
-=======
         @Nullable final CacheEntryPredicate[] filter0) {
->>>>>>> bf2b5ac2
         final List<KeyCacheObject> keys = req.keys();
 
         IgniteInternalFuture<Object> keyFut = null;
@@ -714,7 +710,7 @@
 
                         // Unmarshal filter first.
                         if (filter == null)
-                            filter = (IgnitePredicate[])req.filter();
+                            filter = req.filter();
 
                         GridDhtLockFuture<K, V> fut = null;
 

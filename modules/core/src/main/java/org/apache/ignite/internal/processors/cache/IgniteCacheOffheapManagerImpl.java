--- conflicted
+++ resolved
@@ -60,11 +60,8 @@
 import org.apache.ignite.internal.util.GridAtomicLong;
 import org.apache.ignite.internal.util.GridCloseableIteratorAdapter;
 import org.apache.ignite.internal.util.GridEmptyCloseableIterator;
-<<<<<<< HEAD
 import org.apache.ignite.internal.util.PutStatistic;
-=======
 import org.apache.ignite.internal.util.GridSpinBusyLock;
->>>>>>> b8d435b6
 import org.apache.ignite.internal.util.lang.GridCloseableIterator;
 import org.apache.ignite.internal.util.lang.GridCursor;
 import org.apache.ignite.internal.util.lang.GridIterator;
@@ -78,16 +75,13 @@
 
 import static org.apache.ignite.internal.pagemem.PageIdAllocator.FLAG_IDX;
 import static org.apache.ignite.internal.pagemem.PageIdAllocator.INDEX_PARTITION;
-<<<<<<< HEAD
 import static org.apache.ignite.internal.util.PutStatistic.Ops.FIND_ONE;
 import static org.apache.ignite.internal.util.PutStatistic.Ops.IDX_UPDATE;
 import static org.apache.ignite.internal.util.PutStatistic.Ops.STORE_ADD;
 import static org.apache.ignite.internal.util.PutStatistic.Ops.STORE_RMV;
 import static org.apache.ignite.internal.util.PutStatistic.Ops.TREE_PUT;
-=======
 import static org.apache.ignite.internal.pagemem.PageIdUtils.itemId;
 import static org.apache.ignite.internal.pagemem.PageIdUtils.pageId;
->>>>>>> b8d435b6
 
 /**
  *
@@ -116,12 +110,8 @@
     /** */
     private final GridAtomicLong globalRmvId = new GridAtomicLong(U.currentTimeMillis() * 1000_000);
 
-<<<<<<< HEAD
-    private ConcurrentMap<KeyCacheObject, CacheDataRow> data = new ConcurrentHashMap<>();
-=======
     /** */
     private final GridSpinBusyLock busyLock = new GridSpinBusyLock();
->>>>>>> b8d435b6
 
     /** {@inheritDoc} */
     @Override public GridAtomicLong globalRemoveId() {
@@ -909,94 +899,49 @@
             key.valueBytes(cctx.cacheObjectContext());
             val.valueBytes(cctx.cacheObjectContext());
 
-<<<<<<< HEAD
-            if (true) {
-                cctx.stats().opStart(TREE_PUT);
-
-                data.put(key, dataRow);
-
-                cctx.stats().opEnd(TREE_PUT);
-
-                return;
-            }
-
-            rowStore.addRow(dataRow);
-=======
             if (!busyLock.enterBusy())
                 throw new NodeStoppingException("Operation has been cancelled (node is stopping).");
->>>>>>> b8d435b6
 
             try {
                 rowStore.addRow(dataRow);
 
-<<<<<<< HEAD
-            cctx.stats().opStart(TREE_PUT);
-
-            DataRow old = dataTree.put(dataRow);
-
-            cctx.stats().opEnd(TREE_PUT);
-
-            if (old == null)
-                storageSize.incrementAndGet();
-
-            if (indexingEnabled) {
-                cctx.stats().opStart(IDX_UPDATE);
-
-                GridCacheQueryManager qryMgr = cctx.queries();
-=======
                 assert dataRow.link() != 0 : dataRow;
+
+                cctx.stats().opStart(TREE_PUT);
 
                 CacheDataRow old = dataTree.put(dataRow);
 
                 if (old == null)
                     storageSize.incrementAndGet();
->>>>>>> b8d435b6
+
+                cctx.stats().opEnd(TREE_PUT);
 
                 if (indexingEnabled) {
+                    cctx.stats().opStart(IDX_UPDATE);
+
                     GridCacheQueryManager qryMgr = cctx.queries();
 
-<<<<<<< HEAD
-                if (old != null)
-                    qryMgr.store(key, p, old.value(), old.version(), val, ver, expireTime, dataRow.link());
-                else
-                    qryMgr.store(key, p, null, null, val, ver, expireTime, dataRow.link());
-
-                cctx.stats().opEnd(IDX_UPDATE);
-            }
-=======
                     assert qryMgr.enabled();
->>>>>>> b8d435b6
 
                     if (old != null)
                         qryMgr.store(key, p, old.value(), old.version(), val, ver, expireTime, dataRow.link());
                     else
                         qryMgr.store(key, p, null, null, val, ver, expireTime, dataRow.link());
+
+                    cctx.stats().opEnd(IDX_UPDATE);
                 }
 
-<<<<<<< HEAD
-                if (pendingEntries != null && old.expireTime() != 0) {
-                    if (true)
-                        throw new IgniteCheckedException("Error");
-
-                    pendingEntries.remove(new PendingRow(old.expireTime(), old.link()));
-                }
-
-                CacheStatistics.opStart(PutStatistic.Ops.STORE_RMV);
-
-                rowStore.removeRow(old.link());
-
-                CacheStatistics.opEnd(PutStatistic.Ops.STORE_RMV);
-
-            }
-=======
                 if (old != null) {
                     assert old.link() != 0 : old;
 
                     if (pendingEntries != null && old.expireTime() != 0)
                         pendingEntries.remove(new PendingRow(old.expireTime(), old.link()));
->>>>>>> b8d435b6
+
+                    CacheStatistics.opStart(PutStatistic.Ops.STORE_RMV);
 
                     rowStore.removeRow(old.link());
+
+                    CacheStatistics.opEnd(PutStatistic.Ops.STORE_RMV);
                 }
 
                 if (pendingEntries != null && expireTime != 0)
@@ -1054,19 +999,14 @@
         /** {@inheritDoc} */
         @Override public CacheDataRow find(KeyCacheObject key)
             throws IgniteCheckedException {
-<<<<<<< HEAD
             cctx.stats().opStart(FIND_ONE);
 
             try {
-                return data.get(key);
-                //return dataTree.findOne(new KeySearchRow(key.hashCode(), key, 0));
+                return dataTree.findOne(new SearchRow(key));
             }
             finally {
                 cctx.stats().opEnd(FIND_ONE);
             }
-=======
-            return dataTree.findOne(new SearchRow(key));
->>>>>>> b8d435b6
         }
 
         /** {@inheritDoc} */
@@ -1221,16 +1161,6 @@
          * @param link Link.
          * @param keyOnly If {@code true} initializes only key.
          */
-<<<<<<< HEAD
-        DataRow(int hash, long link, boolean put) {
-            super(hash, null, link);
-
-            part = PageIdUtils.partId(link);
-
-            // We can not init data row lazily because underlying buffer can be concurrently cleared.
-            if (!put)
-                initData(false);
-=======
         DataRow(int hash, long link, boolean keyOnly) {
             super(link);
 
@@ -1245,7 +1175,6 @@
             catch (IgniteCheckedException e) {
                 throw new IgniteException(e);
             }
->>>>>>> b8d435b6
         }
 
         /**
@@ -1336,17 +1265,7 @@
 
             assert row.key() != null : row;
 
-<<<<<<< HEAD
-        /** {@inheritDoc} */
-        @Override protected DataRow getRow(BPlusIO<KeySearchRow> io, ByteBuffer buf, int idx, boolean put)
-            throws IgniteCheckedException {
-            int hash = ((RowLinkIO)io).getHash(buf, idx);
-            long link = ((RowLinkIO)io).getLink(buf, idx);
-
-            return rowStore.dataRow(hash, link, put);
-=======
             return compareKeys(row.key(), link);
->>>>>>> b8d435b6
         }
 
         /**
@@ -1453,13 +1372,8 @@
          * @param link Link.
          * @return Data row.
          */
-<<<<<<< HEAD
-        private DataRow dataRow(int hash, long link, boolean put) {
-            return new DataRow(hash, link, put);
-=======
         private CacheDataRow dataRow(int hash, long link) {
             return new DataRow(hash, link, false);
->>>>>>> b8d435b6
         }
     }
 
@@ -1729,11 +1643,7 @@
         }
 
         /** {@inheritDoc} */
-<<<<<<< HEAD
-        @Override protected PendingRow getRow(BPlusIO<PendingRow> io, ByteBuffer buf, int idx, boolean put)
-=======
         @Override protected PendingRow getRow(BPlusIO<PendingRow> io, long pageAddr, int idx)
->>>>>>> b8d435b6
             throws IgniteCheckedException {
             return io.getLookupRow(this, pageAddr, idx);
         }

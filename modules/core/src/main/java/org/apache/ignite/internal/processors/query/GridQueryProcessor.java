--- conflicted
+++ resolved
@@ -601,56 +601,6 @@
             throw new IllegalStateException("Failed to execute query (grid is stopping).");
 
         try {
-<<<<<<< HEAD
-            String space = cctx.name();
-            String type = qry.getType();
-            String sqlQry = qry.getSql();
-            Object[] params = qry.getArgs();
-
-            TypeDescriptor typeDesc = typesByName.get(new TypeName(space, type));
-
-            if (typeDesc == null || !typeDesc.registered())
-                throw new CacheException("Failed to find SQL table for type: " + type);
-
-            final GridCloseableIterator<IgniteBiTuple<K,V>> i = idx.query(space, sqlQry, F.asList(params), typeDesc,
-                idx.backupFilter(null, null, null));
-
-            if (ctx.event().isRecordable(EVT_CACHE_QUERY_EXECUTED)) {
-                ctx.event().record(new CacheQueryExecutedEvent<>(
-                    ctx.discovery().localNode(),
-                    "SQL query executed.",
-                    EVT_CACHE_QUERY_EXECUTED,
-                    CacheQueryType.SQL.name(),
-                    null,
-                    null,
-                    sqlQry,
-                    null,
-                    null,
-                    params,
-                    null,
-                    null));
-            }
-
-            return new ClIter<Cache.Entry<K,V>>() {
-                @Override public void close() throws Exception {
-                    i.close();
-                }
-
-                @Override public boolean hasNext() {
-                    return i.hasNext();
-                }
-
-                @Override public Cache.Entry<K,V> next() {
-                    IgniteBiTuple<K,V> t = i.next();
-
-                    return new CacheEntryImpl<>(t.getKey(), t.getValue());
-                }
-
-                @Override public void remove() {
-                    throw new UnsupportedOperationException();
-                }
-            };
-=======
             return executeQuery(
                 cctx,
                 new IgniteOutClosureX<Iterator<Cache.Entry<K, V>>>() {
@@ -702,7 +652,6 @@
                         };
                     }
                 });
->>>>>>> 14bb076c
         }
         catch (IgniteCheckedException e) {
             throw new IgniteException(e);
@@ -713,8 +662,6 @@
     }
 
     /**
-<<<<<<< HEAD
-=======
      * @param sqlQry Sql query.
      * @param params Params.
      */
@@ -744,7 +691,6 @@
     }
 
     /**
->>>>>>> 14bb076c
      * Closeable iterator.
      */
     private static interface ClIter<X> extends AutoCloseable, Iterator<X> {
@@ -761,35 +707,11 @@
             throw new IllegalStateException("Failed to execute query (grid is stopping).");
 
         try {
-<<<<<<< HEAD
-            String space = cctx.name();
-            String sql = qry.getSql();
-            Object[] args = qry.getArgs();
-
-            GridQueryFieldsResult res = idx.queryFields(space, sql, F.asList(args), idx.backupFilter(null, null, null));
-
-            if (ctx.event().isRecordable(EVT_CACHE_QUERY_EXECUTED)) {
-                ctx.event().record(new CacheQueryExecutedEvent<>(
-                        ctx.discovery().localNode(),
-                        "SQL query executed.",
-                        EVT_CACHE_QUERY_EXECUTED,
-                        CacheQueryType.SQL.name(),
-                        null,
-                        null,
-                        sql,
-                        null,
-                        null,
-                        args,
-                        null,
-                        null));
-            }
-=======
             return executeQuery(cctx, new IgniteOutClosureX<QueryCursor<List<?>>>() {
                 @Override public QueryCursor<List<?>> applyx() throws IgniteCheckedException {
                     String space = cctx.name();
                     String sql = qry.getSql();
                     Object[] args = qry.getArgs();
->>>>>>> 14bb076c
 
                     GridQueryFieldsResult res = idx.queryFields(space, sql, F.asList(args), idx.backupFilter());
 

/*
 * Licensed to the Apache Software Foundation (ASF) under one or more
 * contributor license agreements.  See the NOTICE file distributed with
 * this work for additional information regarding copyright ownership.
 * The ASF licenses this file to You under the Apache License, Version 2.0
 * (the "License"); you may not use this file except in compliance with
 * the License.  You may obtain a copy of the License at
 *
 *      http://www.apache.org/licenses/LICENSE-2.0
 *
 * Unless required by applicable law or agreed to in writing, software
 * distributed under the License is distributed on an "AS IS" BASIS,
 * WITHOUT WARRANTIES OR CONDITIONS OF ANY KIND, either express or implied.
 * See the License for the specific language governing permissions and
 * limitations under the License.
 */

package org.apache.ignite.internal;

import java.io.Externalizable;
import java.io.File;
import java.io.IOException;
import java.io.InputStream;
import java.io.InvalidObjectException;
import java.io.ObjectInput;
import java.io.ObjectOutput;
import java.io.ObjectStreamException;
import java.io.Serializable;
import java.lang.management.ManagementFactory;
import java.lang.management.RuntimeMXBean;
import java.lang.reflect.Constructor;
import java.text.DateFormat;
import java.text.DecimalFormat;
import java.util.ArrayList;
import java.util.Arrays;
import java.util.Collection;
import java.util.Collections;
import java.util.Date;
import java.util.List;
import java.util.ListIterator;
import java.util.Map;
import java.util.Properties;
import java.util.UUID;
import java.util.concurrent.ExecutorService;
import java.util.concurrent.ThreadPoolExecutor;
import java.util.concurrent.atomic.AtomicBoolean;
import java.util.concurrent.atomic.AtomicReference;
import javax.management.JMException;
import javax.management.ObjectName;
import org.apache.ignite.IgniteAtomicLong;
import org.apache.ignite.IgniteAtomicReference;
import org.apache.ignite.IgniteAtomicSequence;
import org.apache.ignite.IgniteAtomicStamped;
import org.apache.ignite.IgniteBinary;
import org.apache.ignite.IgniteCache;
import org.apache.ignite.IgniteCheckedException;
import org.apache.ignite.IgniteClientDisconnectedException;
import org.apache.ignite.IgniteCompute;
import org.apache.ignite.IgniteCountDownLatch;
import org.apache.ignite.IgniteDataStreamer;
import org.apache.ignite.IgniteEvents;
import org.apache.ignite.IgniteException;
import org.apache.ignite.IgniteFileSystem;
import org.apache.ignite.IgniteLogger;
import org.apache.ignite.IgniteMessaging;
import org.apache.ignite.IgniteQueue;
import org.apache.ignite.IgniteLock;
import org.apache.ignite.IgniteScheduler;
import org.apache.ignite.IgniteSemaphore;
import org.apache.ignite.IgniteServices;
import org.apache.ignite.IgniteSet;
import org.apache.ignite.IgniteSystemProperties;
import org.apache.ignite.IgniteTransactions;
import org.apache.ignite.Ignition;
import org.apache.ignite.cache.affinity.Affinity;
import org.apache.ignite.cluster.ClusterGroup;
import org.apache.ignite.cluster.ClusterMetrics;
import org.apache.ignite.cluster.ClusterNode;
import org.apache.ignite.configuration.BinaryConfiguration;
import org.apache.ignite.configuration.CacheConfiguration;
import org.apache.ignite.configuration.CollectionConfiguration;
import org.apache.ignite.configuration.ConnectorConfiguration;
import org.apache.ignite.configuration.IgniteConfiguration;
import org.apache.ignite.configuration.NearCacheConfiguration;
import org.apache.ignite.internal.binary.BinaryEnumCache;
import org.apache.ignite.internal.binary.BinaryMarshaller;
import org.apache.ignite.internal.cluster.ClusterGroupAdapter;
import org.apache.ignite.internal.cluster.IgniteClusterEx;
import org.apache.ignite.internal.managers.GridManager;
import org.apache.ignite.internal.managers.checkpoint.GridCheckpointManager;
import org.apache.ignite.internal.managers.collision.GridCollisionManager;
import org.apache.ignite.internal.managers.communication.GridIoManager;
import org.apache.ignite.internal.managers.deployment.GridDeploymentManager;
import org.apache.ignite.internal.managers.discovery.GridDiscoveryManager;
import org.apache.ignite.internal.managers.eventstorage.GridEventStorageManager;
import org.apache.ignite.internal.managers.failover.GridFailoverManager;
import org.apache.ignite.internal.managers.indexing.GridIndexingManager;
import org.apache.ignite.internal.managers.loadbalancer.GridLoadBalancerManager;
import org.apache.ignite.internal.managers.swapspace.GridSwapSpaceManager;
import org.apache.ignite.internal.processors.GridProcessor;
import org.apache.ignite.internal.processors.affinity.GridAffinityProcessor;
import org.apache.ignite.internal.processors.cache.GridCacheAdapter;
import org.apache.ignite.internal.processors.cache.GridCacheContext;
import org.apache.ignite.internal.processors.cache.GridCacheProcessor;
import org.apache.ignite.internal.processors.cache.GridCacheUtilityKey;
import org.apache.ignite.internal.processors.cache.IgniteCacheProxy;
import org.apache.ignite.internal.processors.cache.IgniteInternalCache;
import org.apache.ignite.internal.processors.cache.binary.CacheObjectBinaryProcessorImpl;
import org.apache.ignite.internal.processors.cacheobject.IgniteCacheObjectProcessor;
import org.apache.ignite.internal.processors.clock.GridClockSyncProcessor;
import org.apache.ignite.internal.processors.closure.GridClosureProcessor;
import org.apache.ignite.internal.processors.cluster.ClusterProcessor;
import org.apache.ignite.internal.processors.continuous.GridContinuousProcessor;
import org.apache.ignite.internal.processors.datastreamer.DataStreamProcessor;
import org.apache.ignite.internal.processors.datastructures.DataStructuresProcessor;
import org.apache.ignite.internal.processors.hadoop.Hadoop;
import org.apache.ignite.internal.processors.hadoop.HadoopNoopProcessor;
import org.apache.ignite.internal.processors.job.GridJobProcessor;
import org.apache.ignite.internal.processors.jobmetrics.GridJobMetricsProcessor;
import org.apache.ignite.internal.processors.nodevalidation.DiscoveryNodeValidationProcessor;
import org.apache.ignite.internal.processors.nodevalidation.OsDiscoveryNodeValidationProcessor;
import org.apache.ignite.internal.processors.odbc.OdbcProcessor;
import org.apache.ignite.internal.processors.offheap.GridOffHeapProcessor;
import org.apache.ignite.internal.processors.platform.PlatformNoopProcessor;
import org.apache.ignite.internal.processors.platform.PlatformProcessor;
import org.apache.ignite.internal.processors.plugin.IgnitePluginProcessor;
import org.apache.ignite.internal.processors.port.GridPortProcessor;
import org.apache.ignite.internal.processors.port.GridPortRecord;
import org.apache.ignite.internal.processors.query.GridQueryProcessor;
import org.apache.ignite.internal.processors.resource.GridResourceProcessor;
import org.apache.ignite.internal.processors.resource.GridSpringResourceContext;
import org.apache.ignite.internal.processors.rest.GridRestProcessor;
import org.apache.ignite.internal.processors.security.GridSecurityProcessor;
import org.apache.ignite.internal.processors.segmentation.GridSegmentationProcessor;
import org.apache.ignite.internal.processors.service.GridServiceProcessor;
import org.apache.ignite.internal.processors.session.GridTaskSessionProcessor;
import org.apache.ignite.internal.processors.task.GridTaskProcessor;
import org.apache.ignite.internal.processors.timeout.GridTimeoutProcessor;
import org.apache.ignite.internal.util.future.GridCompoundFuture;
import org.apache.ignite.internal.util.future.GridFinishedFuture;
import org.apache.ignite.internal.util.future.GridFutureAdapter;
import org.apache.ignite.internal.util.future.IgniteFutureImpl;
import org.apache.ignite.internal.util.lang.GridAbsClosure;
import org.apache.ignite.internal.util.tostring.GridToStringExclude;
import org.apache.ignite.internal.util.typedef.C1;
import org.apache.ignite.internal.util.typedef.CI1;
import org.apache.ignite.internal.util.typedef.F;
import org.apache.ignite.internal.util.typedef.X;
import org.apache.ignite.internal.util.typedef.internal.A;
import org.apache.ignite.internal.util.typedef.internal.CU;
import org.apache.ignite.internal.util.typedef.internal.LT;
import org.apache.ignite.internal.util.typedef.internal.S;
import org.apache.ignite.internal.util.typedef.internal.SB;
import org.apache.ignite.internal.util.typedef.internal.U;
import org.apache.ignite.lang.IgniteFuture;
import org.apache.ignite.lang.IgnitePredicate;
import org.apache.ignite.lang.IgniteProductVersion;
import org.apache.ignite.lifecycle.LifecycleAware;
import org.apache.ignite.lifecycle.LifecycleBean;
import org.apache.ignite.lifecycle.LifecycleEventType;
import org.apache.ignite.marshaller.MarshallerExclusions;
import org.apache.ignite.marshaller.optimized.OptimizedMarshaller;
import org.apache.ignite.mxbean.ClusterLocalNodeMetricsMXBean;
import org.apache.ignite.mxbean.IgniteMXBean;
import org.apache.ignite.mxbean.ThreadPoolMXBean;
import org.apache.ignite.plugin.IgnitePlugin;
import org.apache.ignite.plugin.PluginNotFoundException;
import org.apache.ignite.plugin.PluginProvider;
import org.apache.ignite.spi.IgniteSpi;
import org.apache.ignite.spi.IgniteSpiVersionCheckException;
import org.apache.ignite.spi.discovery.tcp.internal.TcpDiscoveryNode;
import org.apache.ignite.thread.IgniteStripedThreadPoolExecutor;
import org.jetbrains.annotations.Nullable;

import static org.apache.ignite.IgniteSystemProperties.IGNITE_CONFIG_URL;
import static org.apache.ignite.IgniteSystemProperties.IGNITE_DAEMON;
import static org.apache.ignite.IgniteSystemProperties.IGNITE_NO_ASCII;
import static org.apache.ignite.IgniteSystemProperties.IGNITE_OPTIMIZED_MARSHALLER_USE_DEFAULT_SUID;
import static org.apache.ignite.IgniteSystemProperties.IGNITE_SKIP_CONFIGURATION_CONSISTENCY_CHECK;
import static org.apache.ignite.IgniteSystemProperties.IGNITE_STARVATION_CHECK_INTERVAL;
import static org.apache.ignite.IgniteSystemProperties.IGNITE_SUCCESS_FILE;
import static org.apache.ignite.IgniteSystemProperties.getBoolean;
import static org.apache.ignite.IgniteSystemProperties.snapshot;
import static org.apache.ignite.internal.GridKernalState.DISCONNECTED;
import static org.apache.ignite.internal.GridKernalState.STARTED;
import static org.apache.ignite.internal.GridKernalState.STARTING;
import static org.apache.ignite.internal.GridKernalState.STOPPED;
import static org.apache.ignite.internal.GridKernalState.STOPPING;
import static org.apache.ignite.internal.IgniteComponentType.IGFS;
import static org.apache.ignite.internal.IgniteComponentType.IGFS_HELPER;
import static org.apache.ignite.internal.IgniteComponentType.SCHEDULE;
import static org.apache.ignite.internal.IgniteNodeAttributes.ATTR_BUILD_DATE;
import static org.apache.ignite.internal.IgniteNodeAttributes.ATTR_BUILD_VER;
import static org.apache.ignite.internal.IgniteNodeAttributes.ATTR_CLIENT_MODE;
import static org.apache.ignite.internal.IgniteNodeAttributes.ATTR_CONSISTENCY_CHECK_SKIPPED;
import static org.apache.ignite.internal.IgniteNodeAttributes.ATTR_DAEMON;
import static org.apache.ignite.internal.IgniteNodeAttributes.ATTR_LATE_AFFINITY_ASSIGNMENT;
import static org.apache.ignite.internal.IgniteNodeAttributes.ATTR_DEPLOYMENT_MODE;
import static org.apache.ignite.internal.IgniteNodeAttributes.ATTR_GRID_NAME;
import static org.apache.ignite.internal.IgniteNodeAttributes.ATTR_IPS;
import static org.apache.ignite.internal.IgniteNodeAttributes.ATTR_JIT_NAME;
import static org.apache.ignite.internal.IgniteNodeAttributes.ATTR_JMX_PORT;
import static org.apache.ignite.internal.IgniteNodeAttributes.ATTR_JVM_ARGS;
import static org.apache.ignite.internal.IgniteNodeAttributes.ATTR_JVM_PID;
import static org.apache.ignite.internal.IgniteNodeAttributes.ATTR_LANG_RUNTIME;
import static org.apache.ignite.internal.IgniteNodeAttributes.ATTR_MACS;
import static org.apache.ignite.internal.IgniteNodeAttributes.ATTR_MARSHALLER;
import static org.apache.ignite.internal.IgniteNodeAttributes.ATTR_MARSHALLER_COMPACT_FOOTER;
import static org.apache.ignite.internal.IgniteNodeAttributes.ATTR_MARSHALLER_USE_DFLT_SUID;
import static org.apache.ignite.internal.IgniteNodeAttributes.ATTR_NODE_CONSISTENT_ID;
import static org.apache.ignite.internal.IgniteNodeAttributes.ATTR_PEER_CLASSLOADING;
import static org.apache.ignite.internal.IgniteNodeAttributes.ATTR_PHY_RAM;
import static org.apache.ignite.internal.IgniteNodeAttributes.ATTR_PREFIX;
import static org.apache.ignite.internal.IgniteNodeAttributes.ATTR_RESTART_ENABLED;
import static org.apache.ignite.internal.IgniteNodeAttributes.ATTR_REST_PORT_RANGE;
import static org.apache.ignite.internal.IgniteNodeAttributes.ATTR_SPI_CLASS;
import static org.apache.ignite.internal.IgniteNodeAttributes.ATTR_USER_NAME;
import static org.apache.ignite.internal.IgniteVersionUtils.ACK_VER_STR;
import static org.apache.ignite.internal.IgniteVersionUtils.BUILD_TSTAMP_STR;
import static org.apache.ignite.internal.IgniteVersionUtils.COPYRIGHT;
import static org.apache.ignite.internal.IgniteVersionUtils.REV_HASH_STR;
import static org.apache.ignite.internal.IgniteVersionUtils.VER;
import static org.apache.ignite.internal.IgniteVersionUtils.VER_STR;
import static org.apache.ignite.lifecycle.LifecycleEventType.AFTER_NODE_START;
import static org.apache.ignite.lifecycle.LifecycleEventType.BEFORE_NODE_START;

/**
 * Ignite kernal.
 * <p/>
 * See <a href="http://en.wikipedia.org/wiki/Kernal">http://en.wikipedia.org/wiki/Kernal</a> for information on the
 * misspelling.
 */
public class IgniteKernal implements IgniteEx, IgniteMXBean, Externalizable {
    /** */
    private static final long serialVersionUID = 0L;

    /** Ignite site that is shown in log messages. */
    public static final String SITE = "ignite.apache.org";

    /** System line separator. */
    private static final String NL = U.nl();

    /** Periodic starvation check interval. */
    private static final long PERIODIC_STARVATION_CHECK_FREQ = 1000 * 30;

    /** */
    @GridToStringExclude
    private GridKernalContextImpl ctx;

    /** Configuration. */
    private IgniteConfiguration cfg;

    /** */
    @SuppressWarnings({"FieldAccessedSynchronizedAndUnsynchronized"})
    @GridToStringExclude
    private GridLoggerProxy log;

    /** */
    private String gridName;

    /** */
    @GridToStringExclude
    private ObjectName kernalMBean;

    /** */
    @GridToStringExclude
    private ObjectName locNodeMBean;

    /** */
    @GridToStringExclude
    private ObjectName pubExecSvcMBean;

    /** */
    @GridToStringExclude
    private ObjectName sysExecSvcMBean;

    /** */
    @GridToStringExclude
    private ObjectName mgmtExecSvcMBean;

    /** */
    @GridToStringExclude
    private ObjectName p2PExecSvcMBean;

    /** */
    @GridToStringExclude
    private ObjectName restExecSvcMBean;

    /** Kernal start timestamp. */
    private long startTime = U.currentTimeMillis();

    /** Spring context, potentially {@code null}. */
    private GridSpringResourceContext rsrcCtx;

    /** */
    @GridToStringExclude
    private GridTimeoutProcessor.CancelableTask starveTask;

    /** */
    @GridToStringExclude
    private GridTimeoutProcessor.CancelableTask metricsLogTask;

    /** Indicate error on grid stop. */
    @GridToStringExclude
    private boolean errOnStop;

    /** Scheduler. */
    @GridToStringExclude
    private IgniteScheduler scheduler;

    /** Kernal gateway. */
    @GridToStringExclude
    private final AtomicReference<GridKernalGateway> gw = new AtomicReference<>();

    /** Stop guard. */
    @GridToStringExclude
    private final AtomicBoolean stopGuard = new AtomicBoolean();

    /**
     * No-arg constructor is required by externalization.
     */
    public IgniteKernal() {
        this(null);
    }

    /**
     * @param rsrcCtx Optional Spring application context.
     */
    public IgniteKernal(@Nullable GridSpringResourceContext rsrcCtx) {
        this.rsrcCtx = rsrcCtx;
    }

    /** {@inheritDoc} */
    @Override public IgniteClusterEx cluster() {
        return ctx.cluster().get();
    }

    /** {@inheritDoc} */
    @Override public ClusterNode localNode() {
        return ctx.cluster().get().localNode();
    }

    /** {@inheritDoc} */
    @Override public IgniteCompute compute() {
        return ((ClusterGroupAdapter)ctx.cluster().get().forServers()).compute();
    }

    /** {@inheritDoc} */
    @Override public IgniteMessaging message() {
        return ctx.cluster().get().message();
    }

    /** {@inheritDoc} */
    @Override public IgniteEvents events() {
        return ctx.cluster().get().events();
    }

    /** {@inheritDoc} */
    @Override public IgniteServices services() {
        return ((ClusterGroupAdapter)ctx.cluster().get().forServers()).services();
    }

    /** {@inheritDoc} */
    @Override public ExecutorService executorService() {
        return ctx.cluster().get().executorService();
    }

    /** {@inheritDoc} */
    @Override public final IgniteCompute compute(ClusterGroup grp) {
        return ((ClusterGroupAdapter)grp).compute();
    }

    /** {@inheritDoc} */
    @Override public final IgniteMessaging message(ClusterGroup prj) {
        return ((ClusterGroupAdapter)prj).message();
    }

    /** {@inheritDoc} */
    @Override public final IgniteEvents events(ClusterGroup grp) {
        return ((ClusterGroupAdapter) grp).events();
    }

    /** {@inheritDoc} */
    @Override public IgniteServices services(ClusterGroup grp) {
        return ((ClusterGroupAdapter)grp).services();
    }

    /** {@inheritDoc} */
    @Override public ExecutorService executorService(ClusterGroup grp) {
        return ((ClusterGroupAdapter)grp).executorService();
    }

    /** {@inheritDoc} */
    @Override public String name() {
        return gridName;
    }

    /** {@inheritDoc} */
    @Override public String getCopyright() {
        return COPYRIGHT;
    }

    /** {@inheritDoc} */
    @Override public long getStartTimestamp() {
        return startTime;
    }

    /** {@inheritDoc} */
    @Override public String getStartTimestampFormatted() {
        return DateFormat.getDateTimeInstance().format(new Date(startTime));
    }

    /** {@inheritDoc} */
    @Override public long getUpTime() {
        return U.currentTimeMillis() - startTime;
    }

    /** {@inheritDoc} */
    @Override public String getUpTimeFormatted() {
        return X.timeSpan2HMSM(U.currentTimeMillis() - startTime);
    }

    /** {@inheritDoc} */
    @Override public String getFullVersion() {
        return VER_STR + '-' + BUILD_TSTAMP_STR;
    }

    /** {@inheritDoc} */
    @Override public String getCheckpointSpiFormatted() {
        assert cfg != null;

        return Arrays.toString(cfg.getCheckpointSpi());
    }

    /** {@inheritDoc} */
    @Override public String getSwapSpaceSpiFormatted() {
        assert cfg != null;

        return cfg.getSwapSpaceSpi().toString();
    }

    /** {@inheritDoc} */
    @Override public String getCommunicationSpiFormatted() {
        assert cfg != null;

        return cfg.getCommunicationSpi().toString();
    }

    /** {@inheritDoc} */
    @Override public String getDeploymentSpiFormatted() {
        assert cfg != null;

        return cfg.getDeploymentSpi().toString();
    }

    /** {@inheritDoc} */
    @Override public String getDiscoverySpiFormatted() {
        assert cfg != null;

        return cfg.getDiscoverySpi().toString();
    }

    /** {@inheritDoc} */
    @Override public String getEventStorageSpiFormatted() {
        assert cfg != null;

        return cfg.getEventStorageSpi().toString();
    }

    /** {@inheritDoc} */
    @Override public String getCollisionSpiFormatted() {
        assert cfg != null;

        return cfg.getCollisionSpi().toString();
    }

    /** {@inheritDoc} */
    @Override public String getFailoverSpiFormatted() {
        assert cfg != null;

        return Arrays.toString(cfg.getFailoverSpi());
    }

    /** {@inheritDoc} */
    @Override public String getLoadBalancingSpiFormatted() {
        assert cfg != null;

        return Arrays.toString(cfg.getLoadBalancingSpi());
    }

    /** {@inheritDoc} */
    @Override public String getOsInformation() {
        return U.osString();
    }

    /** {@inheritDoc} */
    @Override public String getJdkInformation() {
        return U.jdkString();
    }

    /** {@inheritDoc} */
    @Override public String getOsUser() {
        return System.getProperty("user.name");
    }

    /** {@inheritDoc} */
    @Override public void printLastErrors() {
        ctx.exceptionRegistry().printErrors(log);
    }

    /** {@inheritDoc} */
    @Override public String getVmName() {
        return ManagementFactory.getRuntimeMXBean().getName();
    }

    /** {@inheritDoc} */
    @Override public String getInstanceName() {
        return gridName;
    }

    /** {@inheritDoc} */
    @Override public String getExecutorServiceFormatted() {
        assert cfg != null;

        return String.valueOf(cfg.getPublicThreadPoolSize());
    }

    /** {@inheritDoc} */
    @Override public String getIgniteHome() {
        assert cfg != null;

        return cfg.getIgniteHome();
    }

    /** {@inheritDoc} */
    @Override public String getGridLoggerFormatted() {
        assert cfg != null;

        return cfg.getGridLogger().toString();
    }

    /** {@inheritDoc} */
    @Override public String getMBeanServerFormatted() {
        assert cfg != null;

        return cfg.getMBeanServer().toString();
    }

    /** {@inheritDoc} */
    @Override public UUID getLocalNodeId() {
        assert cfg != null;

        return cfg.getNodeId();
    }

    /** {@inheritDoc} */
    @SuppressWarnings("unchecked")
    @Override public List<String> getUserAttributesFormatted() {
        assert cfg != null;

        return (List<String>)F.transform(cfg.getUserAttributes().entrySet(), new C1<Map.Entry<String, ?>, String>() {
            @Override public String apply(Map.Entry<String, ?> e) {
                return e.getKey() + ", " + e.getValue().toString();
            }
        });
    }

    /** {@inheritDoc} */
    @Override public boolean isPeerClassLoadingEnabled() {
        assert cfg != null;

        return cfg.isPeerClassLoadingEnabled();
    }

    /** {@inheritDoc} */
    @Override public List<String> getLifecycleBeansFormatted() {
        LifecycleBean[] beans = cfg.getLifecycleBeans();

        if (F.isEmpty(beans))
            return Collections.emptyList();
        else {
            List<String> res = new ArrayList<>(beans.length);

            for (LifecycleBean bean : beans)
                res.add(String.valueOf(bean));

            return res;
        }
    }

    /**
     * @param name  New attribute name.
     * @param val New attribute value.
     * @throws IgniteCheckedException If duplicated SPI name found.
     */
    private void add(String name, @Nullable Serializable val) throws IgniteCheckedException {
        assert name != null;

        if (ctx.addNodeAttribute(name, val) != null) {
            if (name.endsWith(ATTR_SPI_CLASS))
                // User defined duplicated names for the different SPIs.
                throw new IgniteCheckedException("Failed to set SPI attribute. Duplicated SPI name found: " +
                    name.substring(0, name.length() - ATTR_SPI_CLASS.length()));

            // Otherwise it's a mistake of setting up duplicated attribute.
            assert false : "Duplicate attribute: " + name;
        }
    }

    /**
     * Notifies life-cycle beans of grid event.
     *
     * @param evt Grid event.
     * @throws IgniteCheckedException If user threw exception during start.
     */
    @SuppressWarnings({"CatchGenericClass"})
    private void notifyLifecycleBeans(LifecycleEventType evt) throws IgniteCheckedException {
        if (!cfg.isDaemon() && cfg.getLifecycleBeans() != null) {
            for (LifecycleBean bean : cfg.getLifecycleBeans())
                if (bean != null) {
                    try {
                        bean.onLifecycleEvent(evt);
                    }
                    catch (Exception e) {
                        throw new IgniteCheckedException(e);
                    }
                }
        }
    }

    /**
     * Notifies life-cycle beans of grid event.
     *
     * @param evt Grid event.
     */
    @SuppressWarnings({"CatchGenericClass"})
    private void notifyLifecycleBeansEx(LifecycleEventType evt) {
        try {
            notifyLifecycleBeans(evt);
        }
        // Catch generic throwable to secure against user assertions.
        catch (Throwable e) {
            U.error(log, "Failed to notify lifecycle bean (safely ignored) [evt=" + evt +
                (gridName == null ? "" : ", gridName=" + gridName) + ']', e);

            if (e instanceof Error)
                throw (Error)e;
        }
    }

    /**
     * @param cfg Configuration to use.
     * @param utilityCachePool Utility cache pool.
     * @param execSvc Executor service.
     * @param sysExecSvc System executor service.
     * @param p2pExecSvc P2P executor service.
     * @param mgmtExecSvc Management executor service.
     * @param igfsExecSvc IGFS executor service.
     * @param restExecSvc Reset executor service.
     * @param errHnd Error handler to use for notification about startup problems.
     * @throws IgniteCheckedException Thrown in case of any errors.
     */
    @SuppressWarnings({"CatchGenericClass", "unchecked"})
    public void start(final IgniteConfiguration cfg,
        ExecutorService utilityCachePool,
        ExecutorService marshCachePool,
        final ExecutorService execSvc,
        final ExecutorService sysExecSvc,
        ExecutorService p2pExecSvc,
        ExecutorService mgmtExecSvc,
        ExecutorService igfsExecSvc,
        ExecutorService restExecSvc,
        IgniteStripedThreadPoolExecutor callbackExecSvc,
        GridAbsClosure errHnd)
        throws IgniteCheckedException
    {
        gw.compareAndSet(null, new GridKernalGatewayImpl(cfg.getGridName()));

        GridKernalGateway gw = this.gw.get();

        gw.writeLock();

        try {
            switch (gw.getState()) {
                case STARTED: {
                    U.warn(log, "Grid has already been started (ignored).");

                    return;
                }

                case STARTING: {
                    U.warn(log, "Grid is already in process of being started (ignored).");

                    return;
                }

                case STOPPING: {
                    throw new IgniteCheckedException("Grid is in process of being stopped");
                }

                case STOPPED: {
                    break;
                }
            }

            gw.setState(STARTING);
        }
        finally {
            gw.writeUnlock();
        }

        assert cfg != null;

        // Make sure we got proper configuration.
        validateCommon(cfg);

        gridName = cfg.getGridName();

        this.cfg = cfg;

        log = (GridLoggerProxy)cfg.getGridLogger().getLogger(
            getClass().getName() + (gridName != null ? '%' + gridName : ""));

        RuntimeMXBean rtBean = ManagementFactory.getRuntimeMXBean();

        // Ack various information.
        ackAsciiLogo();
        ackConfigUrl();
        ackDaemon();
        ackOsInfo();
        ackLanguageRuntime();
        ackRemoteManagement();
        ackVmArguments(rtBean);
        ackClassPaths(rtBean);
        ackSystemProperties();
        ackEnvironmentVariables();
        ackCacheConfiguration();
        ackP2pConfiguration();
        ackRebalanceConfiguration();

        // Run background network diagnostics.
        GridDiagnostic.runBackgroundCheck(gridName, execSvc, log);

        // Ack 3-rd party licenses location.
        if (log.isInfoEnabled() && cfg.getIgniteHome() != null)
            log.info("3-rd party licenses can be found at: " + cfg.getIgniteHome() + File.separatorChar + "libs" +
                File.separatorChar + "licenses");

        // Check that user attributes are not conflicting
        // with internally reserved names.
        for (String name : cfg.getUserAttributes().keySet())
            if (name.startsWith(ATTR_PREFIX))
                throw new IgniteCheckedException("User attribute has illegal name: '" + name + "'. Note that all names " +
                    "starting with '" + ATTR_PREFIX + "' are reserved for internal use.");

        // Ack local node user attributes.
        logNodeUserAttributes();

        // Ack configuration.
        ackSpis();

        List<PluginProvider> plugins = U.allPluginProviders();

        // Spin out SPIs & managers.
        try {
            ctx = new GridKernalContextImpl(log,
                this,
                cfg,
                gw,
                utilityCachePool,
                marshCachePool,
                execSvc,
                sysExecSvc,
                p2pExecSvc,
                mgmtExecSvc,
                igfsExecSvc,
                restExecSvc,
                callbackExecSvc,
                plugins);

            cfg.getMarshaller().setContext(ctx.marshallerContext());

            ClusterProcessor clusterProc = new ClusterProcessor(ctx);

            startProcessor(clusterProc);

            fillNodeAttributes(clusterProc.updateNotifierEnabled());

            U.onGridStart();

            // Start and configure resource processor first as it contains resources used
            // by all other managers and processors.
            GridResourceProcessor rsrcProc = new GridResourceProcessor(ctx);

            rsrcProc.setSpringContext(rsrcCtx);

            scheduler = new IgniteSchedulerImpl(ctx);

            startProcessor(rsrcProc);

            // Inject resources into lifecycle beans.
            if (!cfg.isDaemon() && cfg.getLifecycleBeans() != null) {
                for (LifecycleBean bean : cfg.getLifecycleBeans()) {
                    if (bean != null)
                        rsrcProc.inject(bean);
                }
            }

            // Lifecycle notification.
            notifyLifecycleBeans(BEFORE_NODE_START);

            // Starts lifecycle aware components.
            U.startLifecycleAware(lifecycleAwares(cfg));

            addHelper(IGFS_HELPER.create(F.isEmpty(cfg.getFileSystemConfiguration())));

            startProcessor(new IgnitePluginProcessor(ctx, cfg, plugins));

            // Closure processor should be started before all others
            // (except for resource processor), as many components can depend on it.
            startProcessor(new GridClosureProcessor(ctx));

            // Start some other processors (order & place is important).
            startProcessor(new GridPortProcessor(ctx));
            startProcessor(new GridJobMetricsProcessor(ctx));

            // Timeout processor needs to be started before managers,
            // as managers may depend on it.
            startProcessor(new GridTimeoutProcessor(ctx));

            // Start security processors.
            startProcessor(createComponent(GridSecurityProcessor.class, ctx));

            // Start SPI managers.
            // NOTE: that order matters as there are dependencies between managers.
            startManager(new GridIoManager(ctx));
            startManager(new GridCheckpointManager(ctx));

            startManager(new GridEventStorageManager(ctx));
            startManager(new GridDeploymentManager(ctx));
            startManager(new GridLoadBalancerManager(ctx));
            startManager(new GridFailoverManager(ctx));
            startManager(new GridCollisionManager(ctx));
            startManager(new GridSwapSpaceManager(ctx));
            startManager(new GridIndexingManager(ctx));

            ackSecurity();

            // Assign discovery manager to context before other processors start so they
            // are able to register custom event listener.
            GridManager discoMgr = new GridDiscoveryManager(ctx);

            ctx.add(discoMgr, false);

            // Start processors before discovery manager, so they will
            // be able to start receiving messages once discovery completes.
            startProcessor(createComponent(DiscoveryNodeValidationProcessor.class, ctx));
            startProcessor(new GridClockSyncProcessor(ctx));
            startProcessor(new GridAffinityProcessor(ctx));
            startProcessor(createComponent(GridSegmentationProcessor.class, ctx));
            startProcessor(createComponent(IgniteCacheObjectProcessor.class, ctx));
            startProcessor(new GridCacheProcessor(ctx));
            startProcessor(new GridQueryProcessor(ctx));
            startProcessor(new OdbcProcessor(ctx));
            startProcessor(new GridServiceProcessor(ctx));
            startProcessor(new GridTaskSessionProcessor(ctx));
            startProcessor(new GridJobProcessor(ctx));
            startProcessor(new GridTaskProcessor(ctx));
            startProcessor((GridProcessor)SCHEDULE.createOptional(ctx));
            startProcessor(new GridRestProcessor(ctx));
            startProcessor(new DataStreamProcessor(ctx));
            startProcessor((GridProcessor)IGFS.create(ctx, F.isEmpty(cfg.getFileSystemConfiguration())));
            startProcessor(new GridContinuousProcessor(ctx));
<<<<<<< HEAD
            startProcessor((GridProcessor)(cfg.isPeerClassLoadingEnabled() ?
                IgniteComponentType.HADOOP.create(ctx, true): // No-op when peer class loading is enabled.
                IgniteComponentType.HADOOP.createIfInClassPath(ctx, cfg.getHadoopConfiguration() != null)));
=======
            startProcessor((GridProcessor)createHadoopComponent());
>>>>>>> 4a8fb8f3
            startProcessor(new DataStructuresProcessor(ctx));
            startProcessor(createComponent(PlatformProcessor.class, ctx));

            // Start plugins.
            for (PluginProvider provider : ctx.plugins().allProviders()) {
                ctx.add(new GridPluginComponent(provider));

                provider.start(ctx.plugins().pluginContextForProvider(provider));
            }

            gw.writeLock();

            try {
                gw.setState(STARTED);

                // Start discovery manager last to make sure that grid is fully initialized.
                startManager(discoMgr);
            }
            finally {
                gw.writeUnlock();
            }

            // Check whether physical RAM is not exceeded.
            checkPhysicalRam();

            // Suggest configuration optimizations.
            suggestOptimizations(cfg);

            // Notify discovery manager the first to make sure that topology is discovered.
            ctx.discovery().onKernalStart();

            // Notify IO manager the second so further components can send and receive messages.
            ctx.io().onKernalStart();

            // Start plugins.
            for (PluginProvider provider : ctx.plugins().allProviders())
                provider.onIgniteStart();

            // Callbacks.
            for (GridComponent comp : ctx) {
                // Skip discovery manager.
                if (comp instanceof GridDiscoveryManager)
                    continue;

                // Skip IO manager.
                if (comp instanceof GridIoManager)
                    continue;

                if (comp instanceof GridPluginComponent)
                    continue;

                if (!skipDaemon(comp))
                    comp.onKernalStart();
            }

            // Register MBeans.
            registerKernalMBean();
            registerLocalNodeMBean();
            registerExecutorMBeans(execSvc, sysExecSvc, p2pExecSvc, mgmtExecSvc, restExecSvc);

            // Lifecycle bean notifications.
            notifyLifecycleBeans(AFTER_NODE_START);
        }
        catch (Throwable e) {
            IgniteSpiVersionCheckException verCheckErr = X.cause(e, IgniteSpiVersionCheckException.class);

            if (verCheckErr != null)
                U.error(log, verCheckErr.getMessage());
            else if (X.hasCause(e, InterruptedException.class, IgniteInterruptedCheckedException.class))
                U.warn(log, "Grid startup routine has been interrupted (will rollback).");
            else
                U.error(log, "Got exception while starting (will rollback startup routine).", e);

            errHnd.apply();

            stop(true);

            if (e instanceof Error)
                throw e;
            else if (e instanceof IgniteCheckedException)
                throw (IgniteCheckedException)e;
            else
                throw new IgniteCheckedException(e);
        }

        // Mark start timestamp.
        startTime = U.currentTimeMillis();

        String intervalStr = IgniteSystemProperties.getString(IGNITE_STARVATION_CHECK_INTERVAL);

        // Start starvation checker if enabled.
        boolean starveCheck = !isDaemon() && !"0".equals(intervalStr);

        if (starveCheck) {
            final long interval = F.isEmpty(intervalStr) ? PERIODIC_STARVATION_CHECK_FREQ : Long.parseLong(intervalStr);

            starveTask = ctx.timeout().schedule(new Runnable() {
                /** Last completed task count. */
                private long lastCompletedCnt;

                @Override public void run() {
                    if (!(execSvc instanceof ThreadPoolExecutor))
                        return;

                    ThreadPoolExecutor exec = (ThreadPoolExecutor)execSvc;

                    long completedCnt = exec.getCompletedTaskCount();

                    // If all threads are active and no task has completed since last time and there is
                    // at least one waiting request, then it is possible starvation.
                    if (exec.getPoolSize() == exec.getActiveCount() && completedCnt == lastCompletedCnt &&
                        !exec.getQueue().isEmpty())
                        LT.warn(log, null, "Possible thread pool starvation detected (no task completed in last " +
                            interval + "ms, is executorService pool size large enough?)");

                    lastCompletedCnt = completedCnt;
                }
            }, interval, interval);
        }

        long metricsLogFreq = cfg.getMetricsLogFrequency();

        if (metricsLogFreq > 0) {
            metricsLogTask = ctx.timeout().schedule(new Runnable() {
                private final DecimalFormat dblFmt = new DecimalFormat("#.##");

                @Override public void run() {
                    if (log.isInfoEnabled()) {
                        try {
                            ClusterMetrics m = cluster().localNode().metrics();

                            double cpuLoadPct = m.getCurrentCpuLoad() * 100;
                            double avgCpuLoadPct = m.getAverageCpuLoad() * 100;
                            double gcPct = m.getCurrentGcCpuLoad() * 100;

                            //Heap params
                            long heapUsed = m.getHeapMemoryUsed();
                            long heapMax = m.getHeapMemoryMaximum();

                            long heapUsedInMBytes = heapUsed / 1024 / 1024;
                            long heapCommInMBytes = m.getHeapMemoryCommitted() / 1024 / 1024;

                            double freeHeapPct = heapMax > 0 ? ((double)((heapMax - heapUsed) * 100)) / heapMax : -1;

                            //Non heap params
                            long nonHeapUsed = m.getNonHeapMemoryUsed();
                            long nonHeapMax = m.getNonHeapMemoryMaximum();

                            long nonHeapUsedInMBytes = nonHeapUsed / 1024 / 1024;
                            long nonHeapCommInMBytes = m.getNonHeapMemoryCommitted() / 1024 / 1024;

                            double freeNonHeapPct = nonHeapMax > 0 ? ((double)((nonHeapMax - nonHeapUsed) * 100)) / nonHeapMax : -1;

                            int hosts = 0;
                            int nodes = 0;
                            int cpus = 0;

                            try {
                                ClusterMetrics metrics = cluster().metrics();

                                Collection<ClusterNode> nodes0 = cluster().nodes();

                                hosts = U.neighborhood(nodes0).size();
                                nodes = metrics.getTotalNodes();
                                cpus = metrics.getTotalCpus();
                            }
                            catch (IgniteException ignore) {
                                // No-op.
                            }

                            int pubPoolActiveThreads = 0;
                            int pubPoolIdleThreads = 0;
                            int pubPoolQSize = 0;

                            if (execSvc instanceof ThreadPoolExecutor) {
                                ThreadPoolExecutor exec = (ThreadPoolExecutor)execSvc;

                                int poolSize = exec.getPoolSize();

                                pubPoolActiveThreads = Math.min(poolSize, exec.getActiveCount());
                                pubPoolIdleThreads = poolSize - pubPoolActiveThreads;
                                pubPoolQSize = exec.getQueue().size();
                            }

                            int sysPoolActiveThreads = 0;
                            int sysPoolIdleThreads = 0;
                            int sysPoolQSize = 0;

                            if (sysExecSvc instanceof ThreadPoolExecutor) {
                                ThreadPoolExecutor exec = (ThreadPoolExecutor)sysExecSvc;

                                int poolSize = exec.getPoolSize();

                                sysPoolActiveThreads = Math.min(poolSize, exec.getActiveCount());
                                sysPoolIdleThreads = poolSize - sysPoolActiveThreads;
                                sysPoolQSize = exec.getQueue().size();
                            }

                            String id = U.id8(localNode().id());

                            String msg = NL +
                                "Metrics for local node (to disable set 'metricsLogFrequency' to 0)" + NL +
                                "    ^-- Node [id=" + id + ", name=" + name() + ", uptime=" + getUpTimeFormatted() + "]" + NL +
                                "    ^-- H/N/C [hosts=" + hosts + ", nodes=" + nodes + ", CPUs=" + cpus + "]" + NL +
                                "    ^-- CPU [cur=" + dblFmt.format(cpuLoadPct) + "%, avg=" +
                                dblFmt.format(avgCpuLoadPct) + "%, GC=" + dblFmt.format(gcPct) + "%]" + NL +
                                "    ^-- Heap [used=" + dblFmt.format(heapUsedInMBytes) + "MB, free=" +
                                dblFmt.format(freeHeapPct) + "%, comm=" + dblFmt.format(heapCommInMBytes) + "MB]" + NL +
                                "    ^-- Non heap [used=" + dblFmt.format(nonHeapUsedInMBytes) + "MB, free=" +
                                dblFmt.format(freeNonHeapPct) + "%, comm=" + dblFmt.format(nonHeapCommInMBytes) + "MB]" + NL +
                                "    ^-- Public thread pool [active=" + pubPoolActiveThreads + ", idle=" +
                                pubPoolIdleThreads + ", qSize=" + pubPoolQSize + "]" + NL +
                                "    ^-- System thread pool [active=" + sysPoolActiveThreads + ", idle=" +
                                sysPoolIdleThreads + ", qSize=" + sysPoolQSize + "]" + NL +
                                "    ^-- Outbound messages queue [size=" + m.getOutboundMessagesQueueSize() + "]";

                            log.info(msg);
                        }
                        catch (IgniteClientDisconnectedException ignore) {
                            // No-op.
                        }
                    }
                }
            }, metricsLogFreq, metricsLogFreq);
        }

        ctx.performance().logSuggestions(log, gridName);

        U.quietAndInfo(log, "To start Console Management & Monitoring run ignitevisorcmd.{sh|bat}");

        ackStart(rtBean);

        if (!isDaemon())
            ctx.discovery().ackTopology();
    }

    /**
     * Create Hadoop component.
     *
     * @return Non-null Hadoop component: workable or no-op.
     * @throws IgniteCheckedException if the component is mandatory and cannot be initialized.
     */
    private GridComponent createHadoopComponent() throws IgniteCheckedException {
        GridComponent cmp;

        if (cfg.isPeerClassLoadingEnabled()) {
            cmp = IgniteComponentType.HADOOP.createIfInClassPath(ctx, false);

            if (!(cmp instanceof HadoopNoopProcessor)) {
                U.warn(log, "Hadoop module is found in classpath, but it will not be started because peer class " +
                    "loading is enabled (set IgniteConfiguration.peerClassLoadingEnabled to \"false\" to start " +
                    "Hadoop module).");

                cmp = IgniteComponentType.HADOOP.create(ctx, true/*no-op*/);
            }
        }
        else
            cmp = IgniteComponentType.HADOOP.createIfInClassPath(ctx, cfg.getHadoopConfiguration() != null);

        return cmp;
    }

    /**
     * Validates common configuration parameters.
     *
     * @param cfg Configuration.
     */
    private void validateCommon(IgniteConfiguration cfg) {
        A.notNull(cfg.getNodeId(), "cfg.getNodeId()");

        A.notNull(cfg.getMBeanServer(), "cfg.getMBeanServer()");
        A.notNull(cfg.getGridLogger(), "cfg.getGridLogger()");
        A.notNull(cfg.getMarshaller(), "cfg.getMarshaller()");
        A.notNull(cfg.getUserAttributes(), "cfg.getUserAttributes()");

        // All SPIs should be non-null.
        A.notNull(cfg.getSwapSpaceSpi(), "cfg.getSwapSpaceSpi()");
        A.notNull(cfg.getCheckpointSpi(), "cfg.getCheckpointSpi()");
        A.notNull(cfg.getCommunicationSpi(), "cfg.getCommunicationSpi()");
        A.notNull(cfg.getDeploymentSpi(), "cfg.getDeploymentSpi()");
        A.notNull(cfg.getDiscoverySpi(), "cfg.getDiscoverySpi()");
        A.notNull(cfg.getEventStorageSpi(), "cfg.getEventStorageSpi()");
        A.notNull(cfg.getCollisionSpi(), "cfg.getCollisionSpi()");
        A.notNull(cfg.getFailoverSpi(), "cfg.getFailoverSpi()");
        A.notNull(cfg.getLoadBalancingSpi(), "cfg.getLoadBalancingSpi()");
        A.notNull(cfg.getIndexingSpi(), "cfg.getIndexingSpi()");

        A.ensure(cfg.getNetworkTimeout() > 0, "cfg.getNetworkTimeout() > 0");
        A.ensure(cfg.getNetworkSendRetryDelay() > 0, "cfg.getNetworkSendRetryDelay() > 0");
        A.ensure(cfg.getNetworkSendRetryCount() > 0, "cfg.getNetworkSendRetryCount() > 0");
    }

    /**
     * Checks whether physical RAM is not exceeded.
     */
    @SuppressWarnings("ConstantConditions")
    private void checkPhysicalRam() {
        long ram = ctx.discovery().localNode().attribute(ATTR_PHY_RAM);

        if (ram != -1) {
            String macs = ctx.discovery().localNode().attribute(ATTR_MACS);

            long totalHeap = 0;

            for (ClusterNode node : ctx.discovery().allNodes()) {
                if (macs.equals(node.attribute(ATTR_MACS))) {
                    long heap = node.metrics().getHeapMemoryMaximum();

                    if (heap != -1)
                        totalHeap += heap;
                }
            }

            if (totalHeap > ram) {
                U.quietAndWarn(log, "Attempting to start more nodes than physical RAM " +
                    "available on current host (this can cause significant slowdown)");
            }
        }
    }

    /**
     * @param cfg Configuration to check for possible performance issues.
     */
    private void suggestOptimizations(IgniteConfiguration cfg) {
        GridPerformanceSuggestions perf = ctx.performance();

        if (ctx.collision().enabled())
            perf.add("Disable collision resolution (remove 'collisionSpi' from configuration)");

        if (ctx.checkpoint().enabled())
            perf.add("Disable checkpoints (remove 'checkpointSpi' from configuration)");

        if (cfg.isPeerClassLoadingEnabled())
            perf.add("Disable peer class loading (set 'peerClassLoadingEnabled' to false)");

        if (cfg.isMarshalLocalJobs())
            perf.add("Disable local jobs marshalling (set 'marshalLocalJobs' to false)");

        if (cfg.getIncludeEventTypes() != null && cfg.getIncludeEventTypes().length != 0)
            perf.add("Disable grid events (remove 'includeEventTypes' from configuration)");

        if (BinaryMarshaller.available() && (cfg.getMarshaller() != null && !(cfg.getMarshaller() instanceof BinaryMarshaller)))
            perf.add("Use default binary marshaller (do not set 'marshaller' explicitly)");
    }

    /**
     * Creates attributes map and fills it in.
     *
     * @param notifyEnabled Update notifier flag.
     * @throws IgniteCheckedException thrown if was unable to set up attribute.
     */
    @SuppressWarnings({"SuspiciousMethodCalls", "unchecked", "TypeMayBeWeakened"})
    private void fillNodeAttributes(boolean notifyEnabled) throws IgniteCheckedException {
        final String[] incProps = cfg.getIncludeProperties();

        try {
            // Stick all environment settings into node attributes.
            for (Map.Entry<String, String> sysEntry : System.getenv().entrySet()) {
                String name = sysEntry.getKey();

                if (incProps == null || U.containsStringArray(incProps, name, true) ||
                    U.isVisorNodeStartProperty(name) || U.isVisorRequiredProperty(name))
                    ctx.addNodeAttribute(name, sysEntry.getValue());
            }

            if (log.isDebugEnabled())
                log.debug("Added environment properties to node attributes.");
        }
        catch (SecurityException e) {
            throw new IgniteCheckedException("Failed to add environment properties to node attributes due to " +
                "security violation: " + e.getMessage());
        }

        try {
            // Stick all system properties into node's attributes overwriting any
            // identical names from environment properties.
            for (Map.Entry<Object, Object> e : snapshot().entrySet()) {
                String key = (String)e.getKey();

                if (incProps == null || U.containsStringArray(incProps, key, true) ||
                    U.isVisorRequiredProperty(key)) {
                    Object val = ctx.nodeAttribute(key);

                    if (val != null && !val.equals(e.getValue()))
                        U.warn(log, "System property will override environment variable with the same name: " + key);

                    ctx.addNodeAttribute(key, e.getValue());
                }
            }

            ctx.addNodeAttribute(IgniteNodeAttributes.ATTR_UPDATE_NOTIFIER_ENABLED, notifyEnabled);

            if (log.isDebugEnabled())
                log.debug("Added system properties to node attributes.");
        }
        catch (SecurityException e) {
            throw new IgniteCheckedException("Failed to add system properties to node attributes due to security " +
                "violation: " + e.getMessage());
        }

        // Add local network IPs and MACs.
        String ips = F.concat(U.allLocalIps(), ", "); // Exclude loopbacks.
        String macs = F.concat(U.allLocalMACs(), ", "); // Only enabled network interfaces.

        // Ack network context.
        if (log.isInfoEnabled()) {
            log.info("Non-loopback local IPs: " + (F.isEmpty(ips) ? "N/A" : ips));
            log.info("Enabled local MACs: " + (F.isEmpty(macs) ? "N/A" : macs));
        }

        // Warn about loopback.
        if (ips.isEmpty() && macs.isEmpty())
            U.warn(log, "Ignite is starting on loopback address... Only nodes on the same physical " +
                    "computer can participate in topology.",
                "Ignite is starting on loopback address...");

        // Stick in network context into attributes.
        add(ATTR_IPS, (ips.isEmpty() ? "" : ips));
        add(ATTR_MACS, (macs.isEmpty() ? "" : macs));

        // Stick in some system level attributes
        add(ATTR_JIT_NAME, U.getCompilerMx() == null ? "" : U.getCompilerMx().getName());
        add(ATTR_BUILD_VER, VER_STR);
        add(ATTR_BUILD_DATE, BUILD_TSTAMP_STR);
        add(ATTR_MARSHALLER, cfg.getMarshaller().getClass().getName());
        add(ATTR_MARSHALLER_USE_DFLT_SUID,
            getBoolean(IGNITE_OPTIMIZED_MARSHALLER_USE_DEFAULT_SUID, OptimizedMarshaller.USE_DFLT_SUID));
        add(ATTR_LATE_AFFINITY_ASSIGNMENT, cfg.isLateAffinityAssignment());

        if (cfg.getMarshaller() instanceof BinaryMarshaller) {
            add(ATTR_MARSHALLER_COMPACT_FOOTER, cfg.getBinaryConfiguration() == null ?
                BinaryConfiguration.DFLT_COMPACT_FOOTER :
                cfg.getBinaryConfiguration().isCompactFooter());
        }

        add(ATTR_USER_NAME, System.getProperty("user.name"));
        add(ATTR_GRID_NAME, gridName);

        add(ATTR_PEER_CLASSLOADING, cfg.isPeerClassLoadingEnabled());
        add(ATTR_DEPLOYMENT_MODE, cfg.getDeploymentMode());
        add(ATTR_LANG_RUNTIME, getLanguage());

        add(ATTR_JVM_PID, U.jvmPid());

        add(ATTR_CLIENT_MODE, cfg.isClientMode());

        add(ATTR_CONSISTENCY_CHECK_SKIPPED, getBoolean(IGNITE_SKIP_CONFIGURATION_CONSISTENCY_CHECK));

        if (cfg.getConsistentId() != null)
            add(ATTR_NODE_CONSISTENT_ID, cfg.getConsistentId());

        // Build a string from JVM arguments, because parameters with spaces are split.
        SB jvmArgs = new SB(512);

        for (String arg : U.jvmArgs()) {
            if (arg.startsWith("-"))
                jvmArgs.a("@@@");
            else
                jvmArgs.a(' ');

            jvmArgs.a(arg);
        }
        // Add it to attributes.
        add(ATTR_JVM_ARGS, jvmArgs.toString());

        // Check daemon system property and override configuration if it's set.
        if (isDaemon())
            add(ATTR_DAEMON, "true");

        // In case of the parsing error, JMX remote disabled or port not being set
        // node attribute won't be set.
        if (isJmxRemoteEnabled()) {
            String portStr = System.getProperty("com.sun.management.jmxremote.port");

            if (portStr != null)
                try {
                    add(ATTR_JMX_PORT, Integer.parseInt(portStr));
                }
                catch (NumberFormatException ignore) {
                    // No-op.
                }
        }

        // Whether restart is enabled and stick the attribute.
        add(ATTR_RESTART_ENABLED, Boolean.toString(isRestartEnabled()));

        // Save port range, port numbers will be stored by rest processor at runtime.
        if (cfg.getConnectorConfiguration() != null)
            add(ATTR_REST_PORT_RANGE, cfg.getConnectorConfiguration().getPortRange());

        // Stick in SPI versions and classes attributes.
        addSpiAttributes(cfg.getCollisionSpi());
        addSpiAttributes(cfg.getSwapSpaceSpi());
        addSpiAttributes(cfg.getDiscoverySpi());
        addSpiAttributes(cfg.getFailoverSpi());
        addSpiAttributes(cfg.getCommunicationSpi());
        addSpiAttributes(cfg.getEventStorageSpi());
        addSpiAttributes(cfg.getCheckpointSpi());
        addSpiAttributes(cfg.getLoadBalancingSpi());
        addSpiAttributes(cfg.getDeploymentSpi());

        // Set user attributes for this node.
        if (cfg.getUserAttributes() != null) {
            for (Map.Entry<String, ?> e : cfg.getUserAttributes().entrySet()) {
                if (ctx.hasNodeAttribute(e.getKey()))
                    U.warn(log, "User or internal attribute has the same name as environment or system " +
                        "property and will take precedence: " + e.getKey());

                ctx.addNodeAttribute(e.getKey(), e.getValue());
            }
        }
    }

    /**
     * Add SPI version and class attributes into node attributes.
     *
     * @param spiList Collection of SPIs to get attributes from.
     * @throws IgniteCheckedException Thrown if was unable to set up attribute.
     */
    private void addSpiAttributes(IgniteSpi... spiList) throws IgniteCheckedException {
        for (IgniteSpi spi : spiList) {
            Class<? extends IgniteSpi> spiCls = spi.getClass();

            add(U.spiAttribute(spi, ATTR_SPI_CLASS), spiCls.getName());
        }
    }

    /** @throws IgniteCheckedException If registration failed. */
    private void registerKernalMBean() throws IgniteCheckedException {
        try {
            kernalMBean = U.registerMBean(
                cfg.getMBeanServer(),
                cfg.getGridName(),
                "Kernal",
                getClass().getSimpleName(),
                this,
                IgniteMXBean.class);

            if (log.isDebugEnabled())
                log.debug("Registered kernal MBean: " + kernalMBean);
        }
        catch (JMException e) {
            kernalMBean = null;

            throw new IgniteCheckedException("Failed to register kernal MBean.", e);
        }
    }

    /** @throws IgniteCheckedException If registration failed. */
    private void registerLocalNodeMBean() throws IgniteCheckedException {
        ClusterLocalNodeMetricsMXBean mbean = new ClusterLocalNodeMetricsMXBeanImpl(ctx.discovery().localNode());

        try {
            locNodeMBean = U.registerMBean(
                cfg.getMBeanServer(),
                cfg.getGridName(),
                "Kernal",
                mbean.getClass().getSimpleName(),
                mbean,
                ClusterLocalNodeMetricsMXBean.class);

            if (log.isDebugEnabled())
                log.debug("Registered local node MBean: " + locNodeMBean);
        }
        catch (JMException e) {
            locNodeMBean = null;

            throw new IgniteCheckedException("Failed to register local node MBean.", e);
        }
    }

    /** @throws IgniteCheckedException If registration failed. */
    private void registerExecutorMBeans(ExecutorService execSvc,
        ExecutorService sysExecSvc,
        ExecutorService p2pExecSvc,
        ExecutorService mgmtExecSvc,
        ExecutorService restExecSvc) throws IgniteCheckedException {
        pubExecSvcMBean = registerExecutorMBean(execSvc, "GridExecutionExecutor");
        sysExecSvcMBean = registerExecutorMBean(sysExecSvc, "GridSystemExecutor");
        mgmtExecSvcMBean = registerExecutorMBean(mgmtExecSvc, "GridManagementExecutor");
        p2PExecSvcMBean = registerExecutorMBean(p2pExecSvc, "GridClassLoadingExecutor");

        ConnectorConfiguration clientCfg = cfg.getConnectorConfiguration();

        if (clientCfg != null)
            restExecSvcMBean = registerExecutorMBean(restExecSvc, "GridRestExecutor");
    }

    /**
     * @param exec Executor service to register.
     * @param name Property name for executor.
     * @return Name for created MBean.
     * @throws IgniteCheckedException If registration failed.
     */
    private ObjectName registerExecutorMBean(ExecutorService exec, String name) throws IgniteCheckedException {
        assert exec != null;

        try {
            ObjectName res = U.registerMBean(
                cfg.getMBeanServer(),
                cfg.getGridName(),
                "Thread Pools",
                name,
                new ThreadPoolMXBeanAdapter(exec),
                ThreadPoolMXBean.class);

            if (log.isDebugEnabled())
                log.debug("Registered executor service MBean: " + res);

            return res;
        }
        catch (JMException e) {
            throw new IgniteCheckedException("Failed to register executor service MBean [name=" + name + ", exec=" + exec + ']',
                e);
        }
    }

    /**
     * Unregisters given mbean.
     *
     * @param mbean MBean to unregister.
     * @return {@code True} if successfully unregistered, {@code false} otherwise.
     */
    private boolean unregisterMBean(@Nullable ObjectName mbean) {
        if (mbean != null)
            try {
                cfg.getMBeanServer().unregisterMBean(mbean);

                if (log.isDebugEnabled())
                    log.debug("Unregistered MBean: " + mbean);

                return true;
            }
            catch (JMException e) {
                U.error(log, "Failed to unregister MBean.", e);

                return false;
            }

        return true;
    }

    /**
     * @param mgr Manager to start.
     * @throws IgniteCheckedException Throw in case of any errors.
     */
    private void startManager(GridManager mgr) throws IgniteCheckedException {
        // Add manager to registry before it starts to avoid cases when manager is started
        // but registry does not have it yet.
        ctx.add(mgr);

        try {
            if (!skipDaemon(mgr))
                mgr.start();
        }
        catch (IgniteCheckedException e) {
            U.error(log, "Failed to start manager: " + mgr , e);

            throw new IgniteCheckedException("Failed to start manager: " + mgr, e);
        }
    }

    /**
     * @param proc Processor to start.
     * @throws IgniteCheckedException Thrown in case of any error.
     */
    private void startProcessor(GridProcessor proc) throws IgniteCheckedException {
        ctx.add(proc);

        try {
            if (!skipDaemon(proc))
                proc.start();
        }
        catch (IgniteCheckedException e) {
            throw new IgniteCheckedException("Failed to start processor: " + proc, e);
        }
    }

    /**
     * Add helper.
     *
     * @param helper Helper.
     */
    private void addHelper(Object helper) {
        ctx.addHelper(helper);
    }

    /**
     * Gets "on" or "off" string for given boolean value.
     *
     * @param b Boolean value to convert.
     * @return Result string.
     */
    private String onOff(boolean b) {
        return b ? "on" : "off";
    }

    /**
     *
     * @return Whether or not REST is enabled.
     */
    private boolean isRestEnabled() {
        assert cfg != null;

        return cfg.getConnectorConfiguration() != null;
    }

    /**
     * Acks remote management.
     */
    private void ackRemoteManagement() {
        assert log != null;

        if (!log.isInfoEnabled())
            return;

        SB sb = new SB();

        sb.a("Remote Management [");

        boolean on = isJmxRemoteEnabled();

        sb.a("restart: ").a(onOff(isRestartEnabled())).a(", ");
        sb.a("REST: ").a(onOff(isRestEnabled())).a(", ");
        sb.a("JMX (");
        sb.a("remote: ").a(onOff(on));

        if (on) {
            sb.a(", ");

            sb.a("port: ").a(System.getProperty("com.sun.management.jmxremote.port", "<n/a>")).a(", ");
            sb.a("auth: ").a(onOff(Boolean.getBoolean("com.sun.management.jmxremote.authenticate"))).a(", ");

            // By default SSL is enabled, that's why additional check for null is needed.
            // See http://docs.oracle.com/javase/6/docs/technotes/guides/management/agent.html
            sb.a("ssl: ").a(onOff(Boolean.getBoolean("com.sun.management.jmxremote.ssl") ||
                System.getProperty("com.sun.management.jmxremote.ssl") == null));
        }

        sb.a(")");

        sb.a(']');

        log.info(sb.toString());
    }

    /**
     * Acks configuration URL.
     */
    private void ackConfigUrl() {
        assert log != null;

        if (log.isInfoEnabled())
            log.info("Config URL: " + System.getProperty(IGNITE_CONFIG_URL, "n/a"));
    }

    /**
     * Acks ASCII-logo. Thanks to http://patorjk.com/software/taag
     */
    private void ackAsciiLogo() {
        assert log != null;

        if (System.getProperty(IGNITE_NO_ASCII) == null) {
            String ver = "ver. " + ACK_VER_STR;

            // Big thanks to: http://patorjk.com/software/taag
            // Font name "Small Slant"
            if (log.isInfoEnabled()) {
                log.info(NL + NL +
                        ">>>    __________  ________________  " + NL +
                        ">>>   /  _/ ___/ |/ /  _/_  __/ __/  " + NL +
                        ">>>  _/ // (7 7    // /  / / / _/    " + NL +
                        ">>> /___/\\___/_/|_/___/ /_/ /___/   " + NL +
                        ">>> " + NL +
                        ">>> " + ver + NL +
                        ">>> " + COPYRIGHT + NL +
                        ">>> " + NL +
                        ">>> Ignite documentation: " + "http://" + SITE + NL
                );
            }

            if (log.isQuiet()) {
                U.quiet(false,
                    "   __________  ________________ ",
                    "  /  _/ ___/ |/ /  _/_  __/ __/ ",
                    " _/ // (7 7    // /  / / / _/   ",
                    "/___/\\___/_/|_/___/ /_/ /___/  ",
                    "",
                    ver,
                    COPYRIGHT,
                    "",
                    "Ignite documentation: " + "http://" + SITE,
                    "",
                    "Quiet mode.");

                String fileName = log.fileName();

                if (fileName != null)
                    U.quiet(false, "  ^-- Logging to file '" + fileName + '\'');

                U.quiet(false,
                    "  ^-- To see **FULL** console log here add -DIGNITE_QUIET=false or \"-v\" to ignite.{sh|bat}",
                    "");
            }
        }
    }

    /**
     * Prints start info.
     *
     * @param rtBean Java runtime bean.
     */
    private void ackStart(RuntimeMXBean rtBean) {
        ClusterNode locNode = localNode();

        if (log.isQuiet()) {
            U.quiet(false, "");
            U.quiet(false, "Ignite node started OK (id=" + U.id8(locNode.id()) +
                (F.isEmpty(gridName) ? "" : ", grid=" + gridName) + ')');
        }

        if (log.isInfoEnabled()) {
            log.info("");

            String ack = "Ignite ver. " + VER_STR + '#' + BUILD_TSTAMP_STR + "-sha1:" + REV_HASH_STR;

            String dash = U.dash(ack.length());

            SB sb = new SB();

            for (GridPortRecord rec : ctx.ports().records())
                sb.a(rec.protocol()).a(":").a(rec.port()).a(" ");

            String str =
                NL + NL +
                    ">>> " + dash + NL +
                    ">>> " + ack + NL +
                    ">>> " + dash + NL +
                    ">>> OS name: " + U.osString() + NL +
                    ">>> CPU(s): " + locNode.metrics().getTotalCpus() + NL +
                    ">>> Heap: " + U.heapSize(locNode, 2) + "GB" + NL +
                    ">>> VM name: " + rtBean.getName() + NL +
                    (gridName == null ? "" : ">>> Grid name: " + gridName + NL) +
                    ">>> Local node [" +
                    "ID=" + locNode.id().toString().toUpperCase() +
                    ", order=" + locNode.order() + ", clientMode=" + ctx.clientNode() +
                    "]" + NL +
                    ">>> Local node addresses: " + U.addressesAsString(locNode) + NL +
                    ">>> Local ports: " + sb + NL;

            log.info(str);
        }
    }

    /**
     * Logs out OS information.
     */
    private void ackOsInfo() {
        assert log != null;

        if (log.isQuiet())
            U.quiet(false, "OS: " + U.osString());

        if (log.isInfoEnabled()) {
            log.info("OS: " + U.osString());
            log.info("OS user: " + System.getProperty("user.name"));
        }
    }

    /**
     * Logs out language runtime.
     */
    private void ackLanguageRuntime() {
        assert log != null;

        if (log.isQuiet())
            U.quiet(false, "VM information: " + U.jdkString());

        if (log.isInfoEnabled()) {
            log.info("Language runtime: " + getLanguage());
            log.info("VM information: " + U.jdkString());
            log.info("VM total memory: " + U.heapSize(2) + "GB");
        }
    }

    /**
     * @return Language runtime.
     */
    @SuppressWarnings("ThrowableInstanceNeverThrown")
    private String getLanguage() {
        boolean scala = false;
        boolean groovy = false;
        boolean clojure = false;

        for (StackTraceElement elem : Thread.currentThread().getStackTrace()) {
            String s = elem.getClassName().toLowerCase();

            if (s.contains("scala")) {
                scala = true;

                break;
            }
            else if (s.contains("groovy")) {
                groovy = true;

                break;
            }
            else if (s.contains("clojure")) {
                clojure = true;

                break;
            }
        }

        if (scala) {
            try (InputStream in = getClass().getResourceAsStream("/library.properties")) {
                Properties props = new Properties();

                if (in != null)
                    props.load(in);

                return "Scala ver. " + props.getProperty("version.number", "<unknown>");
            }
            catch (Exception ignore) {
                return "Scala ver. <unknown>";
            }
        }

        // How to get Groovy and Clojure version at runtime?!?
        return groovy ? "Groovy" : clojure ? "Clojure" : U.jdkName() + " ver. " + U.jdkVersion();
    }

    /**
     * Stops grid instance.
     *
     * @param cancel Whether or not to cancel running jobs.
     */
    public void stop(boolean cancel) {
        // Make sure that thread stopping grid is not interrupted.
        boolean interrupted = Thread.interrupted();

        try {
            stop0(cancel);
        }
        finally {
            if (interrupted)
                Thread.currentThread().interrupt();
        }
    }

    /**
     * @return {@code True} if node started shutdown sequence.
     */
    public boolean isStopping() {
        return stopGuard.get();
    }

    /**
     * @param cancel Whether or not to cancel running jobs.
     */
    private void stop0(boolean cancel) {
        gw.compareAndSet(null, new GridKernalGatewayImpl(gridName));

        GridKernalGateway gw = this.gw.get();

        if (stopGuard.compareAndSet(false, true)) {
            // Only one thread is allowed to perform stop sequence.
            boolean firstStop = false;

            GridKernalState state = gw.getState();

            if (state == STARTED || state == DISCONNECTED)
                firstStop = true;
            else if (state == STARTING)
                U.warn(log, "Attempt to stop starting grid. This operation " +
                    "cannot be guaranteed to be successful.");

            if (firstStop) {
                // Notify lifecycle beans.
                if (log.isDebugEnabled())
                    log.debug("Notifying lifecycle beans.");

                notifyLifecycleBeansEx(LifecycleEventType.BEFORE_NODE_STOP);
            }

            List<GridComponent> comps = ctx.components();

            ctx.marshallerContext().onKernalStop();

            // Callback component in reverse order while kernal is still functional
            // if called in the same thread, at least.
            for (ListIterator<GridComponent> it = comps.listIterator(comps.size()); it.hasPrevious();) {
                GridComponent comp = it.previous();

                try {
                    if (!skipDaemon(comp))
                        comp.onKernalStop(cancel);
                }
                catch (Throwable e) {
                    errOnStop = true;

                    U.error(log, "Failed to pre-stop processor: " + comp, e);

                    if (e instanceof Error)
                        throw e;
                }
            }

            if (starveTask != null)
                starveTask.close();

            if (metricsLogTask != null)
                metricsLogTask.close();

            boolean interrupted = false;

            while (true) {
                try {
                    if (gw.tryWriteLock(10))
                        break;
                }
                catch (InterruptedException ignored) {
                    // Preserve interrupt status & ignore.
                    // Note that interrupted flag is cleared.
                    interrupted = true;
                }
            }

            if (interrupted)
                Thread.currentThread().interrupt();

            try {
                GridCacheProcessor cache = ctx.cache();

                if (cache != null)
                    cache.blockGateways();

                assert gw.getState() == STARTED || gw.getState() == STARTING || gw.getState() == DISCONNECTED;

                // No more kernal calls from this point on.
                gw.setState(STOPPING);

                ctx.cluster().get().clearNodeMap();

                if (log.isDebugEnabled())
                    log.debug("Grid " + (gridName == null ? "" : '\'' + gridName + "' ") + "is stopping.");
            }
            finally {
                gw.writeUnlock();
            }

            // Unregister MBeans.
            if (!(
                unregisterMBean(pubExecSvcMBean) &
                    unregisterMBean(sysExecSvcMBean) &
                    unregisterMBean(mgmtExecSvcMBean) &
                    unregisterMBean(p2PExecSvcMBean) &
                    unregisterMBean(kernalMBean) &
                    unregisterMBean(locNodeMBean) &
                    unregisterMBean(restExecSvcMBean)
            ))
                errOnStop = false;

            // Stop components in reverse order.
            for (ListIterator<GridComponent> it = comps.listIterator(comps.size()); it.hasPrevious();) {
                GridComponent comp = it.previous();

                try {
                    if (!skipDaemon(comp)) {
                        comp.stop(cancel);

                        if (log.isDebugEnabled())
                            log.debug("Component stopped: " + comp);
                    }
                }
                catch (Throwable e) {
                    errOnStop = true;

                    U.error(log, "Failed to stop component (ignoring): " + comp, e);

                    if (e instanceof Error)
                        throw (Error)e;
                }
            }

            // Stops lifecycle aware components.
            U.stopLifecycleAware(log, lifecycleAwares(cfg));

            // Lifecycle notification.
            notifyLifecycleBeansEx(LifecycleEventType.AFTER_NODE_STOP);

            // Clean internal class/classloader caches to avoid stopped contexts held in memory.
            U.clearClassCache();
            MarshallerExclusions.clearCache();
            BinaryEnumCache.clear();

            gw.writeLock();

            try {
                gw.setState(STOPPED);
            }
            finally {
                gw.writeUnlock();
            }

            // Ack stop.
            if (log.isQuiet()) {
                String nodeName = gridName == null ? "" : "name=" + gridName + ", ";

                if (!errOnStop)
                    U.quiet(false, "Ignite node stopped OK [" + nodeName + "uptime=" +
                        X.timeSpan2HMSM(U.currentTimeMillis() - startTime) + ']');
                else
                    U.quiet(true, "Ignite node stopped wih ERRORS [" + nodeName + "uptime=" +
                        X.timeSpan2HMSM(U.currentTimeMillis() - startTime) + ']');
            }

            if (log.isInfoEnabled())
                if (!errOnStop) {
                    String ack = "Ignite ver. " + VER_STR + '#' + BUILD_TSTAMP_STR + "-sha1:" + REV_HASH_STR +
                        " stopped OK";

                    String dash = U.dash(ack.length());

                    log.info(NL + NL +
                        ">>> " + dash + NL +
                        ">>> " + ack + NL +
                        ">>> " + dash + NL +
                        (gridName == null ? "" : ">>> Grid name: " + gridName + NL) +
                        ">>> Grid uptime: " + X.timeSpan2HMSM(U.currentTimeMillis() - startTime) +
                        NL +
                        NL);
                }
                else {
                    String ack = "Ignite ver. " + VER_STR + '#' + BUILD_TSTAMP_STR + "-sha1:" + REV_HASH_STR +
                        " stopped with ERRORS";

                    String dash = U.dash(ack.length());

                    log.info(NL + NL +
                        ">>> " + ack + NL +
                        ">>> " + dash + NL +
                        (gridName == null ? "" : ">>> Grid name: " + gridName + NL) +
                        ">>> Grid uptime: " + X.timeSpan2HMSM(U.currentTimeMillis() - startTime) +
                        NL +
                        ">>> See log above for detailed error message." + NL +
                        ">>> Note that some errors during stop can prevent grid from" + NL +
                        ">>> maintaining correct topology since this node may have" + NL +
                        ">>> not exited grid properly." + NL +
                        NL);
                }

            try {
                U.onGridStop();
            }
            catch (InterruptedException ignored) {
                // Preserve interrupt status.
                Thread.currentThread().interrupt();
            }
        }
        else {
            // Proper notification.
            if (log.isDebugEnabled()) {
                if (gw.getState() == STOPPED)
                    log.debug("Grid is already stopped. Nothing to do.");
                else
                    log.debug("Grid is being stopped by another thread. Aborting this stop sequence " +
                        "allowing other thread to finish.");
            }
        }
    }

    /**
     * USED ONLY FOR TESTING.
     *
     * @param <K> Key type.
     * @param <V> Value type.
     * @return Internal cache instance.
     */
    /*@java.test.only*/
    public <K, V> GridCacheAdapter<K, V> internalCache() {
        return internalCache(null);
    }

    /**
     * USED ONLY FOR TESTING.
     *
     * @param name Cache name.
     * @param <K>  Key type.
     * @param <V>  Value type.
     * @return Internal cache instance.
     */
    /*@java.test.only*/
    public <K, V> GridCacheAdapter<K, V> internalCache(@Nullable String name) {
        return ctx.cache().internalCache(name);
    }

    /**
     * It's intended for use by internal marshalling implementation only.
     *
     * @return Kernal context.
     */
    @Override public GridKernalContext context() {
        return ctx;
    }

    /**
     * Prints all system properties in debug mode.
     */
    private void ackSystemProperties() {
        assert log != null;

        if (log.isDebugEnabled())
            for (Map.Entry<Object, Object> entry : snapshot().entrySet())
                log.debug("System property [" + entry.getKey() + '=' + entry.getValue() + ']');
    }

    /**
     * Prints all user attributes in info mode.
     */
    private void logNodeUserAttributes() {
        assert log != null;

        if (log.isInfoEnabled())
            for (Map.Entry<?, ?> attr : cfg.getUserAttributes().entrySet())
                log.info("Local node user attribute [" + attr.getKey() + '=' + attr.getValue() + ']');
    }

    /**
     * Prints all environment variables in debug mode.
     */
    private void ackEnvironmentVariables() {
        assert log != null;

        if (log.isDebugEnabled())
            for (Map.Entry<?, ?> envVar : System.getenv().entrySet())
                log.debug("Environment variable [" + envVar.getKey() + '=' + envVar.getValue() + ']');
    }

    /**
     * Acks daemon mode status.
     */
    private void ackDaemon() {
        assert log != null;

        if (log.isInfoEnabled())
            log.info("Daemon mode: " + (isDaemon() ? "on" : "off"));
    }

    /**
     *
     * @return {@code True} is this node is daemon.
     */
    private boolean isDaemon() {
        assert cfg != null;

        return cfg.isDaemon() || "true".equalsIgnoreCase(System.getProperty(IGNITE_DAEMON));
    }

    /**
     * Whether or not remote JMX management is enabled for this node. Remote JMX management is
     * enabled when the following system property is set:
     * <ul>
     *     <li>{@code com.sun.management.jmxremote}</li>
     * </ul>
     *
     * @return {@code True} if remote JMX management is enabled - {@code false} otherwise.
     */
    @Override public boolean isJmxRemoteEnabled() {
        return System.getProperty("com.sun.management.jmxremote") != null;
    }

    /**
     * Whether or not node restart is enabled. Node restart us supported when this node was started
     * with {@code bin/ignite.{sh|bat}} script using {@code -r} argument. Node can be
     * programmatically restarted using {@link Ignition#restart(boolean)}} method.
     *
     * @return {@code True} if restart mode is enabled, {@code false} otherwise.
     * @see Ignition#restart(boolean)
     */
    @Override public boolean isRestartEnabled() {
        return System.getProperty(IGNITE_SUCCESS_FILE) != null;
    }

    /**
     * Prints all configuration properties in info mode and SPIs in debug mode.
     */
    private void ackSpis() {
        assert log != null;

        if (log.isDebugEnabled()) {
            log.debug("+-------------+");
            log.debug("START SPI LIST:");
            log.debug("+-------------+");
            log.debug("Grid checkpoint SPI     : " + Arrays.toString(cfg.getCheckpointSpi()));
            log.debug("Grid collision SPI      : " + cfg.getCollisionSpi());
            log.debug("Grid communication SPI  : " + cfg.getCommunicationSpi());
            log.debug("Grid deployment SPI     : " + cfg.getDeploymentSpi());
            log.debug("Grid discovery SPI      : " + cfg.getDiscoverySpi());
            log.debug("Grid event storage SPI  : " + cfg.getEventStorageSpi());
            log.debug("Grid failover SPI       : " + Arrays.toString(cfg.getFailoverSpi()));
            log.debug("Grid load balancing SPI : " + Arrays.toString(cfg.getLoadBalancingSpi()));
            log.debug("Grid swap space SPI     : " + cfg.getSwapSpaceSpi());
        }
    }

    /**
     *
     */
    private void ackRebalanceConfiguration() throws IgniteCheckedException {
        if (cfg.getSystemThreadPoolSize() <= cfg.getRebalanceThreadPoolSize())
            throw new IgniteCheckedException("Rebalance thread pool size exceed or equals System thread pool size. " +
                "Change IgniteConfiguration.rebalanceThreadPoolSize property before next start.");

        if (cfg.getRebalanceThreadPoolSize() < 1)
            throw new IgniteCheckedException("Rebalance thread pool size minimal allowed value is 1. " +
                "Change IgniteConfiguration.rebalanceThreadPoolSize property before next start.");

        for (CacheConfiguration ccfg : cfg.getCacheConfiguration()){
            if (ccfg.getRebalanceBatchesPrefetchCount() < 1)
                throw new IgniteCheckedException("Rebalance batches prefetch count minimal allowed value is 1. " +
                    "Change CacheConfiguration.rebalanceBatchesPrefetchCount property before next start. " +
                    "[cache="+ccfg.getName()+"]");
        }
    }

    /**
     *
     */
    private void ackCacheConfiguration() {
        CacheConfiguration[] cacheCfgs = cfg.getCacheConfiguration();

        if (cacheCfgs == null || cacheCfgs.length == 0)
            U.warn(log, "Cache is not configured - in-memory data grid is off.");
        else {
            SB sb = new SB();

            for (CacheConfiguration c : cacheCfgs) {
                String name = U.maskName(c.getName());

                sb.a("'").a(name).a("', ");
            }

            String names = sb.toString();

            U.log(log, "Configured caches [" + names.substring(0, names.length() - 2) + ']');
        }
    }

    /**
     *
     */
    private void ackP2pConfiguration() {
        assert cfg != null;

        if (cfg.isPeerClassLoadingEnabled())
            U.warn(
                log,
                "Peer class loading is enabled (disable it in production for performance and " +
                    "deployment consistency reasons)",
                "Peer class loading is enabled (disable it for better performance)"
            );
    }

    /**
     * Prints security status.
     */
    private void ackSecurity() {
        assert log != null;

        U.quietAndInfo(log, "Security status [authentication=" + onOff(ctx.security().enabled())
            + ", tls/ssl=" + onOff(ctx.config().getSslContextFactory() != null) + ']');
    }

    /**
     * Prints out VM arguments and IGNITE_HOME in info mode.
     *
     * @param rtBean Java runtime bean.
     */
    private void ackVmArguments(RuntimeMXBean rtBean) {
        assert log != null;

        // Ack IGNITE_HOME and VM arguments.
        if (log.isInfoEnabled()) {
            log.info("IGNITE_HOME=" + cfg.getIgniteHome());
            log.info("VM arguments: " + rtBean.getInputArguments());
        }
    }

    /**
     * Prints out class paths in debug mode.
     *
     * @param rtBean Java runtime bean.
     */
    private void ackClassPaths(RuntimeMXBean rtBean) {
        assert log != null;

        // Ack all class paths.
        if (log.isDebugEnabled()) {
            log.debug("Boot class path: " + rtBean.getBootClassPath());
            log.debug("Class path: " + rtBean.getClassPath());
            log.debug("Library path: " + rtBean.getLibraryPath());
        }
    }

    /**
     * @param cfg Grid configuration.
     * @return Components provided in configuration which can implement {@link LifecycleAware} interface.
     */
    private Iterable<Object> lifecycleAwares(IgniteConfiguration cfg) {
        Collection<Object> objs = new ArrayList<>();

        if (cfg.getLifecycleBeans() != null)
            Collections.addAll(objs, cfg.getLifecycleBeans());

        if (cfg.getSegmentationResolvers() != null)
            Collections.addAll(objs, cfg.getSegmentationResolvers());

        if (cfg.getConnectorConfiguration() != null) {
            objs.add(cfg.getConnectorConfiguration().getMessageInterceptor());
            objs.add(cfg.getConnectorConfiguration().getSslContextFactory());
        }

        objs.add(cfg.getMarshaller());
        objs.add(cfg.getGridLogger());
        objs.add(cfg.getMBeanServer());

        return objs;
    }

    /** {@inheritDoc} */
    @Override public IgniteConfiguration configuration() {
        return cfg;
    }

    /** {@inheritDoc} */
    @Override public IgniteLogger log() {
        return cfg.getGridLogger();
    }

    /** {@inheritDoc} */
    @Override public boolean removeCheckpoint(String key) {
        A.notNull(key, "key");

        guard();

        try {
            return ctx.checkpoint().removeCheckpoint(key);
        }
        finally {
            unguard();
        }
    }

    /** {@inheritDoc} */
    @Override public boolean pingNode(String nodeId) {
        A.notNull(nodeId, "nodeId");

        return cluster().pingNode(UUID.fromString(nodeId));
    }

    /** {@inheritDoc} */
    @Override public void undeployTaskFromGrid(String taskName) throws JMException {
        A.notNull(taskName, "taskName");

        try {
            compute().undeployTask(taskName);
        }
        catch (IgniteException e) {
            throw U.jmException(e);
        }
    }

    /** {@inheritDoc} */
    @SuppressWarnings("unchecked")
    @Override public String executeTask(String taskName, String arg) throws JMException {
        try {
            return compute().execute(taskName, arg);
        }
        catch (IgniteException e) {
            throw U.jmException(e);
        }
    }

    /** {@inheritDoc} */
    @Override public boolean pingNodeByAddress(String host) {
        guard();

        try {
            for (ClusterNode n : cluster().nodes())
                if (n.addresses().contains(host))
                    return ctx.discovery().pingNode(n.id());

            return false;
        }
        catch (IgniteCheckedException e) {
            throw U.convertException(e);
        }
        finally {
            unguard();
        }
    }

    /** {@inheritDoc} */
    @Override public boolean eventUserRecordable(int type) {
        guard();

        try {
            return ctx.event().isUserRecordable(type);
        }
        finally {
            unguard();
        }
    }

    /** {@inheritDoc} */
    @Override public boolean allEventsUserRecordable(int[] types) {
        A.notNull(types, "types");

        guard();

        try {
            return ctx.event().isAllUserRecordable(types);
        }
        finally {
            unguard();
        }
    }

    /** {@inheritDoc} */
    @Override public IgniteTransactions transactions() {
        guard();

        try {
            return ctx.cache().transactions();
        }
        finally {
            unguard();
        }
    }

    /**
     * @param name Cache name.
     * @return Cache.
     */
    public <K, V> IgniteInternalCache<K, V> getCache(@Nullable String name) {
        guard();

        try {
            return ctx.cache().publicCache(name);
        }
        finally {
            unguard();
        }
    }

    /** {@inheritDoc} */
    @Override public <K, V> IgniteCache<K, V> cache(@Nullable String name) {
        guard();

        try {
            return ctx.cache().publicJCache(name, false, true);
        }
        catch (IgniteCheckedException e) {
            throw CU.convertToCacheException(e);
        }
        finally {
            unguard();
        }
    }

    /** {@inheritDoc} */
    @Override public <K, V> IgniteCache<K, V> createCache(CacheConfiguration<K, V> cacheCfg) {
        A.notNull(cacheCfg, "cacheCfg");

        guard();

        try {
            ctx.cache().dynamicStartCache(cacheCfg,
                cacheCfg.getName(),
                null,
                true,
                true,
                true).get();

            return ctx.cache().publicJCache(cacheCfg.getName());
        }
        catch (IgniteCheckedException e) {
            throw CU.convertToCacheException(e);
        }
        finally {
            unguard();
        }
    }

    /** {@inheritDoc} */
    @Override public <K, V> IgniteCache<K, V> createCache(String cacheName) {
        guard();

        try {
            ctx.cache().createFromTemplate(cacheName).get();

            return ctx.cache().publicJCache(cacheName);
        }
        catch (IgniteCheckedException e) {
            throw CU.convertToCacheException(e);
        }
        finally {
            unguard();
        }
    }

    /** {@inheritDoc} */
    @Override public <K, V> IgniteCache<K, V> getOrCreateCache(CacheConfiguration<K, V> cacheCfg) {
        A.notNull(cacheCfg, "cacheCfg");

        guard();

        try {
            if (ctx.cache().cache(cacheCfg.getName()) == null) {
                ctx.cache().dynamicStartCache(cacheCfg,
                    cacheCfg.getName(),
                    null,
                    false,
                    true,
                    true).get();
            }

            return ctx.cache().publicJCache(cacheCfg.getName());
        }
        catch (IgniteCheckedException e) {
            throw CU.convertToCacheException(e);
        }
        finally {
            unguard();
        }
    }

    /** {@inheritDoc} */
    @Override public <K, V> IgniteCache<K, V> createCache(
        CacheConfiguration<K, V> cacheCfg,
        NearCacheConfiguration<K, V> nearCfg
    ) {
        A.notNull(cacheCfg, "cacheCfg");
        A.notNull(nearCfg, "nearCfg");

        guard();

        try {
            ctx.cache().dynamicStartCache(cacheCfg,
                cacheCfg.getName(),
                nearCfg,
                true,
                true,
                true).get();

            return ctx.cache().publicJCache(cacheCfg.getName());
        }
        catch (IgniteCheckedException e) {
            throw CU.convertToCacheException(e);
        }
        finally {
            unguard();
        }
    }

    /** {@inheritDoc} */
    @Override public <K, V> IgniteCache<K, V> getOrCreateCache(CacheConfiguration<K, V> cacheCfg,
        NearCacheConfiguration<K, V> nearCfg) {
        A.notNull(cacheCfg, "cacheCfg");
        A.notNull(nearCfg, "nearCfg");

        guard();

        try {
            IgniteInternalCache<Object, Object> cache = ctx.cache().cache(cacheCfg.getName());

            if (cache == null) {
                ctx.cache().dynamicStartCache(cacheCfg,
                    cacheCfg.getName(),
                    nearCfg,
                    false,
                    true,
                    true).get();
            }
            else {
                if (cache.configuration().getNearConfiguration() == null) {
                    ctx.cache().dynamicStartCache(cacheCfg,
                        cacheCfg.getName(),
                        nearCfg,
                        false,
                        true,
                        true).get();
                }
            }

            return ctx.cache().publicJCache(cacheCfg.getName());
        }
        catch (IgniteCheckedException e) {
            throw CU.convertToCacheException(e);
        }
        finally {
            unguard();
        }
    }

    /** {@inheritDoc} */
    @Override public <K, V> IgniteCache<K, V> createNearCache(String cacheName, NearCacheConfiguration<K, V> nearCfg) {
        A.notNull(nearCfg, "nearCfg");

        guard();

        try {
            ctx.cache().dynamicStartCache(null,
                cacheName,
                nearCfg,
                true,
                true,
                true).get();

            IgniteCacheProxy<K, V> cache = ctx.cache().publicJCache(cacheName);

            checkNearCacheStarted(cache);

            return cache;
        }
        catch (IgniteCheckedException e) {
            throw CU.convertToCacheException(e);
        }
        finally {
            unguard();
        }
    }

    /** {@inheritDoc} */
    @Override public <K, V> IgniteCache<K, V> getOrCreateNearCache(@Nullable String cacheName,
        NearCacheConfiguration<K, V> nearCfg) {
        A.notNull(nearCfg, "nearCfg");

        guard();

        try {
            IgniteInternalCache<Object, Object> internalCache = ctx.cache().cache(cacheName);

            if (internalCache == null) {
                ctx.cache().dynamicStartCache(null,
                    cacheName,
                    nearCfg,
                    false,
                    true,
                    true).get();
            }
            else {
                if (internalCache.configuration().getNearConfiguration() == null) {
                    ctx.cache().dynamicStartCache(null,
                        cacheName,
                        nearCfg,
                        false,
                        true,
                        true).get();
                }
            }

            IgniteCacheProxy<K, V> cache = ctx.cache().publicJCache(cacheName);

            checkNearCacheStarted(cache);

            return cache;
        }
        catch (IgniteCheckedException e) {
            throw CU.convertToCacheException(e);
        }
        finally {
            unguard();
        }
    }

    /**
     * @param cache Cache.
     * @throws IgniteCheckedException If cache without near cache was already started.
     */
    private void checkNearCacheStarted(IgniteCacheProxy<?, ?> cache) throws IgniteCheckedException {
        if (!cache.context().isNear())
            throw new IgniteCheckedException("Failed to start near cache " +
                "(a cache with the same name without near cache is already started)");
    }

    /** {@inheritDoc} */
    @Override public void destroyCache(String cacheName) {
        IgniteInternalFuture stopFut = destroyCacheAsync(cacheName, true);

        try {
            stopFut.get();
        }
        catch (IgniteCheckedException e) {
            throw CU.convertToCacheException(e);
        }
    }

    /**
     * @param cacheName Cache name.
     * @param checkThreadTx If {@code true} checks that current thread does not have active transactions.
     * @return Ignite future.
     */
    public IgniteInternalFuture<?> destroyCacheAsync(String cacheName, boolean checkThreadTx) {
        guard();

        try {
            return ctx.cache().dynamicDestroyCache(cacheName, checkThreadTx);
        }
        finally {
            unguard();
        }
    }

    /** {@inheritDoc} */
    @Override public <K, V> IgniteCache<K, V> getOrCreateCache(String cacheName) {
        guard();

        try {
            if (ctx.cache().cache(cacheName) == null)
                ctx.cache().getOrCreateFromTemplate(cacheName, true).get();

            return ctx.cache().publicJCache(cacheName);
        }
        catch (IgniteCheckedException e) {
            throw CU.convertToCacheException(e);
        }
        finally {
            unguard();
        }
    }

    /**
     * @param cacheName Cache name.
     * @param checkThreadTx If {@code true} checks that current thread does not have active transactions.
     * @return Future that will be completed when cache is deployed.
     */
    public IgniteInternalFuture<?> getOrCreateCacheAsync(String cacheName, boolean checkThreadTx) {
        guard();

        try {
            if (ctx.cache().cache(cacheName) == null)
                return ctx.cache().getOrCreateFromTemplate(cacheName, checkThreadTx);

            return new GridFinishedFuture<>();
        }
        finally {
            unguard();
        }
    }

    /** {@inheritDoc} */
    @Override public <K, V> void addCacheConfiguration(CacheConfiguration<K, V> cacheCfg) {
        A.notNull(cacheCfg, "cacheCfg");

        guard();

        try {
            ctx.cache().addCacheConfiguration(cacheCfg);
        }
        catch (IgniteCheckedException e) {
            throw CU.convertToCacheException(e);
        }
        finally {
            unguard();
        }
    }

    /**
     * @return Public caches.
     */
    public Collection<IgniteCacheProxy<?, ?>> caches() {
        guard();

        try {
            return ctx.cache().publicCaches();
        }
        finally {
            unguard();
        }
    }

    /** {@inheritDoc} */
    @Override public Collection<String> cacheNames() {
        guard();

        try {
            return ctx.cache().publicCacheNames();
        }
        finally {
            unguard();
        }
    }

    /** {@inheritDoc} */
    @Override public <K extends GridCacheUtilityKey, V> IgniteInternalCache<K, V> utilityCache() {
        guard();

        try {
            return ctx.cache().utilityCache();
        }
        finally {
            unguard();
        }
    }

    /** {@inheritDoc} */
    @Override public <K, V> IgniteInternalCache<K, V> cachex(@Nullable String name) {
        guard();

        try {
            return ctx.cache().cache(name);
        }
        finally {
            unguard();
        }
    }

    /** {@inheritDoc} */
    @Override public <K, V> IgniteInternalCache<K, V> cachex() {
        guard();

        try {
            return ctx.cache().cache();
        }
        finally {
            unguard();
        }
    }

    /** {@inheritDoc} */
    @Override public Collection<IgniteInternalCache<?, ?>> cachesx(IgnitePredicate<? super IgniteInternalCache<?, ?>>[] p) {
        guard();

        try {
            return F.retain(ctx.cache().caches(), true, p);
        }
        finally {
            unguard();
        }
    }

    /** {@inheritDoc} */
    @Override public <K, V> IgniteDataStreamer<K, V> dataStreamer(@Nullable String cacheName) {
        guard();

        try {
            return ctx.<K, V>dataStream().dataStreamer(cacheName);
        }
        finally {
            unguard();
        }
    }

    /** {@inheritDoc} */
    @Override public IgniteFileSystem fileSystem(String name) {
        guard();

        try{
            IgniteFileSystem fs = ctx.igfs().igfs(name);

            if (fs == null)
                throw new IllegalArgumentException("IGFS is not configured: " + name);

            return fs;
        }
        finally {
            unguard();
        }
    }

    /** {@inheritDoc} */
    @Nullable @Override public IgniteFileSystem igfsx(@Nullable String name) {
        guard();

        try {
            return ctx.igfs().igfs(name);
        }
        finally {
            unguard();
        }
    }

    /** {@inheritDoc} */
    @Override public Collection<IgniteFileSystem> fileSystems() {
        guard();

        try {
            return ctx.igfs().igfss();
        }
        finally {
            unguard();
        }
    }

    /** {@inheritDoc} */
    @Override public Hadoop hadoop() {
        guard();

        try {
            return ctx.hadoop().hadoop();
        }
        finally {
            unguard();
        }
    }

    /** {@inheritDoc} */
    @Override public <T extends IgnitePlugin> T plugin(String name) throws PluginNotFoundException {
        guard();

        try {
            return (T)ctx.pluginProvider(name).plugin();
        }
        finally {
            unguard();
        }
    }

    /** {@inheritDoc} */
    @Override public IgniteBinary binary() {
        IgniteCacheObjectProcessor objProc = ctx.cacheObjects();

        return objProc.binary();
    }

    /** {@inheritDoc} */
    @Override public IgniteProductVersion version() {
        return VER;
    }

    /** {@inheritDoc} */
    @Override public String latestVersion() {
        ctx.gateway().readLock();

        try {
            return ctx.cluster().latestVersion();
        }
        finally {
            ctx.gateway().readUnlock();
        }
    }

    /** {@inheritDoc} */
    @Override public IgniteScheduler scheduler() {
        return scheduler;
    }

    /** {@inheritDoc} */
    @Override public void close() throws IgniteException {
        Ignition.stop(gridName, true);
    }

    /** {@inheritDoc} */
    @Override public <K> Affinity<K> affinity(String cacheName) {
        GridCacheAdapter<K, ?> cache = ctx.cache().internalCache(cacheName);

        if (cache != null)
            return cache.affinity();

        return ctx.affinity().affinityProxy(cacheName);
    }

    /** {@inheritDoc} */
    @Nullable @Override public IgniteAtomicSequence atomicSequence(String name, long initVal, boolean create) {
        guard();

        try {
            return ctx.dataStructures().sequence(name, initVal, create);
        }
        catch (IgniteCheckedException e) {
            throw U.convertException(e);
        }
        finally {
            unguard();
        }
    }

    /** {@inheritDoc} */
    @Nullable @Override public IgniteAtomicLong atomicLong(String name, long initVal, boolean create) {
        guard();

        try {
            return ctx.dataStructures().atomicLong(name, initVal, create);
        }
        catch (IgniteCheckedException e) {
            throw U.convertException(e);
        }
        finally {
            unguard();
        }
    }

    /** {@inheritDoc} */
    @Nullable @Override public <T> IgniteAtomicReference<T> atomicReference(String name,
        @Nullable T initVal,
        boolean create)
    {
        guard();

        try {
            return ctx.dataStructures().atomicReference(name, initVal, create);
        }
        catch (IgniteCheckedException e) {
            throw U.convertException(e);
        }
        finally {
            unguard();
        }
    }

    /** {@inheritDoc} */
    @Nullable @Override public <T, S> IgniteAtomicStamped<T, S> atomicStamped(String name,
        @Nullable T initVal,
        @Nullable S initStamp,
        boolean create) {
        guard();

        try {
            return ctx.dataStructures().atomicStamped(name, initVal, initStamp, create);
        }
        catch (IgniteCheckedException e) {
            throw U.convertException(e);
        }
        finally {
            unguard();
        }
    }

    /** {@inheritDoc} */
    @Nullable @Override public IgniteCountDownLatch countDownLatch(String name,
        int cnt,
        boolean autoDel,
        boolean create) {
        guard();

        try {
            return ctx.dataStructures().countDownLatch(name, cnt, autoDel, create);
        }
        catch (IgniteCheckedException e) {
            throw U.convertException(e);
        }
        finally {
            unguard();
        }
    }

    /** {@inheritDoc} */
    @Nullable @Override public IgniteSemaphore semaphore(
        String name,
        int cnt,
        boolean failoverSafe,
        boolean create
    ) {
        guard();

        try {
            return ctx.dataStructures().semaphore(name, cnt, failoverSafe, create);
        }
        catch (IgniteCheckedException e) {
            throw U.convertException(e);
        }
        finally {
            unguard();
        }
    }

    /** {@inheritDoc} */
    @Nullable @Override public IgniteLock reentrantLock(
        String name,
        boolean failoverSafe,
        boolean fair,
        boolean create
    ) {
        guard();

        try {
            return ctx.dataStructures().reentrantLock(name, failoverSafe, fair, create);
        }
        catch (IgniteCheckedException e) {
            throw U.convertException(e);
        }
        finally {
            unguard();
        }
    }

    /** {@inheritDoc} */
    @Nullable @Override public <T> IgniteQueue<T> queue(String name,
        int cap,
        CollectionConfiguration cfg)
    {
        guard();

        try {
            return ctx.dataStructures().queue(name, cap, cfg);
        }
        catch (IgniteCheckedException e) {
            throw U.convertException(e);
        }
        finally {
            unguard();
        }
    }

    /** {@inheritDoc} */
    @Nullable @Override public <T> IgniteSet<T> set(String name,
        CollectionConfiguration cfg)
    {
        guard();

        try {
            return ctx.dataStructures().set(name, cfg);
        }
        catch (IgniteCheckedException e) {
            throw U.convertException(e);
        }
        finally {
            unguard();
        }
    }

    /**
     * <tt>ctx.gateway().readLock()</tt>
     */
    private void guard() {
        assert ctx != null;

        ctx.gateway().readLock();
    }

    /**
     * <tt>ctx.gateway().readUnlock()</tt>
     */
    private void unguard() {
        assert ctx != null;

        ctx.gateway().readUnlock();
    }

    /**
     *
     */
    public void onDisconnected() {
        Throwable err = null;

        GridFutureAdapter<?> reconnectFut = ctx.gateway().onDisconnected();

        if (reconnectFut == null) {
            assert ctx.gateway().getState() != STARTED : ctx.gateway().getState();

            return;
        }

        IgniteFuture<?> userFut = new IgniteFutureImpl<>(reconnectFut);

        ctx.cluster().get().clientReconnectFuture(userFut);

        ctx.disconnected(true);

        List<GridComponent> comps = ctx.components();

        for (ListIterator<GridComponent> it = comps.listIterator(comps.size()); it.hasPrevious();) {
            GridComponent comp = it.previous();

            try {
                if (!skipDaemon(comp))
                    comp.onDisconnected(userFut);
            }
            catch (IgniteCheckedException e) {
                err = e;
            }
            catch (Throwable e) {
                err = e;

                if (e instanceof Error)
                    throw e;
            }
        }

        for (GridCacheContext cctx : ctx.cache().context().cacheContexts()) {
            cctx.gate().writeLock();

            cctx.gate().writeUnlock();
        }

        ctx.gateway().writeLock();

        ctx.gateway().writeUnlock();

        if (err != null) {
            reconnectFut.onDone(err);

            U.error(log, "Failed to reconnect, will stop node", err);

            close();
        }
    }

    /**
     * @param clusterRestarted {@code True} if all cluster nodes restarted while client was disconnected.
     */
    @SuppressWarnings("unchecked")
    public void onReconnected(final boolean clusterRestarted) {
        Throwable err = null;

        try {
            ctx.disconnected(false);

            GridCompoundFuture<?, ?> reconnectFut = new GridCompoundFuture<>();

            for (GridComponent comp : ctx.components()) {
                IgniteInternalFuture<?> fut = comp.onReconnected(clusterRestarted);

                if (fut != null)
                    reconnectFut.add((IgniteInternalFuture)fut);
            }

            reconnectFut.add((IgniteInternalFuture)ctx.cache().context().exchange().reconnectExchangeFuture());

            reconnectFut.markInitialized();

            reconnectFut.listen(new CI1<IgniteInternalFuture<?>>() {
                @Override public void apply(IgniteInternalFuture<?> fut) {
                    try {
                        fut.get();

                        ctx.gateway().onReconnected();
                    }
                    catch (IgniteCheckedException e) {
                        U.error(log, "Failed to reconnect, will stop node", e);

                        close();
                    }
                }
            });
        }
        catch (IgniteCheckedException e) {
            err = e;
        }
        catch (Throwable e) {
            err = e;

            if (e instanceof Error)
                throw e;
        }

        if (err != null) {
            U.error(log, "Failed to reconnect, will stop node", err);

            close();
        }
    }

    /**
     * Creates optional component.
     *
     * @param cls Component interface.
     * @param ctx Kernal context.
     * @return Created component.
     * @throws IgniteCheckedException If failed to create component.
     */
    private static <T extends GridComponent> T createComponent(Class<T> cls, GridKernalContext ctx)
        throws IgniteCheckedException {
        assert cls.isInterface() : cls;

        T comp = ctx.plugins().createComponent(cls);

        if (comp != null)
            return comp;

        if (cls.equals(IgniteCacheObjectProcessor.class))
            return (T)new CacheObjectBinaryProcessorImpl(ctx);

        if (cls.equals(DiscoveryNodeValidationProcessor.class))
            return (T)new OsDiscoveryNodeValidationProcessor(ctx);

        Class<T> implCls = null;

        try {
            String clsName;

            // Handle special case for PlatformProcessor
            if (cls.equals(PlatformProcessor.class))
                clsName = ctx.config().getPlatformConfiguration() == null ?
                    PlatformNoopProcessor.class.getName() : cls.getName() + "Impl";
            else
                clsName = componentClassName(cls);

            implCls = (Class<T>)Class.forName(clsName);
        }
        catch (ClassNotFoundException ignore) {
            // No-op.
        }

        if (implCls == null)
            throw new IgniteCheckedException("Failed to find component implementation: " + cls.getName());

        if (!cls.isAssignableFrom(implCls))
            throw new IgniteCheckedException("Component implementation does not implement component interface " +
                "[component=" + cls.getName() + ", implementation=" + implCls.getName() + ']');

        Constructor<T> constructor;

        try {
            constructor = implCls.getConstructor(GridKernalContext.class);
        }
        catch (NoSuchMethodException e) {
            throw new IgniteCheckedException("Component does not have expected constructor: " + implCls.getName(), e);
        }

        try {
            return constructor.newInstance(ctx);
        }
        catch (ReflectiveOperationException e) {
            throw new IgniteCheckedException("Failed to create component [component=" + cls.getName() +
                ", implementation=" + implCls.getName() + ']', e);
        }
    }

    /**
     * @param cls Component interface.
     * @return Name of component implementation class for open source edition.
     */
    private static String componentClassName(Class<?> cls) {
        return cls.getPackage().getName() + ".os." + cls.getSimpleName().replace("Grid", "GridOs");
    }

    /** {@inheritDoc} */
    @Override public void readExternal(ObjectInput in) throws IOException, ClassNotFoundException {
        gridName = U.readString(in);
    }

    /** {@inheritDoc} */
    @Override public void writeExternal(ObjectOutput out) throws IOException {
        U.writeString(out, gridName);
    }

    /**
     * @return IgniteKernal instance.
     *
     * @throws ObjectStreamException If failed.
     */
    protected Object readResolve() throws ObjectStreamException {
        try {
            return IgnitionEx.localIgnite();
        }
        catch (IllegalStateException e) {
            throw U.withCause(new InvalidObjectException(e.getMessage()), e);
        }
    }

    /**
     * @param comp Grid component.
     * @return {@code true} if node running in daemon mode and component marked by {@code SkipDaemon} annotation.
     */
    private boolean skipDaemon(GridComponent comp) {
        return ctx.isDaemon() && U.hasAnnotation(comp.getClass(), SkipDaemon.class);
    }

    /** {@inheritDoc} */
    public void dumpDebugInfo() {
        try {
            GridKernalContextImpl ctx = this.ctx;

            GridDiscoveryManager discoMrg = ctx != null ? ctx.discovery() : null;

            ClusterNode locNode = discoMrg != null ? discoMrg.localNode() : null;

            if (ctx != null && discoMrg != null && locNode != null) {
                boolean client = ctx.clientNode();

                UUID routerId = locNode instanceof TcpDiscoveryNode ? ((TcpDiscoveryNode)locNode).clientRouterNodeId() : null;

                U.warn(log, "Dumping debug info for node [id=" + locNode.id() +
                    ", name=" + ctx.gridName() +
                    ", order=" + locNode.order() +
                    ", topVer=" + discoMrg.topologyVersion() +
                    ", client=" + client +
                    (client && routerId != null ? ", routerId=" + routerId : "") + ']');

                ctx.cache().context().exchange().dumpDebugInfo();
            }
            else
                U.warn(log, "Dumping debug info for node, context is not initialized [name=" + gridName + ']');
        }
        catch (Exception e) {
            U.error(log, "Failed to dump debug info for node: " + e, e);
        }
    }

    /** {@inheritDoc} */
    @Override public String toString() {
        return S.toString(IgniteKernal.class, this);
    }
}<|MERGE_RESOLUTION|>--- conflicted
+++ resolved
@@ -871,13 +871,7 @@
             startProcessor(new DataStreamProcessor(ctx));
             startProcessor((GridProcessor)IGFS.create(ctx, F.isEmpty(cfg.getFileSystemConfiguration())));
             startProcessor(new GridContinuousProcessor(ctx));
-<<<<<<< HEAD
-            startProcessor((GridProcessor)(cfg.isPeerClassLoadingEnabled() ?
-                IgniteComponentType.HADOOP.create(ctx, true): // No-op when peer class loading is enabled.
-                IgniteComponentType.HADOOP.createIfInClassPath(ctx, cfg.getHadoopConfiguration() != null)));
-=======
             startProcessor((GridProcessor)createHadoopComponent());
->>>>>>> 4a8fb8f3
             startProcessor(new DataStructuresProcessor(ctx));
             startProcessor(createComponent(PlatformProcessor.class, ctx));
 

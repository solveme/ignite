/*
 * Licensed to the Apache Software Foundation (ASF) under one or more
 * contributor license agreements.  See the NOTICE file distributed with
 * this work for additional information regarding copyright ownership.
 * The ASF licenses this file to You under the Apache License, Version 2.0
 * (the "License"); you may not use this file except in compliance with
 * the License.  You may obtain a copy of the License at
 *
 *      http://www.apache.org/licenses/LICENSE-2.0
 *
 * Unless required by applicable law or agreed to in writing, software
 * distributed under the License is distributed on an "AS IS" BASIS,
 * WITHOUT WARRANTIES OR CONDITIONS OF ANY KIND, either express or implied.
 * See the License for the specific language governing permissions and
 * limitations under the License.
 */

package org.apache.ignite.internal;

import java.io.File;
import java.io.IOException;
import java.io.InputStream;
import java.lang.management.ManagementFactory;
import java.lang.reflect.Constructor;
import java.net.MalformedURLException;
import java.net.URL;
import java.util.ArrayList;
import java.util.Collection;
import java.util.Collections;
import java.util.HashMap;
import java.util.HashSet;
import java.util.Iterator;
import java.util.List;
import java.util.Map;
import java.util.Map.Entry;
import java.util.UUID;
import java.util.concurrent.ConcurrentMap;
import java.util.concurrent.CountDownLatch;
import java.util.concurrent.LinkedBlockingQueue;
import java.util.concurrent.ThreadPoolExecutor;
import java.util.concurrent.atomic.AtomicBoolean;
import java.util.logging.Handler;
import javax.management.JMException;
import javax.management.MBeanServer;
import javax.management.ObjectName;
import org.apache.ignite.Ignite;
import org.apache.ignite.IgniteCheckedException;
import org.apache.ignite.IgniteException;
import org.apache.ignite.IgniteIllegalStateException;
import org.apache.ignite.IgniteLogger;
import org.apache.ignite.IgniteState;
import org.apache.ignite.IgniteSystemProperties;
import org.apache.ignite.Ignition;
import org.apache.ignite.IgnitionListener;
import org.apache.ignite.cache.affinity.rendezvous.RendezvousAffinityFunction;
import org.apache.ignite.compute.ComputeJob;
import org.apache.ignite.configuration.AtomicConfiguration;
import org.apache.ignite.configuration.CacheConfiguration;
import org.apache.ignite.configuration.ConnectorConfiguration;
import org.apache.ignite.configuration.MemoryConfiguration;
import org.apache.ignite.configuration.DeploymentMode;
import org.apache.ignite.configuration.FileSystemConfiguration;
import org.apache.ignite.configuration.IgniteConfiguration;
import org.apache.ignite.configuration.TransactionConfiguration;
import org.apache.ignite.internal.binary.BinaryMarshaller;
import org.apache.ignite.internal.processors.igfs.IgfsThreadFactory;
import org.apache.ignite.internal.processors.igfs.IgfsUtils;
import org.apache.ignite.internal.processors.resource.GridSpringResourceContext;
import org.apache.ignite.internal.util.GridConcurrentHashSet;
import org.apache.ignite.internal.util.IgniteUtils;
import org.apache.ignite.internal.util.StripedExecutor;
import org.apache.ignite.internal.util.spring.IgniteSpringHelper;
import org.apache.ignite.internal.util.typedef.CA;
import org.apache.ignite.internal.util.typedef.F;
import org.apache.ignite.internal.util.typedef.G;
import org.apache.ignite.internal.util.typedef.T2;
import org.apache.ignite.internal.util.typedef.internal.A;
import org.apache.ignite.internal.util.typedef.internal.CU;
import org.apache.ignite.internal.util.typedef.internal.U;
import org.apache.ignite.lang.IgniteBiTuple;
import org.apache.ignite.logger.LoggerNodeIdAware;
import org.apache.ignite.logger.java.JavaLogger;
import org.apache.ignite.marshaller.Marshaller;
import org.apache.ignite.marshaller.MarshallerUtils;
import org.apache.ignite.marshaller.jdk.JdkMarshaller;
import org.apache.ignite.mxbean.IgnitionMXBean;
import org.apache.ignite.plugin.segmentation.SegmentationPolicy;
import org.apache.ignite.resources.SpringApplicationContextResource;
import org.apache.ignite.spi.IgniteSpi;
import org.apache.ignite.spi.IgniteSpiMultipleInstancesSupport;
import org.apache.ignite.spi.checkpoint.noop.NoopCheckpointSpi;
import org.apache.ignite.spi.collision.noop.NoopCollisionSpi;
import org.apache.ignite.spi.communication.tcp.TcpCommunicationSpi;
import org.apache.ignite.spi.deployment.local.LocalDeploymentSpi;
import org.apache.ignite.spi.discovery.tcp.TcpDiscoverySpi;
import org.apache.ignite.spi.discovery.tcp.ipfinder.multicast.TcpDiscoveryMulticastIpFinder;
import org.apache.ignite.spi.eventstorage.memory.MemoryEventStorageSpi;
import org.apache.ignite.spi.failover.always.AlwaysFailoverSpi;
import org.apache.ignite.spi.indexing.noop.NoopIndexingSpi;
import org.apache.ignite.spi.loadbalancing.LoadBalancingSpi;
import org.apache.ignite.spi.loadbalancing.roundrobin.RoundRobinLoadBalancingSpi;
import org.apache.ignite.thread.IgniteStripedThreadPoolExecutor;
import org.apache.ignite.thread.IgniteThread;
import org.apache.ignite.thread.IgniteThreadPoolExecutor;
import org.jetbrains.annotations.Nullable;
import org.jsr166.ConcurrentHashMap8;

import static org.apache.ignite.IgniteState.STARTED;
import static org.apache.ignite.IgniteState.STOPPED;
import static org.apache.ignite.IgniteState.STOPPED_ON_SEGMENTATION;
import static org.apache.ignite.IgniteSystemProperties.IGNITE_CACHE_CLIENT;
import static org.apache.ignite.IgniteSystemProperties.IGNITE_CONFIG_URL;
import static org.apache.ignite.IgniteSystemProperties.IGNITE_DEP_MODE_OVERRIDE;
import static org.apache.ignite.IgniteSystemProperties.IGNITE_LOCAL_HOST;
import static org.apache.ignite.IgniteSystemProperties.IGNITE_NO_SHUTDOWN_HOOK;
import static org.apache.ignite.IgniteSystemProperties.IGNITE_RESTART_CODE;
import static org.apache.ignite.IgniteSystemProperties.IGNITE_SUCCESS_FILE;
import static org.apache.ignite.cache.CacheAtomicityMode.TRANSACTIONAL;
import static org.apache.ignite.cache.CacheMode.PARTITIONED;
import static org.apache.ignite.cache.CacheMode.REPLICATED;
import static org.apache.ignite.cache.CacheRebalanceMode.SYNC;
import static org.apache.ignite.cache.CacheWriteSynchronizationMode.FULL_SYNC;
import static org.apache.ignite.configuration.IgniteConfiguration.DFLT_THREAD_KEEP_ALIVE_TIME;
import static org.apache.ignite.internal.IgniteComponentType.SPRING;
import static org.apache.ignite.plugin.segmentation.SegmentationPolicy.RESTART_JVM;

/**
 * This class defines a factory for the main Ignite API. It controls Grid life cycle
 * and allows listening for grid events.
 * <h1 class="header">Grid Loaders</h1>
 * Although user can apply grid factory directly to start and stop grid, grid is
 * often started and stopped by grid loaders. Grid loaders can be found in
 * {@link org.apache.ignite.startup} package, for example:
 * <ul>
 * <li>{@code CommandLineStartup}</li>
 * <li>{@code ServletStartup}</li>
 * </ul>
 * <h1 class="header">Examples</h1>
 * Use {@link #start()} method to start grid with default configuration. You can also use
 * {@link IgniteConfiguration} to override some default configuration. Below is an
 * example on how to start grid with <strong>URI deployment</strong>.
 * <pre name="code" class="java">
 * GridConfiguration cfg = new GridConfiguration();
 */
public class IgnitionEx {
    /** Default configuration path relative to Ignite home. */
    public static final String DFLT_CFG = "config/default-config.xml";

    /** Map of named Ignite instances. */
    private static final ConcurrentMap<Object, IgniteNamedInstance> grids = new ConcurrentHashMap8<>();

    /** Map of grid states ever started in this JVM. */
    private static final Map<Object, IgniteState> gridStates = new ConcurrentHashMap8<>();

    /** Mutex to synchronize updates of default grid reference. */
    private static final Object dfltGridMux = new Object();

    /** Default grid. */
    private static volatile IgniteNamedInstance dfltGrid;

    /** Default grid state. */
    private static volatile IgniteState dfltGridState;

    /** List of state listeners. */
    private static final Collection<IgnitionListener> lsnrs = new GridConcurrentHashSet<>(4);

    /** */
    private static ThreadLocal<Boolean> daemon = new ThreadLocal<Boolean>() {
        @Override protected Boolean initialValue() {
            return false;
        }
    };

    /** */
    private static ThreadLocal<Boolean> clientMode = new ThreadLocal<>();

    /*
     * Checks runtime version to be 1.7.x or 1.8.x.
     * This will load pretty much first so we must do these checks here.
     */
    static {
        // Check 1.8 just in case for forward compatibility.
        if (!U.jdkVersion().contains("1.7") &&
            !U.jdkVersion().contains("1.8"))
            throw new IllegalStateException("Ignite requires Java 7 or above. Current Java version " +
                "is not supported: " + U.jdkVersion());

        // To avoid nasty race condition in UUID.randomUUID() in JDK prior to 6u34.
        // For details please see:
        // http://bugs.sun.com/bugdatabase/view_bug.do?bug_id=7071826
        // http://www.oracle.com/technetwork/java/javase/2col/6u34-bugfixes-1733379.html
        // http://hg.openjdk.java.net/jdk6/jdk6/jdk/rev/563d392b3e5c
        UUID.randomUUID();
    }

    /**
     * Enforces singleton.
     */
    private IgnitionEx() {
        // No-op.
    }

    /**
     * Sets daemon flag.
     * <p>
     * If daemon flag is set then all grid instances created by the factory will be
     * daemon, i.e. the local node for these instances will be a daemon node. Note that
     * if daemon flag is set - it will override the same settings in {@link IgniteConfiguration#isDaemon()}.
     * Note that you can set on and off daemon flag at will.
     *
     * @param daemon Daemon flag to set.
     */
    public static void setDaemon(boolean daemon) {
        IgnitionEx.daemon.set(daemon);
    }

    /**
     * Gets daemon flag.
     * <p>
     * If daemon flag it set then all grid instances created by the factory will be
     * daemon, i.e. the local node for these instances will be a daemon node. Note that
     * if daemon flag is set - it will override the same settings in {@link IgniteConfiguration#isDaemon()}.
     * Note that you can set on and off daemon flag at will.
     *
     * @return Daemon flag.
     */
    public static boolean isDaemon() {
        return daemon.get();
    }

    /**
     * Sets client mode flag.
     *
     * @param clientMode Client mode flag.
     */
    public static void setClientMode(boolean clientMode) {
        IgnitionEx.clientMode.set(clientMode);
    }

    /**
     * Gets client mode flag.
     *
     * @return Client mode flag.
     */
    public static boolean isClientMode() {
        return clientMode.get() == null ? false : clientMode.get();
    }

    /**
     * Gets state of grid default grid.
     *
     * @return Default grid state.
     */
    public static IgniteState state() {
        return state(null);
    }

    /**
     * Gets states of named Ignite instance. If name is {@code null}, then state of
     * default no-name Ignite instance is returned.
     *
     * @param name Ignite instance name. If name is {@code null}, then state of
     *      default no-name Ignite instance is returned.
     * @return Grid state.
     */
    public static IgniteState state(@Nullable String name) {
        IgniteNamedInstance grid = name != null ? grids.get(name) : dfltGrid;

        if (grid == null) {
            IgniteState state = name != null ? gridStates.get(name) : dfltGridState;

            return state != null ? state : STOPPED;
        }

        return grid.state();
    }

    /**
     * Stops default grid. This method is identical to {@code G.stop(null, cancel)} apply.
     * Note that method does not wait for all tasks to be completed.
     *
     * @param cancel If {@code true} then all jobs currently executing on
     *      default grid will be cancelled by calling {@link ComputeJob#cancel()}
     *      method. Note that just like with {@link Thread#interrupt()}, it is
     *      up to the actual job to exit from execution
     * @return {@code true} if default grid instance was indeed stopped,
     *      {@code false} otherwise (if it was not started).
     */
    public static boolean stop(boolean cancel) {
        return stop(null, cancel, false);
    }

    /**
     * Stops named Ignite instance. If {@code cancel} flag is set to {@code true} then
     * all jobs currently executing on local node will be interrupted. If
     * Ignite instance name is {@code null}, then default no-name Ignite instance will be stopped.
     * If wait parameter is set to {@code true} then Ignite instance will wait for all
     * tasks to be finished.
     *
     * @param name Ignite instance name. If {@code null}, then default no-name
     *      Ignite instance will be stopped.
     * @param cancel If {@code true} then all jobs currently will be cancelled
     *      by calling {@link ComputeJob#cancel()} method. Note that just like with
     *      {@link Thread#interrupt()}, it is up to the actual job to exit from
     *      execution. If {@code false}, then jobs currently running will not be
     *      canceled. In either case, grid node will wait for completion of all
     *      jobs running on it before stopping.
     * @param stopNotStarted If {@code true} and node start did not finish then interrupts starting thread.
     * @return {@code true} if named Ignite instance was indeed found and stopped,
     *      {@code false} otherwise (the instance with given {@code name} was
     *      not found).
     */
    public static boolean stop(@Nullable String name, boolean cancel, boolean stopNotStarted) {
        IgniteNamedInstance grid = name != null ? grids.get(name) : dfltGrid;

        if (grid != null && stopNotStarted && grid.startLatch.getCount() != 0) {
            grid.starterThreadInterrupted = true;

            grid.starterThread.interrupt();
        }

        if (grid != null && grid.state() == STARTED) {
            grid.stop(cancel);

            boolean fireEvt;

            if (name != null)
                fireEvt = grids.remove(name, grid);
            else {
                synchronized (dfltGridMux) {
                    fireEvt = dfltGrid == grid;

                    if (fireEvt)
                        dfltGrid = null;
                }
            }

            if (fireEvt)
                notifyStateChange(grid.getName(), grid.state());

            return true;
        }

        // We don't have log at this point...
        U.warn(null, "Ignoring stopping Ignite instance that was already stopped or never started: " + name);

        return false;
    }

    /**
     * Stops <b>all</b> started grids. If {@code cancel} flag is set to {@code true} then
     * all jobs currently executing on local node will be interrupted.
     * If wait parameter is set to {@code true} then grid will wait for all
     * tasks to be finished.
     * <p>
     * <b>Note:</b> it is usually safer and more appropriate to stop grid instances individually
     * instead of blanket operation. In most cases, the party that started the grid instance
     * should be responsible for stopping it.
     *
     * @param cancel If {@code true} then all jobs currently executing on
     *      all grids will be cancelled by calling {@link ComputeJob#cancel()}
     *      method. Note that just like with {@link Thread#interrupt()}, it is
     *      up to the actual job to exit from execution
     */
    public static void stopAll(boolean cancel) {
        IgniteNamedInstance dfltGrid0 = dfltGrid;

        if (dfltGrid0 != null) {
            dfltGrid0.stop(cancel);

            boolean fireEvt;

            synchronized (dfltGridMux) {
                fireEvt = dfltGrid == dfltGrid0;

                if (fireEvt)
                    dfltGrid = null;
            }

            if (fireEvt)
                notifyStateChange(dfltGrid0.getName(), dfltGrid0.state());
        }

        // Stop the rest and clear grids map.
        for (IgniteNamedInstance grid : grids.values()) {
            grid.stop(cancel);

            boolean fireEvt = grids.remove(grid.getName(), grid);

            if (fireEvt)
                notifyStateChange(grid.getName(), grid.state());
        }
    }

    /**
     * Restarts <b>all</b> started grids. If {@code cancel} flag is set to {@code true} then
     * all jobs currently executing on the local node will be interrupted.
     * If {@code wait} parameter is set to {@code true} then grid will wait for all
     * tasks to be finished.
     * <p>
     * <b>Note:</b> it is usually safer and more appropriate to stop grid instances individually
     * instead of blanket operation. In most cases, the party that started the grid instance
     * should be responsible for stopping it.
     * <p>
     * Note also that restarting functionality only works with the tools that specifically
     * support Ignite's protocol for restarting. Currently only standard <tt>ignite.{sh|bat}</tt>
     * scripts support restarting of JVM Ignite's process.
     *
     * @param cancel If {@code true} then all jobs currently executing on
     *      all grids will be cancelled by calling {@link ComputeJob#cancel()}
     *      method. Note that just like with {@link Thread#interrupt()}, it is
     *      up to the actual job to exit from execution.
     * @see Ignition#RESTART_EXIT_CODE
     */
    public static void restart(boolean cancel) {
        String file = System.getProperty(IGNITE_SUCCESS_FILE);

        if (file == null)
            U.warn(null, "Cannot restart node when restart not enabled.");
        else {
            try {
                new File(file).createNewFile();
            }
            catch (IOException e) {
                U.error(null, "Failed to create restart marker file (restart aborted): " + e.getMessage());

                return;
            }

            U.log(null, "Restarting node. Will exit (" + Ignition.RESTART_EXIT_CODE + ").");

            // Set the exit code so that shell process can recognize it and loop
            // the start up sequence again.
            System.setProperty(IGNITE_RESTART_CODE, Integer.toString(Ignition.RESTART_EXIT_CODE));

            stopAll(cancel);

            // This basically leaves loaders hang - we accept it.
            System.exit(Ignition.RESTART_EXIT_CODE);
        }
    }

    /**
     * Stops <b>all</b> started grids. If {@code cancel} flag is set to {@code true} then
     * all jobs currently executing on the local node will be interrupted.
     * If {@code wait} parameter is set to {@code true} then grid will wait for all
     * tasks to be finished.
     * <p>
     * <b>Note:</b> it is usually safer and more appropriate to stop grid instances individually
     * instead of blanket operation. In most cases, the party that started the grid instance
     * should be responsible for stopping it.
     * <p>
     * Note that upon completion of this method, the JVM with forcefully exist with
     * exit code {@link Ignition#KILL_EXIT_CODE}.
     *
     * @param cancel If {@code true} then all jobs currently executing on
     *      all grids will be cancelled by calling {@link ComputeJob#cancel()}
     *      method. Note that just like with {@link Thread#interrupt()}, it is
     *      up to the actual job to exit from execution.
     * @see Ignition#KILL_EXIT_CODE
     */
    public static void kill(boolean cancel) {
        stopAll(cancel);

        // This basically leaves loaders hang - we accept it.
        System.exit(Ignition.KILL_EXIT_CODE);
    }

    /**
     * Starts grid with default configuration. By default this method will
     * use grid configuration defined in {@code IGNITE_HOME/config/default-config.xml}
     * configuration file. If such file is not found, then all system defaults will be used.
     *
     * @return Started grid.
     * @throws IgniteCheckedException If default grid could not be started. This exception will be thrown
     *      also if default grid has already been started.
     */
    public static Ignite start() throws IgniteCheckedException {
        return start((GridSpringResourceContext)null);
    }

    /**
     * Starts grid with default configuration. By default this method will
     * use grid configuration defined in {@code IGNITE_HOME/config/default-config.xml}
     * configuration file. If such file is not found, then all system defaults will be used.
     *
     * @param springCtx Optional Spring application context, possibly {@code null}.
     *      Spring bean definitions for bean injection are taken from this context.
     *      If provided, this context can be injected into grid tasks and grid jobs using
     *      {@link SpringApplicationContextResource @SpringApplicationContextResource} annotation.
     * @return Started grid.
     * @throws IgniteCheckedException If default grid could not be started. This exception will be thrown
     *      also if default grid has already been started.
     */
    public static Ignite start(@Nullable GridSpringResourceContext springCtx) throws IgniteCheckedException {
        URL url = U.resolveIgniteUrl(DFLT_CFG);

        if (url != null)
            return start(DFLT_CFG, null, springCtx, null);

        U.warn(null, "Default Spring XML file not found (is IGNITE_HOME set?): " + DFLT_CFG);

        return start0(new GridStartContext(new IgniteConfiguration(), null, springCtx), true)
            .get1().grid();
    }

    /**
     * Starts grid with given configuration. Note that this method is no-op if grid with the name
     * provided in given configuration is already started.
     *
     * @param cfg Grid configuration. This cannot be {@code null}.
     * @return Started grid.
     * @throws IgniteCheckedException If grid could not be started. This exception will be thrown
     *      also if named grid has already been started.
     */
    public static Ignite start(IgniteConfiguration cfg) throws IgniteCheckedException {
        return start(cfg, null, true).get1();
    }

    /**
     * Starts a grid with given configuration. If the grid is already started and failIfStarted set to TRUE
     * an exception will be thrown.
     *
     * @param cfg Grid configuration. This cannot be {@code null}.
     * failIfStarted Throw or not an exception if grid is already started.
     * @param failIfStarted When flag is {@code true} and grid with specified name has been already started
     *      the exception is thrown. Otherwise the existing instance of the grid is returned.
     * @return Started grid or existing grid.
     * @throws IgniteCheckedException If grid could not be started. This exception will be thrown
     *      also if named grid has already been started.
     */
    public static Ignite start(IgniteConfiguration cfg, boolean failIfStarted) throws IgniteCheckedException {
        return start(cfg, null, failIfStarted).get1();
    }

    /**
     * Gets or starts new grid instance if it hasn't been started yet.
     *
     * @param cfg Grid configuration. This cannot be {@code null}.
     * @return Tuple with: grid instance and flag to indicate the instance is started by this call.
     *      So, when the new ignite instance is started the flag is {@code true}. If an existing instance is returned
     *      the flag is {@code false}.
     * @throws IgniteException If grid could not be started.
     */
    public static T2<Ignite, Boolean> getOrStart(IgniteConfiguration cfg) throws IgniteException {
        try {
            return start(cfg, null, false);
        }
        catch (IgniteCheckedException e) {
            throw U.convertException(e);
        }
    }


    /**
     * Starts grid with given configuration. Note that this method will throw and exception if grid with the name
     * provided in given configuration is already started.
     *
     * @param cfg Grid configuration. This cannot be {@code null}.
     * @param springCtx Optional Spring application context, possibly {@code null}.
     *      Spring bean definitions for bean injection are taken from this context.
     *      If provided, this context can be injected into grid tasks and grid jobs using
     *      {@link SpringApplicationContextResource @SpringApplicationContextResource} annotation.
     * @return Started grid.
     * @throws IgniteCheckedException If grid could not be started. This exception will be thrown
     *      also if named grid has already been started.
     */
    public static Ignite start(IgniteConfiguration cfg, @Nullable GridSpringResourceContext springCtx) throws IgniteCheckedException {
        A.notNull(cfg, "cfg");

        return start0(new GridStartContext(cfg, null, springCtx), true).get1().grid();
    }

    /**
     * Starts grid with given configuration. If the grid is already started and failIfStarted set to TRUE
     * an exception will be thrown.
     *
     * @param cfg Grid configuration. This cannot be {@code null}.
     * @param springCtx Optional Spring application context, possibly {@code null}.
     *      Spring bean definitions for bean injection are taken from this context.
     *      If provided, this context can be injected into grid tasks and grid jobs using
     *      {@link SpringApplicationContextResource @SpringApplicationContextResource} annotation.
     * @param failIfStarted Throw or not an exception if grid is already started.
     * @return Tuple with: grid instance and flag to indicate the instance is started by this call.
     *      So, when the new ignite instance is started the flag is {@code true}. If an existing instance is returned
     *      the flag is {@code false}.
     * @throws IgniteCheckedException If grid could not be started. This exception will be thrown
     *      also if named grid has already been started.
     */
    public static T2<Ignite, Boolean> start(IgniteConfiguration cfg, @Nullable GridSpringResourceContext springCtx, boolean failIfStarted) throws IgniteCheckedException {
        A.notNull(cfg, "cfg");

        T2<IgniteNamedInstance, Boolean> res = start0(new GridStartContext(cfg, null, springCtx), failIfStarted);

        return new T2<>((Ignite)res.get1().grid(), res.get2());
    }

    /**
     * Starts all grids specified within given Spring XML configuration file. If grid with given name
     * is already started, then exception is thrown. In this case all instances that may
     * have been started so far will be stopped too.
     * <p>
     * Usually Spring XML configuration file will contain only one Grid definition. Note that
     * Grid configuration bean(s) is retrieved form configuration file by type, so the name of
     * the Grid configuration bean is ignored.
     *
     * @param springCfgPath Spring XML configuration file path or URL.
     * @return Started grid. If Spring configuration contains multiple grid instances,
     *      then the 1st found instance is returned.
     * @throws IgniteCheckedException If grid could not be started or configuration
     *      read. This exception will be thrown also if grid with given name has already
     *      been started or Spring XML configuration file is invalid.
     */
    public static Ignite start(@Nullable String springCfgPath) throws IgniteCheckedException {
        return springCfgPath == null ? start() : start(springCfgPath, null);
    }

    /**
     * Starts all grids specified within given Spring XML configuration file. If grid with given name
     * is already started, then exception is thrown. In this case all instances that may
     * have been started so far will be stopped too.
     * <p>
     * Usually Spring XML configuration file will contain only one Grid definition. Note that
     * Grid configuration bean(s) is retrieved form configuration file by type, so the name of
     * the Grid configuration bean is ignored.
     *
     * @param springCfgPath Spring XML configuration file path or URL.
     * @param igniteInstanceName Ignite instance name that will override default.
     * @return Started grid. If Spring configuration contains multiple grid instances,
     *      then the 1st found instance is returned.
     * @throws IgniteCheckedException If grid could not be started or configuration
     *      read. This exception will be thrown also if grid with given name has already
     *      been started or Spring XML configuration file is invalid.
     */
    public static Ignite start(@Nullable String springCfgPath, @Nullable String igniteInstanceName)
        throws IgniteCheckedException {
        if (springCfgPath == null) {
            IgniteConfiguration cfg = new IgniteConfiguration();

            if (cfg.getIgniteInstanceName() == null && !F.isEmpty(igniteInstanceName))
                cfg.setIgniteInstanceName(igniteInstanceName);

            return start(cfg);
        }
        else
            return start(springCfgPath, igniteInstanceName, null, null);
    }

    /**
     * Loads all grid configurations specified within given Spring XML configuration file.
     * <p>
     * Usually Spring XML configuration file will contain only one Grid definition. Note that
     * Grid configuration bean(s) is retrieved form configuration file by type, so the name of
     * the Grid configuration bean is ignored.
     *
     * @param springCfgUrl Spring XML configuration file path or URL. This cannot be {@code null}.
     * @return Tuple containing all loaded configurations and Spring context used to load them.
     * @throws IgniteCheckedException If grid could not be started or configuration
     *      read. This exception will be thrown also if grid with given name has already
     *      been started or Spring XML configuration file is invalid.
     */
    public static IgniteBiTuple<Collection<IgniteConfiguration>, ? extends GridSpringResourceContext>
    loadConfigurations(URL springCfgUrl) throws IgniteCheckedException {
        IgniteSpringHelper spring = SPRING.create(false);

        return spring.loadConfigurations(springCfgUrl);
    }

    /**
     * Loads all grid configurations specified within given input stream.
     * <p>
     * Usually Spring XML input stream will contain only one Grid definition. Note that
     * Grid configuration bean(s) is retrieved form configuration input stream by type, so the name of
     * the Grid configuration bean is ignored.
     *
     * @param springCfgStream Input stream contained Spring XML configuration. This cannot be {@code null}.
     * @return Tuple containing all loaded configurations and Spring context used to load them.
     * @throws IgniteCheckedException If grid could not be started or configuration
     *      read. This exception will be thrown also if grid with given name has already
     *      been started or Spring XML configuration file is invalid.
     */
    public static IgniteBiTuple<Collection<IgniteConfiguration>, ? extends GridSpringResourceContext>
    loadConfigurations(InputStream springCfgStream) throws IgniteCheckedException {
        IgniteSpringHelper spring = SPRING.create(false);

        return spring.loadConfigurations(springCfgStream);
    }

    /**
     * Loads all grid configurations specified within given Spring XML configuration file.
     * <p>
     * Usually Spring XML configuration file will contain only one Grid definition. Note that
     * Grid configuration bean(s) is retrieved form configuration file by type, so the name of
     * the Grid configuration bean is ignored.
     *
     * @param springCfgPath Spring XML configuration file path. This cannot be {@code null}.
     * @return Tuple containing all loaded configurations and Spring context used to load them.
     * @throws IgniteCheckedException If grid could not be started or configuration
     *      read. This exception will be thrown also if grid with given name has already
     *      been started or Spring XML configuration file is invalid.
     */
    public static IgniteBiTuple<Collection<IgniteConfiguration>, ? extends GridSpringResourceContext>
    loadConfigurations(String springCfgPath) throws IgniteCheckedException {
        A.notNull(springCfgPath, "springCfgPath");
        return loadConfigurations(IgniteUtils.resolveSpringUrl(springCfgPath));
    }

    /**
     * Loads first found grid configuration specified within given Spring XML configuration file.
     * <p>
     * Usually Spring XML configuration file will contain only one Grid definition. Note that
     * Grid configuration bean(s) is retrieved form configuration file by type, so the name of
     * the Grid configuration bean is ignored.
     *
     * @param springCfgUrl Spring XML configuration file path or URL. This cannot be {@code null}.
     * @return First found configuration and Spring context used to load it.
     * @throws IgniteCheckedException If grid could not be started or configuration
     *      read. This exception will be thrown also if grid with given name has already
     *      been started or Spring XML configuration file is invalid.
     */
    public static IgniteBiTuple<IgniteConfiguration, GridSpringResourceContext> loadConfiguration(URL springCfgUrl)
        throws IgniteCheckedException {
        IgniteBiTuple<Collection<IgniteConfiguration>, ? extends GridSpringResourceContext> t =
            loadConfigurations(springCfgUrl);

        return F.t(F.first(t.get1()), t.get2());
    }

    /**
     * Loads first found grid configuration specified within given Spring XML configuration file.
     * <p>
     * Usually Spring XML configuration file will contain only one Grid definition. Note that
     * Grid configuration bean(s) is retrieved form configuration file by type, so the name of
     * the Grid configuration bean is ignored.
     *
     * @param springCfgPath Spring XML configuration file path. This cannot be {@code null}.
     * @return First found configuration and Spring context used to load it.
     * @throws IgniteCheckedException If grid could not be started or configuration
     *      read. This exception will be thrown also if grid with given name has already
     *      been started or Spring XML configuration file is invalid.
     */
    public static IgniteBiTuple<IgniteConfiguration, GridSpringResourceContext> loadConfiguration(String springCfgPath)
        throws IgniteCheckedException {
        IgniteBiTuple<Collection<IgniteConfiguration>, ? extends GridSpringResourceContext> t =
            loadConfigurations(springCfgPath);

        return F.t(F.first(t.get1()), t.get2());
    }

    /**
     * Starts all grids specified within given Spring XML configuration file. If grid with given name
     * is already started, then exception is thrown. In this case all instances that may
     * have been started so far will be stopped too.
     * <p>
     * Usually Spring XML configuration file will contain only one Grid definition. Note that
     * Grid configuration bean(s) is retrieved form configuration file by type, so the name of
     * the Grid configuration bean is ignored.
     *
     * @param springCfgPath Spring XML configuration file path or URL. This cannot be {@code null}.
     * @param igniteInstanceName Ignite instance name that will override default.
     * @param springCtx Optional Spring application context, possibly {@code null}.
     * @param ldr Optional class loader that will be used by default.
     *      Spring bean definitions for bean injection are taken from this context.
     *      If provided, this context can be injected into grid tasks and grid jobs using
     *      {@link SpringApplicationContextResource @SpringApplicationContextResource} annotation.
     * @return Started grid. If Spring configuration contains multiple grid instances,
     *      then the 1st found instance is returned.
     * @throws IgniteCheckedException If grid could not be started or configuration
     *      read. This exception will be thrown also if grid with given name has already
     *      been started or Spring XML configuration file is invalid.
     */
    public static Ignite start(String springCfgPath, @Nullable String igniteInstanceName,
        @Nullable GridSpringResourceContext springCtx, @Nullable ClassLoader ldr) throws IgniteCheckedException {
        URL url = U.resolveSpringUrl(springCfgPath);

        return start(url, igniteInstanceName, springCtx, ldr);
    }

    /**
     * Starts all grids specified within given Spring XML configuration file URL. If grid with given name
     * is already started, then exception is thrown. In this case all instances that may
     * have been started so far will be stopped too.
     * <p>
     * Usually Spring XML configuration file will contain only one Grid definition. Note that
     * Grid configuration bean(s) is retrieved form configuration file by type, so the name of
     * the Grid configuration bean is ignored.
     *
     * @param springCfgUrl Spring XML configuration file URL. This cannot be {@code null}.
     * @return Started grid. If Spring configuration contains multiple grid instances,
     *      then the 1st found instance is returned.
     * @throws IgniteCheckedException If grid could not be started or configuration
     *      read. This exception will be thrown also if grid with given name has already
     *      been started or Spring XML configuration file is invalid.
     */
    public static Ignite start(URL springCfgUrl) throws IgniteCheckedException {
        return start(springCfgUrl, null, null, null);
    }

    /**
     * Starts all grids specified within given Spring XML configuration file URL. If grid with given name
     * is already started, then exception is thrown. In this case all instances that may
     * have been started so far will be stopped too.
     * <p>
     * Usually Spring XML configuration file will contain only one Grid definition. Note that
     * Grid configuration bean(s) is retrieved form configuration file by type, so the name of
     * the Grid configuration bean is ignored.
     *
     * @param springCfgUrl Spring XML configuration file URL. This cannot be {@code null}.
     * @param ldr Optional class loader that will be used by default.
     * @return Started grid. If Spring configuration contains multiple grid instances,
     *      then the 1st found instance is returned.
     * @throws IgniteCheckedException If grid could not be started or configuration
     *      read. This exception will be thrown also if grid with given name has already
     *      been started or Spring XML configuration file is invalid.
     */
    public static Ignite start(URL springCfgUrl, @Nullable ClassLoader ldr) throws IgniteCheckedException {
        return start(springCfgUrl, null, null, ldr);
    }

    /**
     * Starts all grids specified within given Spring XML configuration file URL. If grid with given name
     * is already started, then exception is thrown. In this case all instances that may
     * have been started so far will be stopped too.
     * <p>
     * Usually Spring XML configuration file will contain only one Grid definition. Note that
     * Grid configuration bean(s) is retrieved form configuration file by type, so the name of
     * the Grid configuration bean is ignored.
     *
     * @param springCfgUrl Spring XML configuration file URL. This cannot be {@code null}.
     * @param igniteInstanceName Ignite instance name that will override default.
     * @param springCtx Optional Spring application context, possibly {@code null}.
     * @param ldr Optional class loader that will be used by default.
     *      Spring bean definitions for bean injection are taken from this context.
     *      If provided, this context can be injected into grid tasks and grid jobs using
     *      {@link SpringApplicationContextResource @SpringApplicationContextResource} annotation.
     * @return Started grid. If Spring configuration contains multiple grid instances,
     *      then the 1st found instance is returned.
     * @throws IgniteCheckedException If grid could not be started or configuration
     *      read. This exception will be thrown also if grid with given name has already
     *      been started or Spring XML configuration file is invalid.
     */
    public static Ignite start(URL springCfgUrl, @Nullable String igniteInstanceName,
        @Nullable GridSpringResourceContext springCtx, @Nullable ClassLoader ldr) throws IgniteCheckedException {
        A.notNull(springCfgUrl, "springCfgUrl");

        boolean isLog4jUsed = U.gridClassLoader().getResource("org/apache/log4j/Appender.class") != null;

        IgniteBiTuple<Object, Object> t = null;

        if (isLog4jUsed) {
            try {
                t = U.addLog4jNoOpLogger();
            }
            catch (IgniteCheckedException ignore) {
                isLog4jUsed = false;
            }
        }

        Collection<Handler> savedHnds = null;

        if (!isLog4jUsed)
            savedHnds = U.addJavaNoOpLogger();

        IgniteBiTuple<Collection<IgniteConfiguration>, ? extends GridSpringResourceContext> cfgMap;

        try {
            cfgMap = loadConfigurations(springCfgUrl);
        }
        finally {
            if (isLog4jUsed && t != null)
                U.removeLog4jNoOpLogger(t);

            if (!isLog4jUsed)
                U.removeJavaNoOpLogger(savedHnds);
        }

        return startConfigurations(cfgMap, springCfgUrl, igniteInstanceName, springCtx, ldr);
    }

    /**
     * Starts all grids specified within given Spring XML configuration input stream. If grid with given name
     * is already started, then exception is thrown. In this case all instances that may
     * have been started so far will be stopped too.
     * <p>
     * Usually Spring XML configuration input stream will contain only one Grid definition. Note that
     * Grid configuration bean(s) is retrieved form configuration input stream by type, so the name of
     * the Grid configuration bean is ignored.
     *
     * @param springCfgStream Input stream containing Spring XML configuration. This cannot be {@code null}.
     * @return Started grid. If Spring configuration contains multiple grid instances,
     *      then the 1st found instance is returned.
     * @throws IgniteCheckedException If grid could not be started or configuration
     *      read. This exception will be thrown also if grid with given name has already
     *      been started or Spring XML configuration file is invalid.
     */
    public static Ignite start(InputStream springCfgStream) throws IgniteCheckedException {
        return start(springCfgStream, null, null, null);
    }

    /**
     * Starts all grids specified within given Spring XML configuration input stream. If grid with given name
     * is already started, then exception is thrown. In this case all instances that may
     * have been started so far will be stopped too.
     * <p>
     * Usually Spring XML configuration input stream will contain only one Grid definition. Note that
     * Grid configuration bean(s) is retrieved form configuration input stream by type, so the name of
     * the Grid configuration bean is ignored.
     *
     * @param springCfgStream Input stream containing Spring XML configuration. This cannot be {@code null}.
     * @param igniteInstanceName Ignite instance name that will override default.
     * @param springCtx Optional Spring application context, possibly {@code null}.
     * @param ldr Optional class loader that will be used by default.
     *      Spring bean definitions for bean injection are taken from this context.
     *      If provided, this context can be injected into grid tasks and grid jobs using
     *      {@link SpringApplicationContextResource @SpringApplicationContextResource} annotation.
     * @return Started grid. If Spring configuration contains multiple grid instances,
     *      then the 1st found instance is returned.
     * @throws IgniteCheckedException If grid could not be started or configuration
     *      read. This exception will be thrown also if grid with given name has already
     *      been started or Spring XML configuration file is invalid.
     */
    public static Ignite start(InputStream springCfgStream, @Nullable String igniteInstanceName,
        @Nullable GridSpringResourceContext springCtx, @Nullable ClassLoader ldr) throws IgniteCheckedException {
        A.notNull(springCfgStream, "springCfgUrl");

        boolean isLog4jUsed = U.gridClassLoader().getResource("org/apache/log4j/Appender.class") != null;

        IgniteBiTuple<Object, Object> t = null;

        if (isLog4jUsed) {
            try {
                t = U.addLog4jNoOpLogger();
            }
            catch (IgniteCheckedException ignore) {
                isLog4jUsed = false;
            }
        }

        Collection<Handler> savedHnds = null;

        if (!isLog4jUsed)
            savedHnds = U.addJavaNoOpLogger();

        IgniteBiTuple<Collection<IgniteConfiguration>, ? extends GridSpringResourceContext> cfgMap;

        try {
            cfgMap = loadConfigurations(springCfgStream);
        }
        finally {
            if (isLog4jUsed && t != null)
                U.removeLog4jNoOpLogger(t);

            if (!isLog4jUsed)
                U.removeJavaNoOpLogger(savedHnds);
        }

        return startConfigurations(cfgMap, null, igniteInstanceName, springCtx, ldr);
    }

    /**
     * Internal Spring-based start routine. Starts loaded configurations.
     *
     * @param cfgMap Configuration map.
     * @param springCfgUrl Spring XML configuration file URL.
     * @param igniteInstanceName Ignite instance name that will override default.
     * @param springCtx Optional Spring application context.
     * @param ldr Optional class loader that will be used by default.
     * @return Started grid.
     * @throws IgniteCheckedException If failed.
     */
    private static Ignite startConfigurations(
        IgniteBiTuple<Collection<IgniteConfiguration>, ? extends GridSpringResourceContext> cfgMap,
        URL springCfgUrl,
        @Nullable String igniteInstanceName,
        @Nullable GridSpringResourceContext springCtx,
        @Nullable ClassLoader ldr)
        throws IgniteCheckedException {
        List<IgniteNamedInstance> grids = new ArrayList<>(cfgMap.size());

        try {
            for (IgniteConfiguration cfg : cfgMap.get1()) {
                assert cfg != null;

                if (cfg.getIgniteInstanceName() == null && !F.isEmpty(igniteInstanceName))
                    cfg.setIgniteInstanceName(igniteInstanceName);

                if (ldr != null && cfg.getClassLoader() == null)
                    cfg.setClassLoader(ldr);

                // Use either user defined context or our one.
                IgniteNamedInstance grid = start0(
                    new GridStartContext(cfg, springCfgUrl, springCtx == null
                        ? cfgMap.get2() : springCtx), true).get1();

                // Add it if it was not stopped during startup.
                if (grid != null)
                    grids.add(grid);
            }
        }
        catch (IgniteCheckedException e) {
            // Stop all instances started so far.
            for (IgniteNamedInstance grid : grids) {
                try {
                    grid.stop(true);
                }
                catch (Exception e1) {
                    U.error(grid.log, "Error when stopping grid: " + grid, e1);
                }
            }

            throw e;
        }

        // Return the first grid started.
        IgniteNamedInstance res = !grids.isEmpty() ? grids.get(0) : null;

        return res != null ? res.grid() : null;
    }

    /**
     * Starts grid with given configuration.
     *
     * @param startCtx Start context.
     * @param failIfStarted Throw or not an exception if grid is already started.
     * @return Tuple with: grid instance and flag to indicate the instance is started by this call.
     *      So, when the new ignite instance is started the flag is {@code true}. If an existing instance is returned
     *      the flag is {@code false}.
     * @throws IgniteCheckedException If grid could not be started.
     */
    private static T2<IgniteNamedInstance, Boolean> start0(GridStartContext startCtx, boolean failIfStarted ) throws IgniteCheckedException {
        assert startCtx != null;

        String name = startCtx.config().getIgniteInstanceName();

        if (name != null && name.isEmpty())
            throw new IgniteCheckedException("Non default Ignite instances cannot have empty string name.");

        IgniteNamedInstance grid = new IgniteNamedInstance(name);

        IgniteNamedInstance old;

        if (name != null)
            old = grids.putIfAbsent(name, grid);
        else {
            synchronized (dfltGridMux) {
                old = dfltGrid;

                if (old == null)
                    dfltGrid = grid;
            }
        }

        if (old != null)
            if (failIfStarted) {
                if (name == null)
                    throw new IgniteCheckedException("Default Ignite instance has already been started.");
                else
                    throw new IgniteCheckedException("Ignite instance with this name has already been started: " +
                        name);
            }
            else
                return new T2<>(old, false);

        if (startCtx.config().getWarmupClosure() != null)
            startCtx.config().getWarmupClosure().apply(startCtx.config());

        startCtx.single(grids.size() == 1);

        boolean success = false;

        try {
            try {
                grid.start(startCtx);
            }
            catch (IgniteInterruptedCheckedException e) {
                if (grid.starterThreadInterrupted)
                    Thread.interrupted();

                throw e;
            }

            notifyStateChange(name, STARTED);

            success = true;
        }
        finally {
            if (!success) {
                if (name != null)
                    grids.remove(name, grid);
                else {
                    synchronized (dfltGridMux) {
                        if (dfltGrid == grid)
                            dfltGrid = null;
                    }
                }

                grid = null;
            }
        }

        if (grid == null)
            throw new IgniteCheckedException("Failed to start grid with provided configuration.");

        return new T2<>(grid, true);
    }

    /**
     * Loads spring bean by name.
     *
     * @param springXmlPath Spring XML file path.
     * @param beanName Bean name.
     * @return Bean instance.
     * @throws IgniteCheckedException In case of error.
     */
    public static <T> T loadSpringBean(String springXmlPath, String beanName) throws IgniteCheckedException {
        A.notNull(springXmlPath, "springXmlPath");
        A.notNull(beanName, "beanName");

        URL url = U.resolveSpringUrl(springXmlPath);

        assert url != null;

        return loadSpringBean(url, beanName);
    }

    /**
     * Loads spring bean by name.
     *
     * @param springXmlUrl Spring XML file URL.
     * @param beanName Bean name.
     * @return Bean instance.
     * @throws IgniteCheckedException In case of error.
     */
    public static <T> T loadSpringBean(URL springXmlUrl, String beanName) throws IgniteCheckedException {
        A.notNull(springXmlUrl, "springXmlUrl");
        A.notNull(beanName, "beanName");

        IgniteSpringHelper spring = SPRING.create(false);

        return spring.loadBean(springXmlUrl, beanName);
    }

    /**
     * Loads spring bean by name.
     *
     * @param springXmlStream Input stream containing Spring XML configuration.
     * @param beanName Bean name.
     * @return Bean instance.
     * @throws IgniteCheckedException In case of error.
     */
    public static <T> T loadSpringBean(InputStream springXmlStream, String beanName) throws IgniteCheckedException {
        A.notNull(springXmlStream, "springXmlPath");
        A.notNull(beanName, "beanName");

        IgniteSpringHelper spring = SPRING.create(false);

        return spring.loadBean(springXmlStream, beanName);
    }

    /**
     * Gets an instance of default no-name grid. Note that
     * caller of this method should not assume that it will return the same
     * instance every time.
     * <p>
     * This method is identical to {@code G.grid(null)} apply.
     *
     * @return An instance of default no-name grid. This method never returns
     *      {@code null}.
     * @throws IgniteIllegalStateException Thrown if default grid was not properly
     *      initialized or grid instance was stopped or was not started.
     */
    public static Ignite grid() throws IgniteIllegalStateException {
        return grid((String)null);
    }

    /**
     * Gets a list of all grids started so far.
     *
     * @return List of all grids started so far.
     */
    public static List<Ignite> allGrids() {
        return allGrids(true);
    }

    /**
     * Gets a list of all grids started so far.
     *
     * @return List of all grids started so far.
     */
    public static List<Ignite> allGridsx() {
        return allGrids(false);
    }

    /**
     * Gets a list of all grids started so far.
     *
     * @param wait If {@code true} wait for node start finish.
     * @return List of all grids started so far.
     */
    private static List<Ignite> allGrids(boolean wait) {
        List<Ignite> allIgnites = new ArrayList<>(grids.size() + 1);

        for (IgniteNamedInstance grid : grids.values()) {
            Ignite g = wait ? grid.grid() : grid.gridx();

            if (g != null)
                allIgnites.add(g);
        }

        IgniteNamedInstance dfltGrid0 = dfltGrid;

        if (dfltGrid0 != null) {
            IgniteKernal g = wait ? dfltGrid0.grid() : dfltGrid0.gridx();

            if (g != null)
                allIgnites.add(g);
        }

        return allIgnites;
    }

    /**
     * Gets a grid instance for given local node ID. Note that grid instance and local node have
     * one-to-one relationship where node has ID and instance has name of the grid to which
     * both grid instance and its node belong. Note also that caller of this method
     * should not assume that it will return the same instance every time.
     *
     * @param locNodeId ID of local node the requested grid instance is managing.
     * @return An instance of named grid. This method never returns
     *      {@code null}.
     * @throws IgniteIllegalStateException Thrown if grid was not properly
     *      initialized or grid instance was stopped or was not started.
     */
    public static Ignite grid(UUID locNodeId) throws IgniteIllegalStateException {
        A.notNull(locNodeId, "locNodeId");

        IgniteNamedInstance dfltGrid0 = dfltGrid;

        if (dfltGrid0 != null) {
            IgniteKernal g = dfltGrid0.grid();

            if (g != null && g.getLocalNodeId().equals(locNodeId))
                return g;
        }

        for (IgniteNamedInstance grid : grids.values()) {
            IgniteKernal g = grid.grid();

            if (g != null && g.getLocalNodeId().equals(locNodeId))
                return g;
        }

        throw new IgniteIllegalStateException("Grid instance with given local node ID was not properly " +
            "started or was stopped: " + locNodeId);
    }

    /**
     * Gets grid instance without waiting its initialization and not throwing any exception.
     *
     * @param locNodeId ID of local node the requested grid instance is managing.
     * @return Grid instance or {@code null}.
     */
    public static IgniteKernal gridxx(UUID locNodeId) {
        IgniteNamedInstance dfltGrid0 = dfltGrid;

        if (dfltGrid0 != null) {
            IgniteKernal g = dfltGrid0.grid();

            if (g != null && g.getLocalNodeId().equals(locNodeId))
                return g;
        }

        for (IgniteNamedInstance grid : grids.values()) {
            IgniteKernal g = grid.grid();

            if (g != null && g.getLocalNodeId().equals(locNodeId))
                return g;
        }

        return null;
    }

    /**
     * Gets an named grid instance. If grid name is {@code null} or empty string,
     * then default no-name grid will be returned. Note that caller of this method
     * should not assume that it will return the same instance every time.
     * <p>
     * Note that Java VM can run multiple grid instances and every grid instance (and its
     * node) can belong to a different grid. Grid name defines what grid a particular grid
     * instance (and correspondingly its node) belongs to.
     *
     * @param name Grid name to which requested grid instance belongs to. If {@code null},
     *      then grid instance belonging to a default no-name grid will be returned.
     * @return An instance of named grid. This method never returns
     *      {@code null}.
     * @throws IgniteIllegalStateException Thrown if default grid was not properly
     *      initialized or grid instance was stopped or was not started.
     */
    public static Ignite grid(@Nullable String name) throws IgniteIllegalStateException {
        IgniteNamedInstance grid = name != null ? grids.get(name) : dfltGrid;

        Ignite res;

        if (grid == null || (res = grid.grid()) == null)
            throw new IgniteIllegalStateException("Ignite instance with provided name doesn't exist. " +
                "Did you call Ignition.start(..) to start an Ignite instance? [name=" + name + ']');

        return res;
    }

    /**
     * Gets a name of the grid from thread local config, which is owner of current thread.
     *
     * @return Grid instance related to current thread
     * @throws IllegalArgumentException Thrown to indicate, that current thread is not an {@link IgniteThread}.
     */
    public static IgniteKernal localIgnite() throws IllegalArgumentException {
        String name = U.getCurrentIgniteName();

        if (U.isCurrentIgniteNameSet(name))
            return gridx(name);
        else if (Thread.currentThread() instanceof IgniteThread)
            return gridx(((IgniteThread)Thread.currentThread()).getIgniteInstanceName());
        else
            throw new IllegalArgumentException("Ignite instance name thread local must be set or" +
                " this method should be accessed under " + IgniteThread.class.getName());
    }

    /**
     * Gets grid instance without waiting its initialization.
     *
     * @param name Grid name.
     * @return Grid instance.
     */
    public  static IgniteKernal gridx(@Nullable String name) {
        IgniteNamedInstance grid = name != null ? grids.get(name) : dfltGrid;

        IgniteKernal res;

        if (grid == null || (res = grid.gridx()) == null)
            throw new IgniteIllegalStateException("Ignite instance with provided name doesn't exist. " +
                "Did you call Ignition.start(..) to start an Ignite instance? [name=" + name + ']');

        return res;
    }

    /**
     * Adds a lsnr for grid life cycle events.
     * <p>
     * Note that unlike other listeners in Ignite this listener will be
     * notified from the same thread that triggers the state change. Because of
     * that it is the responsibility of the user to make sure that listener logic
     * is light-weight and properly handles (catches) any runtime exceptions, if any
     * are expected.
     *
     * @param lsnr Listener for grid life cycle events. If this listener was already added
     *      this method is no-op.
     */
    public static void addListener(IgnitionListener lsnr) {
        A.notNull(lsnr, "lsnr");

        lsnrs.add(lsnr);
    }

    /**
     * Removes lsnr added by {@link #addListener(IgnitionListener)} method.
     *
     * @param lsnr Listener to remove.
     * @return {@code true} if lsnr was added before, {@code false} otherwise.
     */
    public static boolean removeListener(IgnitionListener lsnr) {
        A.notNull(lsnr, "lsnr");

        return lsnrs.remove(lsnr);
    }

    /**
     * @param igniteInstanceName Ignite instance name.
     * @param state Factory state.
     */
    private static void notifyStateChange(@Nullable String igniteInstanceName, IgniteState state) {
        if (igniteInstanceName != null)
            gridStates.put(igniteInstanceName, state);
        else
            dfltGridState = state;

        for (IgnitionListener lsnr : lsnrs)
            lsnr.onStateChange(igniteInstanceName, state);
    }

    /**
     * Start context encapsulates all starting parameters.
     */
    private static final class GridStartContext {
        /** User-defined configuration. */
        private IgniteConfiguration cfg;

        /** Optional configuration path. */
        private URL cfgUrl;

        /** Optional Spring application context. */
        private GridSpringResourceContext springCtx;

        /** Whether or not this is a single grid instance in current VM. */
        private boolean single;

        /**
         *
         * @param cfg User-defined configuration.
         * @param cfgUrl Optional configuration path.
         * @param springCtx Optional Spring application context.
         */
        GridStartContext(IgniteConfiguration cfg, @Nullable URL cfgUrl, @Nullable GridSpringResourceContext springCtx) {
            assert(cfg != null);

            this.cfg = cfg;
            this.cfgUrl = cfgUrl;
            this.springCtx = springCtx;
        }

        /**
         * @return Whether or not this is a single grid instance in current VM.
         */
        public boolean single() {
            return single;
        }

        /**
         * @param single Whether or not this is a single grid instance in current VM.
         */
        public void single(boolean single) {
            this.single = single;
        }

        /**
         * @return User-defined configuration.
         */
        IgniteConfiguration config() {
            return cfg;
        }

        /**
         * @param cfg User-defined configuration.
         */
        void config(IgniteConfiguration cfg) {
            this.cfg = cfg;
        }

        /**
         * @return Optional configuration path.
         */
        URL configUrl() {
            return cfgUrl;
        }

        /**
         * @param cfgUrl Optional configuration path.
         */
        void configUrl(URL cfgUrl) {
            this.cfgUrl = cfgUrl;
        }

        /**
         * @return Optional Spring application context.
         */
        public GridSpringResourceContext springContext() {
            return springCtx;
        }
    }

    /**
     * Grid data container.
     */
    private static final class IgniteNamedInstance {
        /** Map of registered MBeans. */
        private static final Map<MBeanServer, GridMBeanServerData> mbeans =
            new HashMap<>();

        /** */
        private static final String[] EMPTY_STR_ARR = new String[0];

        /** Grid name. */
        private final String name;

        /** Grid instance. */
        private volatile IgniteKernal grid;

        /** Executor service. */
        private ThreadPoolExecutor execSvc;

        /** System executor service. */
        private ThreadPoolExecutor sysExecSvc;

        /** */
        private StripedExecutor stripedExecSvc;

        /** Management executor service. */
        private ThreadPoolExecutor mgmtExecSvc;

        /** P2P executor service. */
        private ThreadPoolExecutor p2pExecSvc;

        /** IGFS executor service. */
        private ThreadPoolExecutor igfsExecSvc;

        /** Data streamer executor service. */
        private ThreadPoolExecutor dataStreamerExecSvc;

        /** REST requests executor service. */
        private ThreadPoolExecutor restExecSvc;

        /** Utility cache executor service. */
        private ThreadPoolExecutor utilityCacheExecSvc;

        /** Affinity executor service. */
        private ThreadPoolExecutor affExecSvc;

        /** Indexing pool. */
        private ThreadPoolExecutor idxExecSvc;

        /** Continuous query executor service. */
        private IgniteStripedThreadPoolExecutor callbackExecSvc;

        /** Query executor service. */
        private ThreadPoolExecutor qryExecSvc;

        /** Grid state. */
        private volatile IgniteState state = STOPPED;

        /** Shutdown hook. */
        private Thread shutdownHook;

        /** Grid log. */
        private IgniteLogger log;

        /** Start guard. */
        private final AtomicBoolean startGuard = new AtomicBoolean();

        /** Start latch. */
        private final CountDownLatch startLatch = new CountDownLatch(1);

        /**
         * Thread that starts this named instance. This field can be non-volatile since
         * it makes sense only for thread where it was originally initialized.
         */
        @SuppressWarnings("FieldAccessedSynchronizedAndUnsynchronized")
        private Thread starterThread;

        /** */
        private boolean starterThreadInterrupted;

        /**
         * Creates un-started named instance.
         *
         * @param name Grid name (possibly {@code null} for default grid).
         */
        IgniteNamedInstance(@Nullable String name) {
            this.name = name;
        }

        /**
         * Gets grid name.
         *
         * @return Grid name.
         */
        String getName() {
            return name;
        }

        /**
         * Gets grid instance.
         *
         * @return Grid instance.
         */
        IgniteKernal grid() {
            if (starterThread != Thread.currentThread())
                U.awaitQuiet(startLatch);

            return grid;
        }

        /**
         * Gets grid instance without waiting for its initialization.
         *
         * @return Grid instance.
         */
        public IgniteKernal gridx() {
            return grid;
        }

        /**
         * Gets grid state.
         *
         * @return Grid state.
         */
        IgniteState state() {
            if (starterThread != Thread.currentThread())
                U.awaitQuiet(startLatch);

            return state;
        }

        /**
         * @param spi SPI implementation.
         * @throws IgniteCheckedException Thrown in case if multi-instance is not supported.
         */
        private void ensureMultiInstanceSupport(IgniteSpi spi) throws IgniteCheckedException {
            IgniteSpiMultipleInstancesSupport ann = U.getAnnotation(spi.getClass(),
                IgniteSpiMultipleInstancesSupport.class);

            if (ann == null || !ann.value())
                throw new IgniteCheckedException("SPI implementation doesn't support multiple grid instances in " +
                    "the same VM: " + spi);
        }

        /**
         * @param spis SPI implementations.
         * @throws IgniteCheckedException Thrown in case if multi-instance is not supported.
         */
        private void ensureMultiInstanceSupport(IgniteSpi[] spis) throws IgniteCheckedException {
            for (IgniteSpi spi : spis)
                ensureMultiInstanceSupport(spi);
        }

        /**
         * Starts grid with given configuration.
         *
         * @param startCtx Starting context.
         * @throws IgniteCheckedException If start failed.
         */
        synchronized void start(GridStartContext startCtx) throws IgniteCheckedException {
            if (startGuard.compareAndSet(false, true)) {
                try {
                    starterThread = Thread.currentThread();

                    start0(startCtx);
                }
                catch (Exception e) {
                    if (log != null)
                        stopExecutors(log);

                    throw e;
                }
                finally {
                    startLatch.countDown();
                }
            }
            else
                U.awaitQuiet(startLatch);
        }

        /**
         * @param startCtx Starting context.
         * @throws IgniteCheckedException If start failed.
         */
        @SuppressWarnings({"unchecked", "TooBroadScope"})
        private void start0(GridStartContext startCtx) throws IgniteCheckedException {
            assert grid == null : "Grid is already started: " + name;

            IgniteConfiguration cfg = startCtx.config() != null ? startCtx.config() : new IgniteConfiguration();

            IgniteConfiguration myCfg = initializeConfiguration(cfg);

            // Set configuration URL, if any, into system property.
            if (startCtx.configUrl() != null)
                System.setProperty(IGNITE_CONFIG_URL, startCtx.configUrl().toString());

            // Ensure that SPIs support multiple grid instances, if required.
            if (!startCtx.single()) {
                ensureMultiInstanceSupport(myCfg.getDeploymentSpi());
                ensureMultiInstanceSupport(myCfg.getCommunicationSpi());
                ensureMultiInstanceSupport(myCfg.getDiscoverySpi());
                ensureMultiInstanceSupport(myCfg.getCheckpointSpi());
                ensureMultiInstanceSupport(myCfg.getEventStorageSpi());
                ensureMultiInstanceSupport(myCfg.getCollisionSpi());
                ensureMultiInstanceSupport(myCfg.getFailoverSpi());
                ensureMultiInstanceSupport(myCfg.getLoadBalancingSpi());
            }

            validateThreadPoolSize(cfg.getPublicThreadPoolSize(), "public");

            execSvc = new IgniteThreadPoolExecutor(
                "pub",
                cfg.getIgniteInstanceName(),
                cfg.getPublicThreadPoolSize(),
                cfg.getPublicThreadPoolSize(),
                DFLT_THREAD_KEEP_ALIVE_TIME,
                new LinkedBlockingQueue<Runnable>());

            execSvc.allowCoreThreadTimeOut(true);

            validateThreadPoolSize(cfg.getSystemThreadPoolSize(), "system");

            sysExecSvc = new IgniteThreadPoolExecutor(
                "sys",
                cfg.getIgniteInstanceName(),
                cfg.getSystemThreadPoolSize(),
                cfg.getSystemThreadPoolSize(),
                DFLT_THREAD_KEEP_ALIVE_TIME,
                new LinkedBlockingQueue<Runnable>());

            sysExecSvc.allowCoreThreadTimeOut(true);

            validateThreadPoolSize(cfg.getStripedPoolSize(), "stripedPool");

            stripedExecSvc = new StripedExecutor(cfg.getStripedPoolSize(), cfg.getIgniteInstanceName(), "sys", log);

            // Note that since we use 'LinkedBlockingQueue', number of
            // maximum threads has no effect.
            // Note, that we do not pre-start threads here as management pool may
            // not be needed.
            validateThreadPoolSize(cfg.getManagementThreadPoolSize(), "management");

            mgmtExecSvc = new IgniteThreadPoolExecutor(
                "mgmt",
                cfg.getIgniteInstanceName(),
                cfg.getManagementThreadPoolSize(),
                cfg.getManagementThreadPoolSize(),
                DFLT_THREAD_KEEP_ALIVE_TIME,
                new LinkedBlockingQueue<Runnable>());

            mgmtExecSvc.allowCoreThreadTimeOut(true);

            // Note that since we use 'LinkedBlockingQueue', number of
            // maximum threads has no effect.
            // Note, that we do not pre-start threads here as class loading pool may
            // not be needed.
            validateThreadPoolSize(cfg.getPeerClassLoadingThreadPoolSize(), "peer class loading");
            p2pExecSvc = new IgniteThreadPoolExecutor(
                "p2p",
                cfg.getIgniteInstanceName(),
                cfg.getPeerClassLoadingThreadPoolSize(),
                cfg.getPeerClassLoadingThreadPoolSize(),
                DFLT_THREAD_KEEP_ALIVE_TIME,
                new LinkedBlockingQueue<Runnable>());

            p2pExecSvc.allowCoreThreadTimeOut(true);

            // Note that we do not pre-start threads here as this pool may not be needed.
            dataStreamerExecSvc = new IgniteThreadPoolExecutor(
                "data-streamer",
<<<<<<< HEAD
                cfg.getGridName(),
=======
                cfg.getIgniteInstanceName(),
>>>>>>> 48e78a99
                cfg.getDataStreamerThreadPoolSize(),
                cfg.getDataStreamerThreadPoolSize(),
                DFLT_THREAD_KEEP_ALIVE_TIME,
                new LinkedBlockingQueue<Runnable>());

            dataStreamerExecSvc.allowCoreThreadTimeOut(true);

            // Note that we do not pre-start threads here as igfs pool may not be needed.
            validateThreadPoolSize(cfg.getIgfsThreadPoolSize(), "IGFS");

            igfsExecSvc = new IgniteThreadPoolExecutor(
                cfg.getIgfsThreadPoolSize(),
                cfg.getIgfsThreadPoolSize(),
                DFLT_THREAD_KEEP_ALIVE_TIME,
                new LinkedBlockingQueue<Runnable>(),
                new IgfsThreadFactory(cfg.getIgniteInstanceName(), "igfs"),
                null /* Abort policy will be used. */);

            igfsExecSvc.allowCoreThreadTimeOut(true);

            // Note that we do not pre-start threads here as this pool may not be needed.
            validateThreadPoolSize(cfg.getAsyncCallbackPoolSize(), "async callback");

            callbackExecSvc = new IgniteStripedThreadPoolExecutor(
                cfg.getAsyncCallbackPoolSize(),
                cfg.getIgniteInstanceName(),
                "callback");

            if (myCfg.getConnectorConfiguration() != null) {
                validateThreadPoolSize(myCfg.getConnectorConfiguration().getThreadPoolSize(), "connector");

                restExecSvc = new IgniteThreadPoolExecutor(
                    "rest",
                    myCfg.getIgniteInstanceName(),
                    myCfg.getConnectorConfiguration().getThreadPoolSize(),
                    myCfg.getConnectorConfiguration().getThreadPoolSize(),
                    DFLT_THREAD_KEEP_ALIVE_TIME,
                    new LinkedBlockingQueue<Runnable>()
                );

                restExecSvc.allowCoreThreadTimeOut(true);
            }

            validateThreadPoolSize(myCfg.getUtilityCacheThreadPoolSize(), "utility cache");

            utilityCacheExecSvc = new IgniteThreadPoolExecutor(
                "utility",
                cfg.getIgniteInstanceName(),
                myCfg.getUtilityCacheThreadPoolSize(),
                myCfg.getUtilityCacheThreadPoolSize(),
                myCfg.getUtilityCacheKeepAliveTime(),
                new LinkedBlockingQueue<Runnable>());

            utilityCacheExecSvc.allowCoreThreadTimeOut(true);

            affExecSvc = new IgniteThreadPoolExecutor(
                "aff",
                cfg.getIgniteInstanceName(),
                1,
                1,
                DFLT_THREAD_KEEP_ALIVE_TIME,
                new LinkedBlockingQueue<Runnable>());

            affExecSvc.allowCoreThreadTimeOut(true);

            if (IgniteComponentType.INDEXING.inClassPath()) {
                int cpus = Runtime.getRuntime().availableProcessors();

                idxExecSvc = new IgniteThreadPoolExecutor(
                    "idx",
                    cfg.getIgniteInstanceName(),
                    cpus,
                    cpus * 2,
                    3000L,
                    new LinkedBlockingQueue<Runnable>(1000)
                );
            }

            validateThreadPoolSize(cfg.getQueryThreadPoolSize(), "query");

            qryExecSvc = new IgniteThreadPoolExecutor(
                "query",
                cfg.getIgniteInstanceName(),
                cfg.getQueryThreadPoolSize(),
                cfg.getQueryThreadPoolSize(),
                DFLT_THREAD_KEEP_ALIVE_TIME,
                new LinkedBlockingQueue<Runnable>());

            qryExecSvc.allowCoreThreadTimeOut(true);

            // Register Ignite MBean for current grid instance.
            registerFactoryMbean(myCfg.getMBeanServer());

            boolean started = false;

            try {
                IgniteKernal grid0 = new IgniteKernal(startCtx.springContext());

                // Init here to make grid available to lifecycle listeners.
                grid = grid0;

                grid0.start(
                    myCfg,
                    utilityCacheExecSvc,
                    execSvc,
                    sysExecSvc,
                    stripedExecSvc,
                    p2pExecSvc,
                    mgmtExecSvc,
                    igfsExecSvc,
                    dataStreamerExecSvc,
                    restExecSvc,
                    affExecSvc,
                    idxExecSvc,
                    callbackExecSvc,
                    qryExecSvc,
                    new CA() {
                        @Override public void apply() {
                            startLatch.countDown();
                        }
                    }
                );

                state = STARTED;

                if (log.isDebugEnabled())
                    log.debug("Grid factory started ok: " + name);

                started = true;
            }
            catch (IgniteCheckedException e) {
                unregisterFactoryMBean();

                throw e;
            }
            // Catch Throwable to protect against any possible failure.
            catch (Throwable e) {
                unregisterFactoryMBean();

                if (e instanceof Error)
                    throw e;

                throw new IgniteCheckedException("Unexpected exception when starting grid.", e);
            }
            finally {
                if (!started)
                    // Grid was not started.
                    grid = null;
            }

            // Do NOT set it up only if IGNITE_NO_SHUTDOWN_HOOK=TRUE is provided.
            if (!IgniteSystemProperties.getBoolean(IGNITE_NO_SHUTDOWN_HOOK, false)) {
                try {
                    Runtime.getRuntime().addShutdownHook(shutdownHook = new Thread() {
                        @Override public void run() {
                            if (log.isInfoEnabled())
                                log.info("Invoking shutdown hook...");

                            IgniteNamedInstance.this.stop(true);
                        }
                    });

                    if (log.isDebugEnabled())
                        log.debug("Shutdown hook is installed.");
                }
                catch (IllegalStateException e) {
                    stop(true);

                    throw new IgniteCheckedException("Failed to install shutdown hook.", e);
                }
            }
            else {
                if (log.isDebugEnabled())
                    log.debug("Shutdown hook has not been installed because environment " +
                        "or system property " + IGNITE_NO_SHUTDOWN_HOOK + " is set.");
            }
        }

        /**
         * @param poolSize an actual value in the configuration.
         * @param poolName a name of the pool like 'management'.
         * @throws IgniteCheckedException If the poolSize is wrong.
         */
        private static void validateThreadPoolSize(int poolSize, String poolName)
            throws IgniteCheckedException {
            if (poolSize <= 0) {
                throw new IgniteCheckedException("Invalid " + poolName + " thread pool size" +
                    " (must be greater than 0), actual value: " + poolSize);
            }
        }

        /**
         * @param cfg Ignite configuration copy to.
         * @return New ignite configuration.
         * @throws IgniteCheckedException If failed.
         */
        private IgniteConfiguration initializeConfiguration(IgniteConfiguration cfg)
            throws IgniteCheckedException {
            IgniteConfiguration myCfg = new IgniteConfiguration(cfg);

            String ggHome = cfg.getIgniteHome();

            // Set Ignite home.
            if (ggHome == null)
                ggHome = U.getIgniteHome();
            else
                // If user provided IGNITE_HOME - set it as a system property.
                U.setIgniteHome(ggHome);

            // Correctly resolve work directory and set it back to configuration.
            String workDir = U.workDirectory(cfg.getWorkDirectory(), ggHome);

            myCfg.setWorkDirectory(workDir);

            // Ensure invariant.
            // It's a bit dirty - but this is a result of late refactoring
            // and I don't want to reshuffle a lot of code.
            assert F.eq(name, cfg.getIgniteInstanceName());

            UUID nodeId = cfg.getNodeId() != null ? cfg.getNodeId() : UUID.randomUUID();

            myCfg.setNodeId(nodeId);

            IgniteLogger cfgLog = initLogger(cfg.getGridLogger(), nodeId, workDir);

            assert cfgLog != null;

            cfgLog = new GridLoggerProxy(cfgLog, null, name, U.id8(nodeId));

            // Initialize factory's log.
            log = cfgLog.getLogger(G.class);

            myCfg.setGridLogger(cfgLog);

            // Check Ignite home folder (after log is available).
            if (ggHome != null) {
                File ggHomeFile = new File(ggHome);

                if (!ggHomeFile.exists() || !ggHomeFile.isDirectory())
                    throw new IgniteCheckedException("Invalid Ignite installation home folder: " + ggHome);
            }

            myCfg.setIgniteHome(ggHome);

            // Validate segmentation configuration.
            SegmentationPolicy segPlc = cfg.getSegmentationPolicy();

            // 1. Warn on potential configuration problem: grid is not configured to wait
            // for correct segment after segmentation happens.
            if (!F.isEmpty(cfg.getSegmentationResolvers()) && segPlc == RESTART_JVM && !cfg.isWaitForSegmentOnStart()) {
                U.warn(log, "Found potential configuration problem (forgot to enable waiting for segment" +
                    "on start?) [segPlc=" + segPlc + ", wait=false]");
            }

            myCfg.setTransactionConfiguration(myCfg.getTransactionConfiguration() != null ?
                new TransactionConfiguration(myCfg.getTransactionConfiguration()) : null);

            myCfg.setConnectorConfiguration(myCfg.getConnectorConfiguration() != null ?
                new ConnectorConfiguration(myCfg.getConnectorConfiguration()) : null);

            // Local host.
            String locHost = IgniteSystemProperties.getString(IGNITE_LOCAL_HOST);

            myCfg.setLocalHost(F.isEmpty(locHost) ? myCfg.getLocalHost() : locHost);

            // Override daemon flag if it was set on the factory.
            if (daemon.get())
                myCfg.setDaemon(true);

            if (myCfg.isClientMode() == null) {
                Boolean threadClient = clientMode.get();

                if (threadClient == null)
                    myCfg.setClientMode(IgniteSystemProperties.getBoolean(IGNITE_CACHE_CLIENT, false));
                else
                    myCfg.setClientMode(threadClient);
            }

            // Check for deployment mode override.
            String depModeName = IgniteSystemProperties.getString(IGNITE_DEP_MODE_OVERRIDE);

            if (!F.isEmpty(depModeName)) {
                if (!F.isEmpty(myCfg.getCacheConfiguration())) {
                    U.quietAndInfo(log, "Skipping deployment mode override for caches (custom closure " +
                        "execution may not work for console Visor)");
                }
                else {
                    try {
                        DeploymentMode depMode = DeploymentMode.valueOf(depModeName);

                        if (myCfg.getDeploymentMode() != depMode)
                            myCfg.setDeploymentMode(depMode);
                    }
                    catch (IllegalArgumentException e) {
                        throw new IgniteCheckedException("Failed to override deployment mode using system property " +
                            "(are there any misspellings?)" +
                            "[name=" + IGNITE_DEP_MODE_OVERRIDE + ", value=" + depModeName + ']', e);
                    }
                }
            }

            if (myCfg.getUserAttributes() == null)
                myCfg.setUserAttributes(Collections.<String, Object>emptyMap());

            if (myCfg.getMBeanServer() == null)
                myCfg.setMBeanServer(ManagementFactory.getPlatformMBeanServer());

            Marshaller marsh = myCfg.getMarshaller();

            if (marsh == null) {
                if (!BinaryMarshaller.available()) {
                    U.warn(log, "OptimizedMarshaller is not supported on this JVM " +
                        "(only recent 1.6 and 1.7 versions HotSpot VMs are supported). " +
                        "To enable fast marshalling upgrade to recent 1.6 or 1.7 HotSpot VM release. " +
                        "Switching to standard JDK marshalling - " +
                        "object serialization performance will be significantly slower.",
                        "To enable fast marshalling upgrade to recent 1.6 or 1.7 HotSpot VM release.");

                    marsh = new JdkMarshaller();
                }
                else
                    marsh = new BinaryMarshaller();
            }

            MarshallerUtils.setNodeName(marsh, cfg.getIgniteInstanceName());

            myCfg.setMarshaller(marsh);

            if (myCfg.getPeerClassLoadingLocalClassPathExclude() == null)
                myCfg.setPeerClassLoadingLocalClassPathExclude(EMPTY_STR_ARR);

            FileSystemConfiguration[] igfsCfgs = myCfg.getFileSystemConfiguration();

            if (igfsCfgs != null) {
                FileSystemConfiguration[] clone = igfsCfgs.clone();

                for (int i = 0; i < igfsCfgs.length; i++)
                    clone[i] = new FileSystemConfiguration(igfsCfgs[i]);

                myCfg.setFileSystemConfiguration(clone);
            }

            initializeDefaultSpi(myCfg);

            initializeDefaultCacheConfiguration(myCfg);

            if (myCfg.getMemoryConfiguration() == null) {
                MemoryConfiguration dbCfg = new MemoryConfiguration();

                dbCfg.setConcurrencyLevel(Runtime.getRuntime().availableProcessors() * 4);

                myCfg.setMemoryConfiguration(dbCfg);
            }

            return myCfg;
        }

        /**
         * Initialize default cache configuration.
         *
         * @param cfg Ignite configuration.
         * @throws IgniteCheckedException If failed.
         */
        @SuppressWarnings("unchecked")
        public void initializeDefaultCacheConfiguration(IgniteConfiguration cfg) throws IgniteCheckedException {
            List<CacheConfiguration> cacheCfgs = new ArrayList<>();

            cacheCfgs.add(utilitySystemCache());

            if (IgniteComponentType.HADOOP.inClassPath())
                cacheCfgs.add(CU.hadoopSystemCache());

            cacheCfgs.add(atomicsSystemCache(cfg.getAtomicConfiguration()));

            CacheConfiguration[] userCaches = cfg.getCacheConfiguration();

            if (userCaches != null && userCaches.length > 0) {
                if (!U.discoOrdered(cfg.getDiscoverySpi()) && !U.relaxDiscoveryOrdered())
                    throw new IgniteCheckedException("Discovery SPI implementation does not support node ordering and " +
                        "cannot be used with cache (use SPI with @DiscoverySpiOrderSupport annotation, " +
                        "like TcpDiscoverySpi)");

                for (CacheConfiguration ccfg : userCaches) {
                    if (CU.isHadoopSystemCache(ccfg.getName()))
                        throw new IgniteCheckedException("Cache name cannot be \"" + CU.SYS_CACHE_HADOOP_MR +
                            "\" because it is reserved for internal purposes.");

                    if (CU.isAtomicsCache(ccfg.getName()))
                        throw new IgniteCheckedException("Cache name cannot be \"" + CU.ATOMICS_CACHE_NAME +
                            "\" because it is reserved for internal purposes.");

                    if (CU.isUtilityCache(ccfg.getName()))
                        throw new IgniteCheckedException("Cache name cannot be \"" + CU.UTILITY_CACHE_NAME +
                            "\" because it is reserved for internal purposes.");

                    if (IgfsUtils.matchIgfsCacheName(ccfg.getName()))
                        throw new IgniteCheckedException(
                            "Cache name cannot start with \""+ IgfsUtils.IGFS_CACHE_PREFIX
                                + "\" because it is reserved for IGFS internal purposes.");

                    cacheCfgs.add(ccfg);
                }
            }

            cfg.setCacheConfiguration(cacheCfgs.toArray(new CacheConfiguration[cacheCfgs.size()]));

            assert cfg.getCacheConfiguration() != null;

            IgfsUtils.prepareCacheConfigurations(cfg);
        }

        /**
         * Initialize default SPI implementations.
         *
         * @param cfg Ignite configuration.
         */
        private void initializeDefaultSpi(IgniteConfiguration cfg) {
            if (cfg.getDiscoverySpi() == null)
                cfg.setDiscoverySpi(new TcpDiscoverySpi());

            if (cfg.getDiscoverySpi() instanceof TcpDiscoverySpi) {
                TcpDiscoverySpi tcpDisco = (TcpDiscoverySpi)cfg.getDiscoverySpi();

                if (tcpDisco.getIpFinder() == null)
                    tcpDisco.setIpFinder(new TcpDiscoveryMulticastIpFinder());
            }

            if (cfg.getCommunicationSpi() == null)
                cfg.setCommunicationSpi(new TcpCommunicationSpi());

            if (cfg.getDeploymentSpi() == null)
                cfg.setDeploymentSpi(new LocalDeploymentSpi());

            if (cfg.getEventStorageSpi() == null)
                cfg.setEventStorageSpi(new MemoryEventStorageSpi());

            if (cfg.getCheckpointSpi() == null)
                cfg.setCheckpointSpi(new NoopCheckpointSpi());

            if (cfg.getCollisionSpi() == null)
                cfg.setCollisionSpi(new NoopCollisionSpi());

            if (cfg.getFailoverSpi() == null)
                cfg.setFailoverSpi(new AlwaysFailoverSpi());

            if (cfg.getLoadBalancingSpi() == null)
                cfg.setLoadBalancingSpi(new RoundRobinLoadBalancingSpi());
            else {
                Collection<LoadBalancingSpi> spis = new ArrayList<>();

                boolean dfltLoadBalancingSpi = false;

                for (LoadBalancingSpi spi : cfg.getLoadBalancingSpi()) {
                    spis.add(spi);

                    if (!dfltLoadBalancingSpi && spi instanceof RoundRobinLoadBalancingSpi)
                        dfltLoadBalancingSpi = true;
                }

                // Add default load balancing SPI for internal tasks.
                if (!dfltLoadBalancingSpi)
                    spis.add(new RoundRobinLoadBalancingSpi());

                cfg.setLoadBalancingSpi(spis.toArray(new LoadBalancingSpi[spis.size()]));
            }

            if (cfg.getIndexingSpi() == null)
                cfg.setIndexingSpi(new NoopIndexingSpi());
        }

        /**
         * @param cfgLog Configured logger.
         * @param nodeId Local node ID.
         * @param workDir Work directory.
         * @return Initialized logger.
         * @throws IgniteCheckedException If failed.
         */
        @SuppressWarnings("ErrorNotRethrown")
        private IgniteLogger initLogger(@Nullable IgniteLogger cfgLog, UUID nodeId, String workDir)
            throws IgniteCheckedException {
            try {
                Exception log4jInitErr = null;

                if (cfgLog == null) {
                    Class<?> log4jCls;

                    try {
                        log4jCls = Class.forName("org.apache.ignite.logger.log4j.Log4JLogger");
                    }
                    catch (ClassNotFoundException | NoClassDefFoundError ignored) {
                        log4jCls = null;
                    }

                    if (log4jCls != null) {
                        try {
                            URL url = U.resolveIgniteUrl("config/ignite-log4j.xml");

                            if (url == null) {
                                File cfgFile = new File("config/ignite-log4j.xml");

                                if (!cfgFile.exists())
                                    cfgFile = new File("../config/ignite-log4j.xml");

                                if (cfgFile.exists()) {
                                    try {
                                        url = cfgFile.toURI().toURL();
                                    }
                                    catch (MalformedURLException ignore) {
                                        // No-op.
                                    }
                                }
                            }

                            if (url != null) {
                                boolean configured = (Boolean)log4jCls.getMethod("isConfigured").invoke(null);

                                if (configured)
                                    url = null;
                            }

                            if (url != null) {
                                Constructor<?> ctor = log4jCls.getConstructor(URL.class);

                                cfgLog = (IgniteLogger)ctor.newInstance(url);
                            }
                            else
                                cfgLog = (IgniteLogger)log4jCls.newInstance();
                        }
                        catch (Exception e) {
                            log4jInitErr = e;
                        }
                    }

                    if (log4jCls == null || log4jInitErr != null)
                        cfgLog = new JavaLogger();
                }

                // Special handling for Java logger which requires work directory.
                if (cfgLog instanceof JavaLogger)
                    ((JavaLogger)cfgLog).setWorkDirectory(workDir);

                // Set node IDs for all file appenders.
                if (cfgLog instanceof LoggerNodeIdAware)
                    ((LoggerNodeIdAware)cfgLog).setNodeId(nodeId);

                if (log4jInitErr != null)
                    U.warn(cfgLog, "Failed to initialize Log4JLogger (falling back to standard java logging): "
                        + log4jInitErr.getCause());

                return cfgLog;
            }
            catch (Exception e) {
                throw new IgniteCheckedException("Failed to create logger.", e);
            }
        }

        /**
<<<<<<< HEAD
         * Creates marshaller system cache configuration.
         *
         * @return Marshaller system cache configuration.
         */
        private static CacheConfiguration marshallerSystemCache() {
            CacheConfiguration cache = new CacheConfiguration();

            cache.setName(CU.MARSH_CACHE_NAME);
            cache.setCacheMode(REPLICATED);
            cache.setAtomicityMode(ATOMIC);
            cache.setRebalanceMode(SYNC);
            cache.setWriteSynchronizationMode(FULL_SYNC);
            cache.setAffinity(new RendezvousAffinityFunction(false, 20));
            cache.setNodeFilter(CacheConfiguration.ALL_NODES);
            cache.setStartSize(300);
            cache.setRebalanceOrder(-2);//Prior to other system caches.
            cache.setCopyOnRead(false);

            return cache;
        }

        /**
=======
>>>>>>> 48e78a99
         * Creates utility system cache configuration.
         *
         * @return Utility system cache configuration.
         */
        private static CacheConfiguration utilitySystemCache() {
            CacheConfiguration cache = new CacheConfiguration();

            cache.setName(CU.UTILITY_CACHE_NAME);
            cache.setCacheMode(REPLICATED);
            cache.setAtomicityMode(TRANSACTIONAL);
            cache.setRebalanceMode(SYNC);
            cache.setWriteSynchronizationMode(FULL_SYNC);
            cache.setAffinity(new RendezvousAffinityFunction(false, 100));
            cache.setNodeFilter(CacheConfiguration.ALL_NODES);
            cache.setRebalanceOrder(-2); //Prior to user caches.
            cache.setCopyOnRead(false);

            return cache;
        }

        /**
         * Creates cache configuration for atomic data structures.
         *
         * @param cfg Atomic configuration.
         * @return Cache configuration for atomic data structures.
         */
        private static CacheConfiguration atomicsSystemCache(AtomicConfiguration cfg) {
            CacheConfiguration ccfg = new CacheConfiguration();

            ccfg.setName(CU.ATOMICS_CACHE_NAME);
            ccfg.setAtomicityMode(TRANSACTIONAL);
            ccfg.setRebalanceMode(SYNC);
            ccfg.setWriteSynchronizationMode(FULL_SYNC);
            ccfg.setCacheMode(cfg.getCacheMode());
            ccfg.setNodeFilter(CacheConfiguration.ALL_NODES);
            ccfg.setRebalanceOrder(-1); //Prior to user caches.

            if (cfg.getCacheMode() == PARTITIONED)
                ccfg.setBackups(cfg.getBackups());

            return ccfg;
        }

        /**
         * Stops grid.
         *
         * @param cancel Flag indicating whether all currently running jobs
         *      should be cancelled.
         */
        void stop(boolean cancel) {
            // Stop cannot be called prior to start from public API,
            // since it checks for STARTED state. So, we can assert here.
            assert startGuard.get();

            stop0(cancel);
        }

        /**
         * @param cancel Flag indicating whether all currently running jobs
         *      should be cancelled.
         */
        private synchronized void stop0(boolean cancel) {
            IgniteKernal grid0 = grid;

            // Double check.
            if (grid0 == null) {
                if (log != null)
                    U.warn(log, "Attempting to stop an already stopped Ignite instance (ignore): " + name);

                return;
            }

            if (shutdownHook != null)
                try {
                    Runtime.getRuntime().removeShutdownHook(shutdownHook);

                    shutdownHook = null;

                    if (log != null && log.isDebugEnabled())
                        log.debug("Shutdown hook is removed.");
                }
                catch (IllegalStateException e) {
                    // Shutdown is in progress...
                    if (log != null && log.isDebugEnabled())
                        log.debug("Shutdown is in progress (ignoring): " + e.getMessage());
                }

            // Unregister Ignite MBean.
            unregisterFactoryMBean();

            try {
                grid0.stop(cancel);

<<<<<<< HEAD
                if (log != null && log.isDebugEnabled())
                    log.debug("Grid instance stopped ok: " + name);
=======
                if (log.isDebugEnabled())
                    log.debug("Ignite instance stopped ok: " + name);
>>>>>>> 48e78a99
            }
            catch (Throwable e) {
                U.error(log, "Failed to properly stop grid instance due to undeclared exception.", e);

                if (e instanceof Error)
                    throw e;
            }
            finally {
                state = grid0.context().segmented() ? STOPPED_ON_SEGMENTATION : STOPPED;

                grid = null;

                if (log != null)
                    stopExecutors(log);

                log = null;
            }
        }

        /**
         * Stops executor services if they has been started.
         *
         * @param log Grid logger.
         */
        private void stopExecutors(IgniteLogger log) {
            boolean interrupted = Thread.interrupted();

            try {
                stopExecutors0(log);
            }
            finally {
                if (interrupted)
                    Thread.currentThread().interrupt();
            }
        }

        /**
         * Stops executor services if they has been started.
         *
         * @param log Grid logger.
         */
        private void stopExecutors0(IgniteLogger log) {
            assert log != null;

            U.shutdownNow(getClass(), execSvc, log);

            execSvc = null;

            U.shutdownNow(getClass(), sysExecSvc, log);

            sysExecSvc = null;

            U.shutdownNow(getClass(), qryExecSvc, log);

            qryExecSvc = null;

            U.shutdownNow(getClass(), stripedExecSvc, log);

            stripedExecSvc = null;

            U.shutdownNow(getClass(), mgmtExecSvc, log);

            mgmtExecSvc = null;

            U.shutdownNow(getClass(), p2pExecSvc, log);

            p2pExecSvc = null;

            U.shutdownNow(getClass(), dataStreamerExecSvc, log);

            dataStreamerExecSvc = null;

            U.shutdownNow(getClass(), igfsExecSvc, log);

            igfsExecSvc = null;

            if (restExecSvc != null)
                U.shutdownNow(getClass(), restExecSvc, log);

            restExecSvc = null;

            U.shutdownNow(getClass(), utilityCacheExecSvc, log);

            utilityCacheExecSvc = null;

            U.shutdownNow(getClass(), affExecSvc, log);

            affExecSvc = null;

            U.shutdownNow(getClass(), idxExecSvc, log);

            idxExecSvc = null;

            U.shutdownNow(getClass(), callbackExecSvc, log);

            callbackExecSvc = null;
        }

        /**
         * Registers delegate Mbean instance for {@link Ignition}.
         *
         * @param srv MBeanServer where mbean should be registered.
         * @throws IgniteCheckedException If registration failed.
         */
        private void registerFactoryMbean(MBeanServer srv) throws IgniteCheckedException {
            synchronized (mbeans) {
                GridMBeanServerData data = mbeans.get(srv);

                if (data == null) {
                    try {
                        IgnitionMXBean mbean = new IgnitionMXBeanAdapter();

                        ObjectName objName = U.makeMBeanName(
                            null,
                            "Kernal",
                            Ignition.class.getSimpleName()
                        );

                        // Make check if MBean was already registered.
                        if (!srv.queryMBeans(objName, null).isEmpty())
                            throw new IgniteCheckedException("MBean was already registered: " + objName);
                        else {
                            objName = U.registerMBean(
                                srv,
                                null,
                                "Kernal",
                                Ignition.class.getSimpleName(),
                                mbean,
                                IgnitionMXBean.class
                            );

                            data = new GridMBeanServerData(objName);

                            mbeans.put(srv, data);

                            if (log.isDebugEnabled())
                                log.debug("Registered MBean: " + objName);
                        }
                    }
                    catch (JMException e) {
                        throw new IgniteCheckedException("Failed to register MBean.", e);
                    }
                }

                assert data != null;

                data.addIgniteInstance(name);
                data.setCounter(data.getCounter() + 1);
            }
        }

        /**
         * Unregister delegate Mbean instance for {@link Ignition}.
         */
        private void unregisterFactoryMBean() {
            synchronized (mbeans) {
                Iterator<Entry<MBeanServer, GridMBeanServerData>> iter = mbeans.entrySet().iterator();

                while (iter.hasNext()) {
                    Entry<MBeanServer, GridMBeanServerData> entry = iter.next();

                    if (entry.getValue().containsIgniteInstance(name)) {
                        GridMBeanServerData data = entry.getValue();

                        assert data != null;

                        // Unregister MBean if no grid instances started for current MBeanServer.
                        if (data.getCounter() == 1) {
                            try {
                                entry.getKey().unregisterMBean(data.getMbean());

                                if (log.isDebugEnabled())
                                    log.debug("Unregistered MBean: " + data.getMbean());
                            }
                            catch (JMException e) {
                                U.error(log, "Failed to unregister MBean.", e);
                            }

                            iter.remove();
                        }
                        else {
                            // Decrement counter.
                            data.setCounter(data.getCounter() - 1);
                            data.removeIgniteInstance(name);
                        }
                    }
                }
            }
        }

        /**
         * Grid factory MBean data container.
         * Contains necessary data for selected MBeanServer.
         */
        private static class GridMBeanServerData {
            /** Set of grid names for selected MBeanServer. */
            private Collection<String> igniteInstanceNames = new HashSet<>();

            /** */
            private ObjectName mbean;

            /** Count of grid instances. */
            private int cnt;

            /**
             * Create data container.
             *
             * @param mbean Object name of MBean.
             */
            GridMBeanServerData(ObjectName mbean) {
                assert mbean != null;

                this.mbean = mbean;
            }

            /**
             * Add Ignite instance name.
             *
             * @param igniteInstanceName Ignite instance name.
             */
            public void addIgniteInstance(String igniteInstanceName) {
                igniteInstanceNames.add(igniteInstanceName);
            }

            /**
             * Remove Ignite instance name.
             *
             * @param igniteInstanceName Ignite instance name.
             */
            public void removeIgniteInstance(String igniteInstanceName) {
                igniteInstanceNames.remove(igniteInstanceName);
            }

            /**
             * Returns {@code true} if data contains the specified
             * Ignite instance name.
             *
             * @param igniteInstanceName Ignite instance name.
             * @return {@code true} if data contains the specified Ignite instance name.
             */
            public boolean containsIgniteInstance(String igniteInstanceName) {
                return igniteInstanceNames.contains(igniteInstanceName);
            }

            /**
             * Gets name used in MBean server.
             *
             * @return Object name of MBean.
             */
            public ObjectName getMbean() {
                return mbean;
            }

            /**
             * Gets number of grid instances working with MBeanServer.
             *
             * @return Number of grid instances.
             */
            public int getCounter() {
                return cnt;
            }

            /**
             * Sets number of grid instances working with MBeanServer.
             *
             * @param cnt Number of grid instances.
             */
            public void setCounter(int cnt) {
                this.cnt = cnt;
            }
        }
    }
}<|MERGE_RESOLUTION|>--- conflicted
+++ resolved
@@ -1739,11 +1739,7 @@
             // Note that we do not pre-start threads here as this pool may not be needed.
             dataStreamerExecSvc = new IgniteThreadPoolExecutor(
                 "data-streamer",
-<<<<<<< HEAD
-                cfg.getGridName(),
-=======
                 cfg.getIgniteInstanceName(),
->>>>>>> 48e78a99
                 cfg.getDataStreamerThreadPoolSize(),
                 cfg.getDataStreamerThreadPoolSize(),
                 DFLT_THREAD_KEEP_ALIVE_TIME,
@@ -2301,31 +2297,6 @@
         }
 
         /**
-<<<<<<< HEAD
-         * Creates marshaller system cache configuration.
-         *
-         * @return Marshaller system cache configuration.
-         */
-        private static CacheConfiguration marshallerSystemCache() {
-            CacheConfiguration cache = new CacheConfiguration();
-
-            cache.setName(CU.MARSH_CACHE_NAME);
-            cache.setCacheMode(REPLICATED);
-            cache.setAtomicityMode(ATOMIC);
-            cache.setRebalanceMode(SYNC);
-            cache.setWriteSynchronizationMode(FULL_SYNC);
-            cache.setAffinity(new RendezvousAffinityFunction(false, 20));
-            cache.setNodeFilter(CacheConfiguration.ALL_NODES);
-            cache.setStartSize(300);
-            cache.setRebalanceOrder(-2);//Prior to other system caches.
-            cache.setCopyOnRead(false);
-
-            return cache;
-        }
-
-        /**
-=======
->>>>>>> 48e78a99
          * Creates utility system cache configuration.
          *
          * @return Utility system cache configuration.
@@ -2419,13 +2390,8 @@
             try {
                 grid0.stop(cancel);
 
-<<<<<<< HEAD
                 if (log != null && log.isDebugEnabled())
-                    log.debug("Grid instance stopped ok: " + name);
-=======
-                if (log.isDebugEnabled())
                     log.debug("Ignite instance stopped ok: " + name);
->>>>>>> 48e78a99
             }
             catch (Throwable e) {
                 U.error(log, "Failed to properly stop grid instance due to undeclared exception.", e);

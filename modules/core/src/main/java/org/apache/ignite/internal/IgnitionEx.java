/*
 * Licensed to the Apache Software Foundation (ASF) under one or more
 * contributor license agreements.  See the NOTICE file distributed with
 * this work for additional information regarding copyright ownership.
 * The ASF licenses this file to You under the Apache License, Version 2.0
 * (the "License"); you may not use this file except in compliance with
 * the License.  You may obtain a copy of the License at
 *
 *      http://www.apache.org/licenses/LICENSE-2.0
 *
 * Unless required by applicable law or agreed to in writing, software
 * distributed under the License is distributed on an "AS IS" BASIS,
 * WITHOUT WARRANTIES OR CONDITIONS OF ANY KIND, either express or implied.
 * See the License for the specific language governing permissions and
 * limitations under the License.
 */

package org.apache.ignite.internal;

import java.io.File;
import java.io.IOException;
import java.io.InputStream;
import java.lang.management.ManagementFactory;
import java.lang.reflect.Constructor;
import java.net.MalformedURLException;
import java.net.URL;
import java.util.ArrayList;
import java.util.Collection;
import java.util.Collections;
import java.util.HashMap;
import java.util.HashSet;
import java.util.Iterator;
import java.util.List;
import java.util.Map;
import java.util.Map.Entry;
import java.util.UUID;
import java.util.concurrent.ConcurrentMap;
import java.util.concurrent.CountDownLatch;
import java.util.concurrent.LinkedBlockingQueue;
import java.util.concurrent.ThreadPoolExecutor;
import java.util.concurrent.atomic.AtomicBoolean;
import java.util.logging.Handler;
import javax.management.JMException;
import javax.management.MBeanServer;
import javax.management.ObjectName;
import org.apache.ignite.Ignite;
import org.apache.ignite.IgniteCheckedException;
import org.apache.ignite.IgniteIllegalStateException;
import org.apache.ignite.IgniteLogger;
import org.apache.ignite.IgniteState;
import org.apache.ignite.IgniteSystemProperties;
import org.apache.ignite.Ignition;
import org.apache.ignite.IgnitionListener;
import org.apache.ignite.cache.affinity.rendezvous.RendezvousAffinityFunction;
import org.apache.ignite.compute.ComputeJob;
import org.apache.ignite.configuration.AtomicConfiguration;
import org.apache.ignite.configuration.CacheConfiguration;
import org.apache.ignite.configuration.ConnectorConfiguration;
import org.apache.ignite.configuration.MemoryConfiguration;
import org.apache.ignite.configuration.DeploymentMode;
import org.apache.ignite.configuration.FileSystemConfiguration;
import org.apache.ignite.configuration.IgniteConfiguration;
import org.apache.ignite.configuration.TransactionConfiguration;
import org.apache.ignite.internal.binary.BinaryMarshaller;
import org.apache.ignite.internal.processors.igfs.IgfsThreadFactory;
import org.apache.ignite.internal.processors.igfs.IgfsUtils;
import org.apache.ignite.internal.processors.resource.GridSpringResourceContext;
import org.apache.ignite.internal.util.GridConcurrentHashSet;
import org.apache.ignite.internal.util.IgniteUtils;
import org.apache.ignite.internal.util.StripedExecutor;
import org.apache.ignite.internal.util.spring.IgniteSpringHelper;
import org.apache.ignite.internal.util.typedef.CA;
import org.apache.ignite.internal.util.typedef.F;
import org.apache.ignite.internal.util.typedef.G;
import org.apache.ignite.internal.util.typedef.internal.A;
import org.apache.ignite.internal.util.typedef.internal.CU;
import org.apache.ignite.internal.util.typedef.internal.U;
import org.apache.ignite.lang.IgniteBiTuple;
import org.apache.ignite.logger.LoggerNodeIdAware;
import org.apache.ignite.logger.java.JavaLogger;
import org.apache.ignite.marshaller.Marshaller;
import org.apache.ignite.marshaller.MarshallerUtils;
import org.apache.ignite.marshaller.jdk.JdkMarshaller;
import org.apache.ignite.mxbean.IgnitionMXBean;
import org.apache.ignite.plugin.segmentation.SegmentationPolicy;
import org.apache.ignite.resources.SpringApplicationContextResource;
import org.apache.ignite.spi.IgniteSpi;
import org.apache.ignite.spi.IgniteSpiMultipleInstancesSupport;
import org.apache.ignite.spi.checkpoint.noop.NoopCheckpointSpi;
import org.apache.ignite.spi.collision.noop.NoopCollisionSpi;
import org.apache.ignite.spi.communication.tcp.TcpCommunicationSpi;
import org.apache.ignite.spi.deployment.local.LocalDeploymentSpi;
import org.apache.ignite.spi.discovery.tcp.TcpDiscoverySpi;
import org.apache.ignite.spi.discovery.tcp.ipfinder.multicast.TcpDiscoveryMulticastIpFinder;
import org.apache.ignite.spi.eventstorage.memory.MemoryEventStorageSpi;
import org.apache.ignite.spi.failover.always.AlwaysFailoverSpi;
import org.apache.ignite.spi.indexing.noop.NoopIndexingSpi;
import org.apache.ignite.spi.loadbalancing.LoadBalancingSpi;
import org.apache.ignite.spi.loadbalancing.roundrobin.RoundRobinLoadBalancingSpi;
import org.apache.ignite.thread.IgniteStripedThreadPoolExecutor;
import org.apache.ignite.thread.IgniteThread;
import org.apache.ignite.thread.IgniteThreadPoolExecutor;
import org.jetbrains.annotations.Nullable;
import org.jsr166.ConcurrentHashMap8;

import static org.apache.ignite.IgniteState.STARTED;
import static org.apache.ignite.IgniteState.STOPPED;
import static org.apache.ignite.IgniteState.STOPPED_ON_SEGMENTATION;
import static org.apache.ignite.IgniteSystemProperties.IGNITE_CACHE_CLIENT;
import static org.apache.ignite.IgniteSystemProperties.IGNITE_CONFIG_URL;
import static org.apache.ignite.IgniteSystemProperties.IGNITE_DEP_MODE_OVERRIDE;
import static org.apache.ignite.IgniteSystemProperties.IGNITE_LOCAL_HOST;
import static org.apache.ignite.IgniteSystemProperties.IGNITE_NO_SHUTDOWN_HOOK;
import static org.apache.ignite.IgniteSystemProperties.IGNITE_RESTART_CODE;
import static org.apache.ignite.IgniteSystemProperties.IGNITE_SUCCESS_FILE;
import static org.apache.ignite.cache.CacheAtomicityMode.ATOMIC;
import static org.apache.ignite.cache.CacheAtomicityMode.TRANSACTIONAL;
import static org.apache.ignite.cache.CacheMode.PARTITIONED;
import static org.apache.ignite.cache.CacheMode.REPLICATED;
import static org.apache.ignite.cache.CacheRebalanceMode.SYNC;
import static org.apache.ignite.cache.CacheWriteSynchronizationMode.FULL_SYNC;
import static org.apache.ignite.configuration.IgniteConfiguration.DFLT_THREAD_KEEP_ALIVE_TIME;
import static org.apache.ignite.internal.IgniteComponentType.SPRING;
import static org.apache.ignite.plugin.segmentation.SegmentationPolicy.RESTART_JVM;

/**
 * This class defines a factory for the main Ignite API. It controls Grid life cycle
 * and allows listening for grid events.
 * <h1 class="header">Grid Loaders</h1>
 * Although user can apply grid factory directly to start and stop grid, grid is
 * often started and stopped by grid loaders. Grid loaders can be found in
 * {@link org.apache.ignite.startup} package, for example:
 * <ul>
 * <li>{@code CommandLineStartup}</li>
 * <li>{@code ServletStartup}</li>
 * </ul>
 * <h1 class="header">Examples</h1>
 * Use {@link #start()} method to start grid with default configuration. You can also use
 * {@link IgniteConfiguration} to override some default configuration. Below is an
 * example on how to start grid with <strong>URI deployment</strong>.
 * <pre name="code" class="java">
 * GridConfiguration cfg = new GridConfiguration();
 */
public class IgnitionEx {
    /** Default configuration path relative to Ignite home. */
    public static final String DFLT_CFG = "config/default-config.xml";

    /** Map of named grids. */
    private static final ConcurrentMap<Object, IgniteNamedInstance> grids = new ConcurrentHashMap8<>();

    /** Map of grid states ever started in this JVM. */
    private static final Map<Object, IgniteState> gridStates = new ConcurrentHashMap8<>();

    /** Mutex to synchronize updates of default grid reference. */
    private static final Object dfltGridMux = new Object();

    /** Default grid. */
    private static volatile IgniteNamedInstance dfltGrid;

    /** Default grid state. */
    private static volatile IgniteState dfltGridState;

    /** List of state listeners. */
    private static final Collection<IgnitionListener> lsnrs = new GridConcurrentHashSet<>(4);

    /** */
    private static ThreadLocal<Boolean> daemon = new ThreadLocal<Boolean>() {
        @Override protected Boolean initialValue() {
            return false;
        }
    };

    /** */
    private static ThreadLocal<Boolean> clientMode = new ThreadLocal<>();

    /**
     * Checks runtime version to be 1.7.x or 1.8.x.
     * This will load pretty much first so we must do these checks here.
     */
    static {
        // Check 1.8 just in case for forward compatibility.
        if (!U.jdkVersion().contains("1.7") &&
            !U.jdkVersion().contains("1.8"))
            throw new IllegalStateException("Ignite requires Java 7 or above. Current Java version " +
                "is not supported: " + U.jdkVersion());

        // To avoid nasty race condition in UUID.randomUUID() in JDK prior to 6u34.
        // For details please see:
        // http://bugs.sun.com/bugdatabase/view_bug.do?bug_id=7071826
        // http://www.oracle.com/technetwork/java/javase/2col/6u34-bugfixes-1733379.html
        // http://hg.openjdk.java.net/jdk6/jdk6/jdk/rev/563d392b3e5c
        UUID.randomUUID();
    }

    /**
     * Enforces singleton.
     */
    private IgnitionEx() {
        // No-op.
    }

    /**
     * Sets daemon flag.
     * <p>
     * If daemon flag is set then all grid instances created by the factory will be
     * daemon, i.e. the local node for these instances will be a daemon node. Note that
     * if daemon flag is set - it will override the same settings in {@link IgniteConfiguration#isDaemon()}.
     * Note that you can set on and off daemon flag at will.
     *
     * @param daemon Daemon flag to set.
     */
    public static void setDaemon(boolean daemon) {
        IgnitionEx.daemon.set(daemon);
    }

    /**
     * Gets daemon flag.
     * <p>
     * If daemon flag it set then all grid instances created by the factory will be
     * daemon, i.e. the local node for these instances will be a daemon node. Note that
     * if daemon flag is set - it will override the same settings in {@link IgniteConfiguration#isDaemon()}.
     * Note that you can set on and off daemon flag at will.
     *
     * @return Daemon flag.
     */
    public static boolean isDaemon() {
        return daemon.get();
    }

    /**
     * Sets client mode flag.
     *
     * @param clientMode Client mode flag.
     */
    public static void setClientMode(boolean clientMode) {
        IgnitionEx.clientMode.set(clientMode);
    }

    /**
     * Gets client mode flag.
     *
     * @return Client mode flag.
     */
    public static boolean isClientMode() {
        return clientMode.get() == null ? false : clientMode.get();
    }

    /**
     * Gets state of grid default grid.
     *
     * @return Default grid state.
     */
    public static IgniteState state() {
        return state(null);
    }

    /**
     * Gets states of named grid. If name is {@code null}, then state of
     * default no-name grid is returned.
     *
     * @param name Grid name. If name is {@code null}, then state of
     *      default no-name grid is returned.
     * @return Grid state.
     */
    public static IgniteState state(@Nullable String name) {
        IgniteNamedInstance grid = name != null ? grids.get(name) : dfltGrid;

        if (grid == null) {
            IgniteState state = name != null ? gridStates.get(name) : dfltGridState;

            return state != null ? state : STOPPED;
        }

        return grid.state();
    }

    /**
     * Stops default grid. This method is identical to {@code G.stop(null, cancel)} apply.
     * Note that method does not wait for all tasks to be completed.
     *
     * @param cancel If {@code true} then all jobs currently executing on
     *      default grid will be cancelled by calling {@link ComputeJob#cancel()}
     *      method. Note that just like with {@link Thread#interrupt()}, it is
     *      up to the actual job to exit from execution
     * @return {@code true} if default grid instance was indeed stopped,
     *      {@code false} otherwise (if it was not started).
     */
    public static boolean stop(boolean cancel) {
        return stop(null, cancel, false);
    }

    /**
     * Stops named grid. If {@code cancel} flag is set to {@code true} then
     * all jobs currently executing on local node will be interrupted. If
     * grid name is {@code null}, then default no-name grid will be stopped.
     * If wait parameter is set to {@code true} then grid will wait for all
     * tasks to be finished.
     *
     * @param name Grid name. If {@code null}, then default no-name grid will
     *      be stopped.
     * @param cancel If {@code true} then all jobs currently will be cancelled
     *      by calling {@link ComputeJob#cancel()} method. Note that just like with
     *      {@link Thread#interrupt()}, it is up to the actual job to exit from
     *      execution. If {@code false}, then jobs currently running will not be
     *      canceled. In either case, grid node will wait for completion of all
     *      jobs running on it before stopping.
     * @param stopNotStarted If {@code true} and node start did not finish then interrupts starting thread.
     * @return {@code true} if named grid instance was indeed found and stopped,
     *      {@code false} otherwise (the instance with given {@code name} was
     *      not found).
     */
    public static boolean stop(@Nullable String name, boolean cancel, boolean stopNotStarted) {
        IgniteNamedInstance grid = name != null ? grids.get(name) : dfltGrid;

        if (grid != null && stopNotStarted && grid.startLatch.getCount() != 0) {
            grid.starterThreadInterrupted = true;

            grid.starterThread.interrupt();
        }

        if (grid != null && grid.state() == STARTED) {
            grid.stop(cancel);

            boolean fireEvt;

            if (name != null)
                fireEvt = grids.remove(name, grid);
            else {
                synchronized (dfltGridMux) {
                    fireEvt = dfltGrid == grid;

                    if (fireEvt)
                        dfltGrid = null;
                }
            }

            if (fireEvt)
                notifyStateChange(grid.getName(), grid.state());

            return true;
        }

        // We don't have log at this point...
        U.warn(null, "Ignoring stopping grid instance that was already stopped or never started: " + name);

        return false;
    }

    /**
     * Stops <b>all</b> started grids. If {@code cancel} flag is set to {@code true} then
     * all jobs currently executing on local node will be interrupted.
     * If wait parameter is set to {@code true} then grid will wait for all
     * tasks to be finished.
     * <p>
     * <b>Note:</b> it is usually safer and more appropriate to stop grid instances individually
     * instead of blanket operation. In most cases, the party that started the grid instance
     * should be responsible for stopping it.
     *
     * @param cancel If {@code true} then all jobs currently executing on
     *      all grids will be cancelled by calling {@link ComputeJob#cancel()}
     *      method. Note that just like with {@link Thread#interrupt()}, it is
     *      up to the actual job to exit from execution
     */
    public static void stopAll(boolean cancel) {
        IgniteNamedInstance dfltGrid0 = dfltGrid;

        if (dfltGrid0 != null) {
            dfltGrid0.stop(cancel);

            boolean fireEvt;

            synchronized (dfltGridMux) {
                fireEvt = dfltGrid == dfltGrid0;

                if (fireEvt)
                    dfltGrid = null;
            }

            if (fireEvt)
                notifyStateChange(dfltGrid0.getName(), dfltGrid0.state());
        }

        // Stop the rest and clear grids map.
        for (IgniteNamedInstance grid : grids.values()) {
            grid.stop(cancel);

            boolean fireEvt = grids.remove(grid.getName(), grid);

            if (fireEvt)
                notifyStateChange(grid.getName(), grid.state());
        }
    }

    /**
     * Restarts <b>all</b> started grids. If {@code cancel} flag is set to {@code true} then
     * all jobs currently executing on the local node will be interrupted.
     * If {@code wait} parameter is set to {@code true} then grid will wait for all
     * tasks to be finished.
     * <p>
     * <b>Note:</b> it is usually safer and more appropriate to stop grid instances individually
     * instead of blanket operation. In most cases, the party that started the grid instance
     * should be responsible for stopping it.
     * <p>
     * Note also that restarting functionality only works with the tools that specifically
     * support Ignite's protocol for restarting. Currently only standard <tt>ignite.{sh|bat}</tt>
     * scripts support restarting of JVM Ignite's process.
     *
     * @param cancel If {@code true} then all jobs currently executing on
     *      all grids will be cancelled by calling {@link ComputeJob#cancel()}
     *      method. Note that just like with {@link Thread#interrupt()}, it is
     *      up to the actual job to exit from execution.
     * @see Ignition#RESTART_EXIT_CODE
     */
    public static void restart(boolean cancel) {
        String file = System.getProperty(IGNITE_SUCCESS_FILE);

        if (file == null)
            U.warn(null, "Cannot restart node when restart not enabled.");
        else {
            try {
                new File(file).createNewFile();
            }
            catch (IOException e) {
                U.error(null, "Failed to create restart marker file (restart aborted): " + e.getMessage());

                return;
            }

            U.log(null, "Restarting node. Will exit (" + Ignition.RESTART_EXIT_CODE + ").");

            // Set the exit code so that shell process can recognize it and loop
            // the start up sequence again.
            System.setProperty(IGNITE_RESTART_CODE, Integer.toString(Ignition.RESTART_EXIT_CODE));

            stopAll(cancel);

            // This basically leaves loaders hang - we accept it.
            System.exit(Ignition.RESTART_EXIT_CODE);
        }
    }

    /**
     * Stops <b>all</b> started grids. If {@code cancel} flag is set to {@code true} then
     * all jobs currently executing on the local node will be interrupted.
     * If {@code wait} parameter is set to {@code true} then grid will wait for all
     * tasks to be finished.
     * <p>
     * <b>Note:</b> it is usually safer and more appropriate to stop grid instances individually
     * instead of blanket operation. In most cases, the party that started the grid instance
     * should be responsible for stopping it.
     * <p>
     * Note that upon completion of this method, the JVM with forcefully exist with
     * exit code {@link Ignition#KILL_EXIT_CODE}.
     *
     * @param cancel If {@code true} then all jobs currently executing on
     *      all grids will be cancelled by calling {@link ComputeJob#cancel()}
     *      method. Note that just like with {@link Thread#interrupt()}, it is
     *      up to the actual job to exit from execution.
     * @see Ignition#KILL_EXIT_CODE
     */
    public static void kill(boolean cancel) {
        stopAll(cancel);

        // This basically leaves loaders hang - we accept it.
        System.exit(Ignition.KILL_EXIT_CODE);
    }

    /**
     * Starts grid with default configuration. By default this method will
     * use grid configuration defined in {@code IGNITE_HOME/config/default-config.xml}
     * configuration file. If such file is not found, then all system defaults will be used.
     *
     * @return Started grid.
     * @throws IgniteCheckedException If default grid could not be started. This exception will be thrown
     *      also if default grid has already been started.
     */
    public static Ignite start() throws IgniteCheckedException {
        return start((GridSpringResourceContext)null);
    }

    /**
     * Starts grid with default configuration. By default this method will
     * use grid configuration defined in {@code IGNITE_HOME/config/default-config.xml}
     * configuration file. If such file is not found, then all system defaults will be used.
     *
     * @param springCtx Optional Spring application context, possibly {@code null}.
     *      Spring bean definitions for bean injection are taken from this context.
     *      If provided, this context can be injected into grid tasks and grid jobs using
     *      {@link SpringApplicationContextResource @SpringApplicationContextResource} annotation.
     * @return Started grid.
     * @throws IgniteCheckedException If default grid could not be started. This exception will be thrown
     *      also if default grid has already been started.
     */
    public static Ignite start(@Nullable GridSpringResourceContext springCtx) throws IgniteCheckedException {
        URL url = U.resolveIgniteUrl(DFLT_CFG);

        if (url != null)
            return start(DFLT_CFG, null, springCtx, null);

        U.warn(null, "Default Spring XML file not found (is IGNITE_HOME set?): " + DFLT_CFG);

        return start0(new GridStartContext(new IgniteConfiguration(), null, springCtx), true).grid();
    }

    /**
     * Starts grid with given configuration. Note that this method is no-op if grid with the name
     * provided in given configuration is already started.
     *
     * @param cfg Grid configuration. This cannot be {@code null}.
     * @return Started grid.
     * @throws IgniteCheckedException If grid could not be started. This exception will be thrown
     *      also if named grid has already been started.
     */
    public static Ignite start(IgniteConfiguration cfg) throws IgniteCheckedException {
        return start(cfg, null, true);
    }

    /**
     * Starts a grid with given configuration. If the grid is already started and failIfStarted set to TRUE
     * an exception will be thrown.
     *
     * @param cfg Grid configuration. This cannot be {@code null}.
     * failIfStarted Throw or not an exception if grid is already started.
     * @return Started grid.
     * @throws IgniteCheckedException If grid could not be started. This exception will be thrown
     *      also if named grid has already been started.
     */
    public static Ignite start(IgniteConfiguration cfg, boolean failIfStarted) throws IgniteCheckedException {
        return start(cfg, null, failIfStarted);
    }

    /**
     * Starts grid with given configuration. Note that this method will throw and exception if grid with the name
     * provided in given configuration is already started.
     *
     * @param cfg Grid configuration. This cannot be {@code null}.
     * @param springCtx Optional Spring application context, possibly {@code null}.
     *      Spring bean definitions for bean injection are taken from this context.
     *      If provided, this context can be injected into grid tasks and grid jobs using
     *      {@link SpringApplicationContextResource @SpringApplicationContextResource} annotation.
     * @return Started grid.
     * @throws IgniteCheckedException If grid could not be started. This exception will be thrown
     *      also if named grid has already been started.
     */
    public static Ignite start(IgniteConfiguration cfg, @Nullable GridSpringResourceContext springCtx) throws IgniteCheckedException {
        A.notNull(cfg, "cfg");

        return start0(new GridStartContext(cfg, null, springCtx), true).grid();
    }

    /**
     * Starts grid with given configuration. If the grid is already started and failIfStarted set to TRUE
     * an exception will be thrown.
     *
     * @param cfg Grid configuration. This cannot be {@code null}.
     * @param springCtx Optional Spring application context, possibly {@code null}.
     *      Spring bean definitions for bean injection are taken from this context.
     *      If provided, this context can be injected into grid tasks and grid jobs using
     *      {@link SpringApplicationContextResource @SpringApplicationContextResource} annotation.
     * @param failIfStarted Throw or not an exception if grid is already started.
     * @return Started grid.
     * @throws IgniteCheckedException If grid could not be started. This exception will be thrown
     *      also if named grid has already been started.
     */
    public static Ignite start(IgniteConfiguration cfg, @Nullable GridSpringResourceContext springCtx, boolean failIfStarted) throws IgniteCheckedException {
        A.notNull(cfg, "cfg");

        return start0(new GridStartContext(cfg, null, springCtx), failIfStarted).grid();
    }

    /**
     * Starts all grids specified within given Spring XML configuration file. If grid with given name
     * is already started, then exception is thrown. In this case all instances that may
     * have been started so far will be stopped too.
     * <p>
     * Usually Spring XML configuration file will contain only one Grid definition. Note that
     * Grid configuration bean(s) is retrieved form configuration file by type, so the name of
     * the Grid configuration bean is ignored.
     *
     * @param springCfgPath Spring XML configuration file path or URL.
     * @return Started grid. If Spring configuration contains multiple grid instances,
     *      then the 1st found instance is returned.
     * @throws IgniteCheckedException If grid could not be started or configuration
     *      read. This exception will be thrown also if grid with given name has already
     *      been started or Spring XML configuration file is invalid.
     */
    public static Ignite start(@Nullable String springCfgPath) throws IgniteCheckedException {
        return springCfgPath == null ? start() : start(springCfgPath, null);
    }

    /**
     * Starts all grids specified within given Spring XML configuration file. If grid with given name
     * is already started, then exception is thrown. In this case all instances that may
     * have been started so far will be stopped too.
     * <p>
     * Usually Spring XML configuration file will contain only one Grid definition. Note that
     * Grid configuration bean(s) is retrieved form configuration file by type, so the name of
     * the Grid configuration bean is ignored.
     *
     * @param springCfgPath Spring XML configuration file path or URL.
     * @param gridName Grid name that will override default.
     * @return Started grid. If Spring configuration contains multiple grid instances,
     *      then the 1st found instance is returned.
     * @throws IgniteCheckedException If grid could not be started or configuration
     *      read. This exception will be thrown also if grid with given name has already
     *      been started or Spring XML configuration file is invalid.
     */
    public static Ignite start(@Nullable String springCfgPath, @Nullable String gridName) throws IgniteCheckedException {
        if (springCfgPath == null) {
            IgniteConfiguration cfg = new IgniteConfiguration();

            if (cfg.getGridName() == null && !F.isEmpty(gridName))
                cfg.setGridName(gridName);

            return start(cfg);
        }
        else
            return start(springCfgPath, gridName, null, null);
    }

    /**
     * Loads all grid configurations specified within given Spring XML configuration file.
     * <p>
     * Usually Spring XML configuration file will contain only one Grid definition. Note that
     * Grid configuration bean(s) is retrieved form configuration file by type, so the name of
     * the Grid configuration bean is ignored.
     *
     * @param springCfgUrl Spring XML configuration file path or URL. This cannot be {@code null}.
     * @return Tuple containing all loaded configurations and Spring context used to load them.
     * @throws IgniteCheckedException If grid could not be started or configuration
     *      read. This exception will be thrown also if grid with given name has already
     *      been started or Spring XML configuration file is invalid.
     */
    public static IgniteBiTuple<Collection<IgniteConfiguration>, ? extends GridSpringResourceContext>
    loadConfigurations(URL springCfgUrl) throws IgniteCheckedException {
        IgniteSpringHelper spring = SPRING.create(false);

        return spring.loadConfigurations(springCfgUrl);
    }

    /**
     * Loads all grid configurations specified within given input stream.
     * <p>
     * Usually Spring XML input stream will contain only one Grid definition. Note that
     * Grid configuration bean(s) is retrieved form configuration input stream by type, so the name of
     * the Grid configuration bean is ignored.
     *
     * @param springCfgStream Input stream contained Spring XML configuration. This cannot be {@code null}.
     * @return Tuple containing all loaded configurations and Spring context used to load them.
     * @throws IgniteCheckedException If grid could not be started or configuration
     *      read. This exception will be thrown also if grid with given name has already
     *      been started or Spring XML configuration file is invalid.
     */
    public static IgniteBiTuple<Collection<IgniteConfiguration>, ? extends GridSpringResourceContext>
    loadConfigurations(InputStream springCfgStream) throws IgniteCheckedException {
        IgniteSpringHelper spring = SPRING.create(false);

        return spring.loadConfigurations(springCfgStream);
    }

    /**
     * Loads all grid configurations specified within given Spring XML configuration file.
     * <p>
     * Usually Spring XML configuration file will contain only one Grid definition. Note that
     * Grid configuration bean(s) is retrieved form configuration file by type, so the name of
     * the Grid configuration bean is ignored.
     *
     * @param springCfgPath Spring XML configuration file path. This cannot be {@code null}.
     * @return Tuple containing all loaded configurations and Spring context used to load them.
     * @throws IgniteCheckedException If grid could not be started or configuration
     *      read. This exception will be thrown also if grid with given name has already
     *      been started or Spring XML configuration file is invalid.
     */
    public static IgniteBiTuple<Collection<IgniteConfiguration>, ? extends GridSpringResourceContext>
    loadConfigurations(String springCfgPath) throws IgniteCheckedException {
        A.notNull(springCfgPath, "springCfgPath");
        return loadConfigurations(IgniteUtils.resolveSpringUrl(springCfgPath));
    }

    /**
     * Loads first found grid configuration specified within given Spring XML configuration file.
     * <p>
     * Usually Spring XML configuration file will contain only one Grid definition. Note that
     * Grid configuration bean(s) is retrieved form configuration file by type, so the name of
     * the Grid configuration bean is ignored.
     *
     * @param springCfgUrl Spring XML configuration file path or URL. This cannot be {@code null}.
     * @return First found configuration and Spring context used to load it.
     * @throws IgniteCheckedException If grid could not be started or configuration
     *      read. This exception will be thrown also if grid with given name has already
     *      been started or Spring XML configuration file is invalid.
     */
    public static IgniteBiTuple<IgniteConfiguration, GridSpringResourceContext> loadConfiguration(URL springCfgUrl)
        throws IgniteCheckedException {
        IgniteBiTuple<Collection<IgniteConfiguration>, ? extends GridSpringResourceContext> t =
            loadConfigurations(springCfgUrl);

        return F.t(F.first(t.get1()), t.get2());
    }

    /**
     * Loads first found grid configuration specified within given Spring XML configuration file.
     * <p>
     * Usually Spring XML configuration file will contain only one Grid definition. Note that
     * Grid configuration bean(s) is retrieved form configuration file by type, so the name of
     * the Grid configuration bean is ignored.
     *
     * @param springCfgPath Spring XML configuration file path. This cannot be {@code null}.
     * @return First found configuration and Spring context used to load it.
     * @throws IgniteCheckedException If grid could not be started or configuration
     *      read. This exception will be thrown also if grid with given name has already
     *      been started or Spring XML configuration file is invalid.
     */
    public static IgniteBiTuple<IgniteConfiguration, GridSpringResourceContext> loadConfiguration(String springCfgPath)
        throws IgniteCheckedException {
        IgniteBiTuple<Collection<IgniteConfiguration>, ? extends GridSpringResourceContext> t =
            loadConfigurations(springCfgPath);

        return F.t(F.first(t.get1()), t.get2());
    }

    /**
     * Starts all grids specified within given Spring XML configuration file. If grid with given name
     * is already started, then exception is thrown. In this case all instances that may
     * have been started so far will be stopped too.
     * <p>
     * Usually Spring XML configuration file will contain only one Grid definition. Note that
     * Grid configuration bean(s) is retrieved form configuration file by type, so the name of
     * the Grid configuration bean is ignored.
     *
     * @param springCfgPath Spring XML configuration file path or URL. This cannot be {@code null}.
     * @param gridName Grid name that will override default.
     * @param springCtx Optional Spring application context, possibly {@code null}.
     * @param ldr Optional class loader that will be used by default.
     *      Spring bean definitions for bean injection are taken from this context.
     *      If provided, this context can be injected into grid tasks and grid jobs using
     *      {@link SpringApplicationContextResource @SpringApplicationContextResource} annotation.
     * @return Started grid. If Spring configuration contains multiple grid instances,
     *      then the 1st found instance is returned.
     * @throws IgniteCheckedException If grid could not be started or configuration
     *      read. This exception will be thrown also if grid with given name has already
     *      been started or Spring XML configuration file is invalid.
     */
    public static Ignite start(String springCfgPath, @Nullable String gridName,
        @Nullable GridSpringResourceContext springCtx, @Nullable ClassLoader ldr) throws IgniteCheckedException {
        URL url = U.resolveSpringUrl(springCfgPath);

        return start(url, gridName, springCtx, ldr);
    }

    /**
     * Starts all grids specified within given Spring XML configuration file URL. If grid with given name
     * is already started, then exception is thrown. In this case all instances that may
     * have been started so far will be stopped too.
     * <p>
     * Usually Spring XML configuration file will contain only one Grid definition. Note that
     * Grid configuration bean(s) is retrieved form configuration file by type, so the name of
     * the Grid configuration bean is ignored.
     *
     * @param springCfgUrl Spring XML configuration file URL. This cannot be {@code null}.
     * @return Started grid. If Spring configuration contains multiple grid instances,
     *      then the 1st found instance is returned.
     * @throws IgniteCheckedException If grid could not be started or configuration
     *      read. This exception will be thrown also if grid with given name has already
     *      been started or Spring XML configuration file is invalid.
     */
    public static Ignite start(URL springCfgUrl) throws IgniteCheckedException {
        return start(springCfgUrl, null, null, null);
    }

    /**
     * Starts all grids specified within given Spring XML configuration file URL. If grid with given name
     * is already started, then exception is thrown. In this case all instances that may
     * have been started so far will be stopped too.
     * <p>
     * Usually Spring XML configuration file will contain only one Grid definition. Note that
     * Grid configuration bean(s) is retrieved form configuration file by type, so the name of
     * the Grid configuration bean is ignored.
     *
     * @param springCfgUrl Spring XML configuration file URL. This cannot be {@code null}.
     * @param ldr Optional class loader that will be used by default.
     * @return Started grid. If Spring configuration contains multiple grid instances,
     *      then the 1st found instance is returned.
     * @throws IgniteCheckedException If grid could not be started or configuration
     *      read. This exception will be thrown also if grid with given name has already
     *      been started or Spring XML configuration file is invalid.
     */
    public static Ignite start(URL springCfgUrl, @Nullable ClassLoader ldr) throws IgniteCheckedException {
        return start(springCfgUrl, null, null, ldr);
    }

    /**
     * Starts all grids specified within given Spring XML configuration file URL. If grid with given name
     * is already started, then exception is thrown. In this case all instances that may
     * have been started so far will be stopped too.
     * <p>
     * Usually Spring XML configuration file will contain only one Grid definition. Note that
     * Grid configuration bean(s) is retrieved form configuration file by type, so the name of
     * the Grid configuration bean is ignored.
     *
     * @param springCfgUrl Spring XML configuration file URL. This cannot be {@code null}.
     * @param gridName Grid name that will override default.
     * @param springCtx Optional Spring application context, possibly {@code null}.
     * @param ldr Optional class loader that will be used by default.
     *      Spring bean definitions for bean injection are taken from this context.
     *      If provided, this context can be injected into grid tasks and grid jobs using
     *      {@link SpringApplicationContextResource @SpringApplicationContextResource} annotation.
     * @return Started grid. If Spring configuration contains multiple grid instances,
     *      then the 1st found instance is returned.
     * @throws IgniteCheckedException If grid could not be started or configuration
     *      read. This exception will be thrown also if grid with given name has already
     *      been started or Spring XML configuration file is invalid.
     */
    public static Ignite start(URL springCfgUrl, @Nullable String gridName,
        @Nullable GridSpringResourceContext springCtx, @Nullable ClassLoader ldr) throws IgniteCheckedException {
        A.notNull(springCfgUrl, "springCfgUrl");

        boolean isLog4jUsed = U.gridClassLoader().getResource("org/apache/log4j/Appender.class") != null;

        IgniteBiTuple<Object, Object> t = null;

        if (isLog4jUsed) {
            try {
                t = U.addLog4jNoOpLogger();
            }
            catch (IgniteCheckedException ignore) {
                isLog4jUsed = false;
            }
        }

        Collection<Handler> savedHnds = null;

        if (!isLog4jUsed)
            savedHnds = U.addJavaNoOpLogger();

        IgniteBiTuple<Collection<IgniteConfiguration>, ? extends GridSpringResourceContext> cfgMap;

        try {
            cfgMap = loadConfigurations(springCfgUrl);
        }
        finally {
            if (isLog4jUsed && t != null)
                U.removeLog4jNoOpLogger(t);

            if (!isLog4jUsed)
                U.removeJavaNoOpLogger(savedHnds);
        }

        return startConfigurations(cfgMap, springCfgUrl, gridName, springCtx, ldr);
    }

    /**
     * Starts all grids specified within given Spring XML configuration input stream. If grid with given name
     * is already started, then exception is thrown. In this case all instances that may
     * have been started so far will be stopped too.
     * <p>
     * Usually Spring XML configuration input stream will contain only one Grid definition. Note that
     * Grid configuration bean(s) is retrieved form configuration input stream by type, so the name of
     * the Grid configuration bean is ignored.
     *
     * @param springCfgStream Input stream containing Spring XML configuration. This cannot be {@code null}.
     * @return Started grid. If Spring configuration contains multiple grid instances,
     *      then the 1st found instance is returned.
     * @throws IgniteCheckedException If grid could not be started or configuration
     *      read. This exception will be thrown also if grid with given name has already
     *      been started or Spring XML configuration file is invalid.
     */
    public static Ignite start(InputStream springCfgStream) throws IgniteCheckedException {
        return start(springCfgStream, null, null, null);
    }

    /**
     * Starts all grids specified within given Spring XML configuration input stream. If grid with given name
     * is already started, then exception is thrown. In this case all instances that may
     * have been started so far will be stopped too.
     * <p>
     * Usually Spring XML configuration input stream will contain only one Grid definition. Note that
     * Grid configuration bean(s) is retrieved form configuration input stream by type, so the name of
     * the Grid configuration bean is ignored.
     *
     * @param springCfgStream Input stream containing Spring XML configuration. This cannot be {@code null}.
     * @param gridName Grid name that will override default.
     * @param springCtx Optional Spring application context, possibly {@code null}.
     * @param ldr Optional class loader that will be used by default.
     *      Spring bean definitions for bean injection are taken from this context.
     *      If provided, this context can be injected into grid tasks and grid jobs using
     *      {@link SpringApplicationContextResource @SpringApplicationContextResource} annotation.
     * @return Started grid. If Spring configuration contains multiple grid instances,
     *      then the 1st found instance is returned.
     * @throws IgniteCheckedException If grid could not be started or configuration
     *      read. This exception will be thrown also if grid with given name has already
     *      been started or Spring XML configuration file is invalid.
     */
    public static Ignite start(InputStream springCfgStream, @Nullable String gridName,
        @Nullable GridSpringResourceContext springCtx, @Nullable ClassLoader ldr) throws IgniteCheckedException {
        A.notNull(springCfgStream, "springCfgUrl");

        boolean isLog4jUsed = U.gridClassLoader().getResource("org/apache/log4j/Appender.class") != null;

        IgniteBiTuple<Object, Object> t = null;

        if (isLog4jUsed) {
            try {
                t = U.addLog4jNoOpLogger();
            }
            catch (IgniteCheckedException ignore) {
                isLog4jUsed = false;
            }
        }

        Collection<Handler> savedHnds = null;

        if (!isLog4jUsed)
            savedHnds = U.addJavaNoOpLogger();

        IgniteBiTuple<Collection<IgniteConfiguration>, ? extends GridSpringResourceContext> cfgMap;

        try {
            cfgMap = loadConfigurations(springCfgStream);
        }
        finally {
            if (isLog4jUsed && t != null)
                U.removeLog4jNoOpLogger(t);

            if (!isLog4jUsed)
                U.removeJavaNoOpLogger(savedHnds);
        }

        return startConfigurations(cfgMap, null, gridName, springCtx, ldr);
    }

    /**
     * Internal Spring-based start routine. Starts loaded configurations.
     *
     * @param cfgMap Configuration map.
     * @param springCfgUrl Spring XML configuration file URL.
     * @param gridName Grid name that will override default.
     * @param springCtx Optional Spring application context.
     * @param ldr Optional class loader that will be used by default.
     * @return Started grid.
     * @throws IgniteCheckedException If failed.
     */
    private static Ignite startConfigurations(
        IgniteBiTuple<Collection<IgniteConfiguration>, ? extends GridSpringResourceContext> cfgMap,
        URL springCfgUrl,
        @Nullable String gridName,
        @Nullable GridSpringResourceContext springCtx,
        @Nullable ClassLoader ldr)
        throws IgniteCheckedException {
        List<IgniteNamedInstance> grids = new ArrayList<>(cfgMap.size());

        try {
            for (IgniteConfiguration cfg : cfgMap.get1()) {
                assert cfg != null;

                if (cfg.getGridName() == null && !F.isEmpty(gridName))
                    cfg.setGridName(gridName);

                if (ldr != null && cfg.getClassLoader() == null)
                    cfg.setClassLoader(ldr);

                // Use either user defined context or our one.
                IgniteNamedInstance grid = start0(
                    new GridStartContext(cfg, springCfgUrl, springCtx == null ? cfgMap.get2() : springCtx), true);

                // Add it if it was not stopped during startup.
                if (grid != null)
                    grids.add(grid);
            }
        }
        catch (IgniteCheckedException e) {
            // Stop all instances started so far.
            for (IgniteNamedInstance grid : grids) {
                try {
                    grid.stop(true);
                }
                catch (Exception e1) {
                    U.error(grid.log, "Error when stopping grid: " + grid, e1);
                }
            }

            throw e;
        }

        // Return the first grid started.
        IgniteNamedInstance res = !grids.isEmpty() ? grids.get(0) : null;

        return res != null ? res.grid() : null;
    }

    /**
     * Starts grid with given configuration.
     *
     * @param startCtx Start context.
     * @param failIfStarted Throw or not an exception if grid is already started.
     * @return Started grid.
     * @throws IgniteCheckedException If grid could not be started.
     */
    private static IgniteNamedInstance start0(GridStartContext startCtx, boolean failIfStarted ) throws IgniteCheckedException {
        assert startCtx != null;

        String name = startCtx.config().getGridName();

        if (name != null && name.isEmpty())
            throw new IgniteCheckedException("Non default grid instances cannot have empty string name.");

        IgniteNamedInstance grid = new IgniteNamedInstance(name);

        IgniteNamedInstance old;

        if (name != null)
            old = grids.putIfAbsent(name, grid);
        else {
            synchronized (dfltGridMux) {
                old = dfltGrid;

                if (old == null)
                    dfltGrid = grid;
            }
        }

        if (old != null)
            if (failIfStarted) {
                if (name == null)
                    throw new IgniteCheckedException("Default Ignite instance has already been started.");
                else
                    throw new IgniteCheckedException("Ignite instance with this name has already been started: " + name);
            }
            else
                return old;

        if (startCtx.config().getWarmupClosure() != null)
            startCtx.config().getWarmupClosure().apply(startCtx.config());

        startCtx.single(grids.size() == 1);

        boolean success = false;

        try {
            try {
                grid.start(startCtx);
            }
            catch (IgniteInterruptedCheckedException e) {
                if (grid.starterThreadInterrupted)
                    Thread.interrupted();

                throw e;
            }

            notifyStateChange(name, STARTED);

            success = true;
        }
        finally {
            if (!success) {
                if (name != null)
                    grids.remove(name, grid);
                else {
                    synchronized (dfltGridMux) {
                        if (dfltGrid == grid)
                            dfltGrid = null;
                    }
                }

                grid = null;
            }
        }

        if (grid == null)
            throw new IgniteCheckedException("Failed to start grid with provided configuration.");

        return grid;
    }

    /**
     * Loads spring bean by name.
     *
     * @param springXmlPath Spring XML file path.
     * @param beanName Bean name.
     * @return Bean instance.
     * @throws IgniteCheckedException In case of error.
     */
    public static <T> T loadSpringBean(String springXmlPath, String beanName) throws IgniteCheckedException {
        A.notNull(springXmlPath, "springXmlPath");
        A.notNull(beanName, "beanName");

        URL url = U.resolveSpringUrl(springXmlPath);

        assert url != null;

        return loadSpringBean(url, beanName);
    }

    /**
     * Loads spring bean by name.
     *
     * @param springXmlUrl Spring XML file URL.
     * @param beanName Bean name.
     * @return Bean instance.
     * @throws IgniteCheckedException In case of error.
     */
    public static <T> T loadSpringBean(URL springXmlUrl, String beanName) throws IgniteCheckedException {
        A.notNull(springXmlUrl, "springXmlUrl");
        A.notNull(beanName, "beanName");

        IgniteSpringHelper spring = SPRING.create(false);

        return spring.loadBean(springXmlUrl, beanName);
    }

    /**
     * Loads spring bean by name.
     *
     * @param springXmlStream Input stream containing Spring XML configuration.
     * @param beanName Bean name.
     * @return Bean instance.
     * @throws IgniteCheckedException In case of error.
     */
    public static <T> T loadSpringBean(InputStream springXmlStream, String beanName) throws IgniteCheckedException {
        A.notNull(springXmlStream, "springXmlPath");
        A.notNull(beanName, "beanName");

        IgniteSpringHelper spring = SPRING.create(false);

        return spring.loadBean(springXmlStream, beanName);
    }

    /**
     * Gets an instance of default no-name grid. Note that
     * caller of this method should not assume that it will return the same
     * instance every time.
     * <p>
     * This method is identical to {@code G.grid(null)} apply.
     *
     * @return An instance of default no-name grid. This method never returns
     *      {@code null}.
     * @throws IgniteIllegalStateException Thrown if default grid was not properly
     *      initialized or grid instance was stopped or was not started.
     */
    public static Ignite grid() throws IgniteIllegalStateException {
        return grid((String)null);
    }

    /**
     * Gets a list of all grids started so far.
     *
     * @return List of all grids started so far.
     */
    public static List<Ignite> allGrids() {
        return allGrids(true);
    }

    /**
     * Gets a list of all grids started so far.
     *
     * @return List of all grids started so far.
     */
    public static List<Ignite> allGridsx() {
        return allGrids(false);
    }

    /**
     * Gets a list of all grids started so far.
     *
     * @param wait If {@code true} wait for node start finish.
     * @return List of all grids started so far.
     */
    private static List<Ignite> allGrids(boolean wait) {
        List<Ignite> allIgnites = new ArrayList<>(grids.size() + 1);

        for (IgniteNamedInstance grid : grids.values()) {
            Ignite g = wait ? grid.grid() : grid.gridx();

            if (g != null)
                allIgnites.add(g);
        }

        IgniteNamedInstance dfltGrid0 = dfltGrid;

        if (dfltGrid0 != null) {
            IgniteKernal g = wait ? dfltGrid0.grid() : dfltGrid0.gridx();

            if (g != null)
                allIgnites.add(g);
        }

        return allIgnites;
    }

    /**
     * Gets a grid instance for given local node ID. Note that grid instance and local node have
     * one-to-one relationship where node has ID and instance has name of the grid to which
     * both grid instance and its node belong. Note also that caller of this method
     * should not assume that it will return the same instance every time.
     *
     * @param locNodeId ID of local node the requested grid instance is managing.
     * @return An instance of named grid. This method never returns
     *      {@code null}.
     * @throws IgniteIllegalStateException Thrown if grid was not properly
     *      initialized or grid instance was stopped or was not started.
     */
    public static Ignite grid(UUID locNodeId) throws IgniteIllegalStateException {
        A.notNull(locNodeId, "locNodeId");

        IgniteNamedInstance dfltGrid0 = dfltGrid;

        if (dfltGrid0 != null) {
            IgniteKernal g = dfltGrid0.grid();

            if (g != null && g.getLocalNodeId().equals(locNodeId))
                return g;
        }

        for (IgniteNamedInstance grid : grids.values()) {
            IgniteKernal g = grid.grid();

            if (g != null && g.getLocalNodeId().equals(locNodeId))
                return g;
        }

        throw new IgniteIllegalStateException("Grid instance with given local node ID was not properly " +
            "started or was stopped: " + locNodeId);
    }

    /**
     * Gets grid instance without waiting its initialization and not throwing any exception.
     *
     * @param locNodeId ID of local node the requested grid instance is managing.
     * @return Grid instance or {@code null}.
     */
    public static IgniteKernal gridxx(UUID locNodeId) {
        IgniteNamedInstance dfltGrid0 = dfltGrid;

        if (dfltGrid0 != null) {
            IgniteKernal g = dfltGrid0.grid();

            if (g != null && g.getLocalNodeId().equals(locNodeId))
                return g;
        }

        for (IgniteNamedInstance grid : grids.values()) {
            IgniteKernal g = grid.grid();

            if (g != null && g.getLocalNodeId().equals(locNodeId))
                return g;
        }

        return null;
    }

    /**
     * Gets an named grid instance. If grid name is {@code null} or empty string,
     * then default no-name grid will be returned. Note that caller of this method
     * should not assume that it will return the same instance every time.
     * <p>
     * Note that Java VM can run multiple grid instances and every grid instance (and its
     * node) can belong to a different grid. Grid name defines what grid a particular grid
     * instance (and correspondingly its node) belongs to.
     *
     * @param name Grid name to which requested grid instance belongs to. If {@code null},
     *      then grid instance belonging to a default no-name grid will be returned.
     * @return An instance of named grid. This method never returns
     *      {@code null}.
     * @throws IgniteIllegalStateException Thrown if default grid was not properly
     *      initialized or grid instance was stopped or was not started.
     */
    public static Ignite grid(@Nullable String name) throws IgniteIllegalStateException {
        IgniteNamedInstance grid = name != null ? grids.get(name) : dfltGrid;

        Ignite res;

        if (grid == null || (res = grid.grid()) == null)
            throw new IgniteIllegalStateException("Ignite instance with provided name doesn't exist. " +
                "Did you call Ignition.start(..) to start an Ignite instance? [name=" + name + ']');

        return res;
    }

    /**
     * Gets a name of the grid from thread local config, which is owner of current thread.
     *
     * @return Grid instance related to current thread
     * @throws IllegalArgumentException Thrown to indicate, that current thread is not an {@link IgniteThread}.
     */
    public static IgniteKernal localIgnite() throws IllegalArgumentException {
        String name = U.getCurrentIgniteName();

        if (U.isCurrentIgniteNameSet(name))
            return gridx(name);
        else if (Thread.currentThread() instanceof IgniteThread)
            return gridx(((IgniteThread)Thread.currentThread()).getGridName());
        else
            throw new IllegalArgumentException("Ignite grid name thread local must be set or" +
                " this method should be accessed under " + IgniteThread.class.getName());
    }

    /**
     * Gets grid instance without waiting its initialization.
     *
     * @param name Grid name.
     * @return Grid instance.
     */
<<<<<<< HEAD
    public  static IgniteKernal gridx(@Nullable String name) {
=======
    private static IgniteKernal gridx(@Nullable String name) {
>>>>>>> f7d89fdb
        IgniteNamedInstance grid = name != null ? grids.get(name) : dfltGrid;

        IgniteKernal res;

        if (grid == null || (res = grid.gridx()) == null)
            throw new IgniteIllegalStateException("Ignite instance with provided name doesn't exist. " +
                "Did you call Ignition.start(..) to start an Ignite instance? [name=" + name + ']');

        return res;
    }

    /**
     * Adds a lsnr for grid life cycle events.
     * <p>
     * Note that unlike other listeners in Ignite this listener will be
     * notified from the same thread that triggers the state change. Because of
     * that it is the responsibility of the user to make sure that listener logic
     * is light-weight and properly handles (catches) any runtime exceptions, if any
     * are expected.
     *
     * @param lsnr Listener for grid life cycle events. If this listener was already added
     *      this method is no-op.
     */
    public static void addListener(IgnitionListener lsnr) {
        A.notNull(lsnr, "lsnr");

        lsnrs.add(lsnr);
    }

    /**
     * Removes lsnr added by {@link #addListener(IgnitionListener)} method.
     *
     * @param lsnr Listener to remove.
     * @return {@code true} if lsnr was added before, {@code false} otherwise.
     */
    public static boolean removeListener(IgnitionListener lsnr) {
        A.notNull(lsnr, "lsnr");

        return lsnrs.remove(lsnr);
    }

    /**
     * @param gridName Grid instance name.
     * @param state Factory state.
     */
    private static void notifyStateChange(@Nullable String gridName, IgniteState state) {
        if (gridName != null)
            gridStates.put(gridName, state);
        else
            dfltGridState = state;

        for (IgnitionListener lsnr : lsnrs)
            lsnr.onStateChange(gridName, state);
    }

    /**
     * Start context encapsulates all starting parameters.
     */
    private static final class GridStartContext {
        /** User-defined configuration. */
        private IgniteConfiguration cfg;

        /** Optional configuration path. */
        private URL cfgUrl;

        /** Optional Spring application context. */
        private GridSpringResourceContext springCtx;

        /** Whether or not this is a single grid instance in current VM. */
        private boolean single;

        /**
         *
         * @param cfg User-defined configuration.
         * @param cfgUrl Optional configuration path.
         * @param springCtx Optional Spring application context.
         */
        GridStartContext(IgniteConfiguration cfg, @Nullable URL cfgUrl, @Nullable GridSpringResourceContext springCtx) {
            assert(cfg != null);

            this.cfg = cfg;
            this.cfgUrl = cfgUrl;
            this.springCtx = springCtx;
        }

        /**
         * @return Whether or not this is a single grid instance in current VM.
         */
        public boolean single() {
            return single;
        }

        /**
         * @param single Whether or not this is a single grid instance in current VM.
         */
        public void single(boolean single) {
            this.single = single;
        }

        /**
         * @return User-defined configuration.
         */
        IgniteConfiguration config() {
            return cfg;
        }

        /**
         * @param cfg User-defined configuration.
         */
        void config(IgniteConfiguration cfg) {
            this.cfg = cfg;
        }

        /**
         * @return Optional configuration path.
         */
        URL configUrl() {
            return cfgUrl;
        }

        /**
         * @param cfgUrl Optional configuration path.
         */
        void configUrl(URL cfgUrl) {
            this.cfgUrl = cfgUrl;
        }

        /**
         * @return Optional Spring application context.
         */
        public GridSpringResourceContext springContext() {
            return springCtx;
        }
    }

    /**
     * Grid data container.
     */
    private static final class IgniteNamedInstance {
        /** Map of registered MBeans. */
        private static final Map<MBeanServer, GridMBeanServerData> mbeans =
            new HashMap<>();

        /** */
        private static final String[] EMPTY_STR_ARR = new String[0];

        /** Grid name. */
        private final String name;

        /** Grid instance. */
        private volatile IgniteKernal grid;

        /** Executor service. */
        private ThreadPoolExecutor execSvc;

        /** System executor service. */
        private ThreadPoolExecutor sysExecSvc;
<<<<<<< HEAD
=======

        /** */
        private StripedExecutor stripedExecSvc;
>>>>>>> f7d89fdb

        /** Management executor service. */
        private ThreadPoolExecutor mgmtExecSvc;

        /** P2P executor service. */
        private ThreadPoolExecutor p2pExecSvc;

        /** IGFS executor service. */
        private ThreadPoolExecutor igfsExecSvc;

        /** REST requests executor service. */
        private ThreadPoolExecutor restExecSvc;

        /** Utility cache executor service. */
        private ThreadPoolExecutor utilityCacheExecSvc;

        /** Marshaller cache executor service. */
        private ThreadPoolExecutor marshCacheExecSvc;

        /** Affinity executor service. */
        private ThreadPoolExecutor affExecSvc;

        /** Indexing pool. */
        private ThreadPoolExecutor idxExecSvc;

        /** Continuous query executor service. */
        private IgniteStripedThreadPoolExecutor callbackExecSvc;

        /** Grid state. */
        private volatile IgniteState state = STOPPED;

        /** Shutdown hook. */
        private Thread shutdownHook;

        /** Grid log. */
        private IgniteLogger log;

        /** Start guard. */
        private final AtomicBoolean startGuard = new AtomicBoolean();

        /** Start latch. */
        private final CountDownLatch startLatch = new CountDownLatch(1);

        /**
         * Thread that starts this named instance. This field can be non-volatile since
         * it makes sense only for thread where it was originally initialized.
         */
        @SuppressWarnings("FieldAccessedSynchronizedAndUnsynchronized")
        private Thread starterThread;

        /** */
        private boolean starterThreadInterrupted;

        /**
         * Creates un-started named instance.
         *
         * @param name Grid name (possibly {@code null} for default grid).
         */
        IgniteNamedInstance(@Nullable String name) {
            this.name = name;
        }

        /**
         * Gets grid name.
         *
         * @return Grid name.
         */
        String getName() {
            return name;
        }

        /**
         * Gets grid instance.
         *
         * @return Grid instance.
         */
        IgniteKernal grid() {
            if (starterThread != Thread.currentThread())
                U.awaitQuiet(startLatch);

            return grid;
        }

        /**
         * Gets grid instance without waiting for its initialization.
         *
         * @return Grid instance.
         */
        public IgniteKernal gridx() {
            return grid;
        }

        /**
         * Gets grid state.
         *
         * @return Grid state.
         */
        IgniteState state() {
            if (starterThread != Thread.currentThread())
                U.awaitQuiet(startLatch);

            return state;
        }

        /**
         * @param spi SPI implementation.
         * @throws IgniteCheckedException Thrown in case if multi-instance is not supported.
         */
        private void ensureMultiInstanceSupport(IgniteSpi spi) throws IgniteCheckedException {
            IgniteSpiMultipleInstancesSupport ann = U.getAnnotation(spi.getClass(),
                IgniteSpiMultipleInstancesSupport.class);

            if (ann == null || !ann.value())
                throw new IgniteCheckedException("SPI implementation doesn't support multiple grid instances in " +
                    "the same VM: " + spi);
        }

        /**
         * @param spis SPI implementations.
         * @throws IgniteCheckedException Thrown in case if multi-instance is not supported.
         */
        private void ensureMultiInstanceSupport(IgniteSpi[] spis) throws IgniteCheckedException {
            for (IgniteSpi spi : spis)
                ensureMultiInstanceSupport(spi);
        }

        /**
         * Starts grid with given configuration.
         *
         * @param startCtx Starting context.
         * @throws IgniteCheckedException If start failed.
         */
        synchronized void start(GridStartContext startCtx) throws IgniteCheckedException {
            if (startGuard.compareAndSet(false, true)) {
                try {
                    starterThread = Thread.currentThread();

                    start0(startCtx);
                }
                catch (Exception e) {
                    if (log != null)
                        stopExecutors(log);

                    throw e;
                }
                finally {
                    startLatch.countDown();
                }
            }
            else
                U.awaitQuiet(startLatch);
        }

        /**
         * @param startCtx Starting context.
         * @throws IgniteCheckedException If start failed.
         */
        @SuppressWarnings({"unchecked", "TooBroadScope"})
        private void start0(GridStartContext startCtx) throws IgniteCheckedException {
            assert grid == null : "Grid is already started: " + name;

            IgniteConfiguration cfg = startCtx.config() != null ? startCtx.config() : new IgniteConfiguration();

            IgniteConfiguration myCfg = initializeConfiguration(cfg);

            // Set configuration URL, if any, into system property.
            if (startCtx.configUrl() != null)
                System.setProperty(IGNITE_CONFIG_URL, startCtx.configUrl().toString());

            // Ensure that SPIs support multiple grid instances, if required.
            if (!startCtx.single()) {
                ensureMultiInstanceSupport(myCfg.getDeploymentSpi());
                ensureMultiInstanceSupport(myCfg.getCommunicationSpi());
                ensureMultiInstanceSupport(myCfg.getDiscoverySpi());
                ensureMultiInstanceSupport(myCfg.getCheckpointSpi());
                ensureMultiInstanceSupport(myCfg.getEventStorageSpi());
                ensureMultiInstanceSupport(myCfg.getCollisionSpi());
                ensureMultiInstanceSupport(myCfg.getFailoverSpi());
                ensureMultiInstanceSupport(myCfg.getLoadBalancingSpi());
            }

            validateThreadPoolSize(cfg.getPublicThreadPoolSize(), "public");

            execSvc = new IgniteThreadPoolExecutor(
                "pub",
                cfg.getGridName(),
                cfg.getPublicThreadPoolSize(),
                cfg.getPublicThreadPoolSize(),
                DFLT_THREAD_KEEP_ALIVE_TIME,
                new LinkedBlockingQueue<Runnable>());

            execSvc.allowCoreThreadTimeOut(true);
<<<<<<< HEAD

            // Note that since we use 'LinkedBlockingQueue', number of
            // maximum threads has no effect.
            validateThreadPoolSize(cfg.getSystemThreadPoolSize(), "system");

=======

            validateThreadPoolSize(cfg.getSystemThreadPoolSize(), "system");

>>>>>>> f7d89fdb
            sysExecSvc = new IgniteThreadPoolExecutor(
                "sys",
                cfg.getGridName(),
                cfg.getSystemThreadPoolSize(),
                cfg.getSystemThreadPoolSize(),
                DFLT_THREAD_KEEP_ALIVE_TIME,
                new LinkedBlockingQueue<Runnable>());
<<<<<<< HEAD

            sysExecSvc.allowCoreThreadTimeOut(true);
=======

            sysExecSvc.allowCoreThreadTimeOut(true);

            if (cfg.getStripedPoolSize() > 0)
                stripedExecSvc = new StripedExecutor(cfg.getStripedPoolSize(), cfg.getGridName(), "sys", log);
>>>>>>> f7d89fdb

            // Note that since we use 'LinkedBlockingQueue', number of
            // maximum threads has no effect.
            // Note, that we do not pre-start threads here as management pool may
            // not be needed.
            validateThreadPoolSize(cfg.getManagementThreadPoolSize(), "management");

            mgmtExecSvc = new IgniteThreadPoolExecutor(
                "mgmt",
                cfg.getGridName(),
                cfg.getManagementThreadPoolSize(),
                cfg.getManagementThreadPoolSize(),
                DFLT_THREAD_KEEP_ALIVE_TIME,
                new LinkedBlockingQueue<Runnable>());

            mgmtExecSvc.allowCoreThreadTimeOut(true);

            // Note that since we use 'LinkedBlockingQueue', number of
            // maximum threads has no effect.
            // Note, that we do not pre-start threads here as class loading pool may
            // not be needed.
            validateThreadPoolSize(cfg.getPeerClassLoadingThreadPoolSize(), "peer class loading");
            p2pExecSvc = new IgniteThreadPoolExecutor(
                "p2p",
                cfg.getGridName(),
                cfg.getPeerClassLoadingThreadPoolSize(),
                cfg.getPeerClassLoadingThreadPoolSize(),
                DFLT_THREAD_KEEP_ALIVE_TIME,
                new LinkedBlockingQueue<Runnable>());

            p2pExecSvc.allowCoreThreadTimeOut(true);

            // Note that we do not pre-start threads here as igfs pool may not be needed.
            validateThreadPoolSize(cfg.getIgfsThreadPoolSize(), "IGFS");

            igfsExecSvc = new IgniteThreadPoolExecutor(
                cfg.getIgfsThreadPoolSize(),
                cfg.getIgfsThreadPoolSize(),
                DFLT_THREAD_KEEP_ALIVE_TIME,
                new LinkedBlockingQueue<Runnable>(),
                new IgfsThreadFactory(cfg.getGridName(), "igfs"),
                null /* Abort policy will be used. */);

            igfsExecSvc.allowCoreThreadTimeOut(true);

            // Note that we do not pre-start threads here as this pool may not be needed.
            validateThreadPoolSize(cfg.getAsyncCallbackPoolSize(), "async callback");

            callbackExecSvc = new IgniteStripedThreadPoolExecutor(
                cfg.getAsyncCallbackPoolSize(),
                cfg.getGridName(),
                "callback");

            if (myCfg.getConnectorConfiguration() != null) {
                validateThreadPoolSize(myCfg.getConnectorConfiguration().getThreadPoolSize(), "connector");

                restExecSvc = new IgniteThreadPoolExecutor(
                    "rest",
                    myCfg.getGridName(),
                    myCfg.getConnectorConfiguration().getThreadPoolSize(),
                    myCfg.getConnectorConfiguration().getThreadPoolSize(),
                    DFLT_THREAD_KEEP_ALIVE_TIME,
                    new LinkedBlockingQueue<Runnable>()
                );

                restExecSvc.allowCoreThreadTimeOut(true);
            }

            validateThreadPoolSize(myCfg.getUtilityCacheThreadPoolSize(), "utility cache");

            utilityCacheExecSvc = new IgniteThreadPoolExecutor(
                "utility",
                cfg.getGridName(),
                myCfg.getUtilityCacheThreadPoolSize(),
                myCfg.getUtilityCacheThreadPoolSize(),
                myCfg.getUtilityCacheKeepAliveTime(),
                new LinkedBlockingQueue<Runnable>());

            utilityCacheExecSvc.allowCoreThreadTimeOut(true);

            validateThreadPoolSize(myCfg.getMarshallerCacheThreadPoolSize(), "marshaller cache");

            marshCacheExecSvc = new IgniteThreadPoolExecutor(
                "marshaller-cache",
                cfg.getGridName(),
                myCfg.getMarshallerCacheThreadPoolSize(),
                myCfg.getMarshallerCacheThreadPoolSize(),
                myCfg.getMarshallerCacheKeepAliveTime(),
                new LinkedBlockingQueue<Runnable>());

            marshCacheExecSvc.allowCoreThreadTimeOut(true);

            affExecSvc = new IgniteThreadPoolExecutor(
                "aff",
                cfg.getGridName(),
                1,
                1,
                DFLT_THREAD_KEEP_ALIVE_TIME,
                new LinkedBlockingQueue<Runnable>());

            affExecSvc.allowCoreThreadTimeOut(true);

            if (IgniteComponentType.INDEXING.inClassPath()) {
                int cpus = Runtime.getRuntime().availableProcessors();

                idxExecSvc = new IgniteThreadPoolExecutor(
                    "idx",
                    cfg.getGridName(),
                    cpus,
                    cpus * 2,
                    3000L,
                    new LinkedBlockingQueue<Runnable>(1000)
                );
            }

            // Register Ignite MBean for current grid instance.
            registerFactoryMbean(myCfg.getMBeanServer());

            boolean started = false;

            try {
                IgniteKernal grid0 = new IgniteKernal(startCtx.springContext());

                // Init here to make grid available to lifecycle listeners.
                grid = grid0;

<<<<<<< HEAD
                grid0.start(myCfg, utilityCacheExecSvc, marshCacheExecSvc, execSvc, sysExecSvc, p2pExecSvc, mgmtExecSvc,
                    igfsExecSvc, restExecSvc, affExecSvc, idxExecSvc, callbackExecSvc,
=======
                grid0.start(
                    myCfg,
                    utilityCacheExecSvc,
                    marshCacheExecSvc,
                    execSvc,
                    sysExecSvc,
                    stripedExecSvc,
                    p2pExecSvc,
                    mgmtExecSvc,
                    igfsExecSvc,
                    restExecSvc,
                    affExecSvc,
                    idxExecSvc,
                    callbackExecSvc,
>>>>>>> f7d89fdb
                    new CA() {
                        @Override public void apply() {
                            startLatch.countDown();
                        }
                    }
                );

                state = STARTED;

                if (log.isDebugEnabled())
                    log.debug("Grid factory started ok: " + name);

                started = true;
            }
            catch (IgniteCheckedException e) {
                unregisterFactoryMBean();

                throw e;
            }
            // Catch Throwable to protect against any possible failure.
            catch (Throwable e) {
                unregisterFactoryMBean();

                if (e instanceof Error)
                    throw e;

                throw new IgniteCheckedException("Unexpected exception when starting grid.", e);
            }
            finally {
                if (!started)
                    // Grid was not started.
                    grid = null;
            }

            // Do NOT set it up only if IGNITE_NO_SHUTDOWN_HOOK=TRUE is provided.
            if (!IgniteSystemProperties.getBoolean(IGNITE_NO_SHUTDOWN_HOOK, false)) {
                try {
                    Runtime.getRuntime().addShutdownHook(shutdownHook = new Thread() {
                        @Override public void run() {
                            if (log.isInfoEnabled())
                                log.info("Invoking shutdown hook...");

                            IgniteNamedInstance.this.stop(true);
                        }
                    });

                    if (log.isDebugEnabled())
                        log.debug("Shutdown hook is installed.");
                }
                catch (IllegalStateException e) {
                    stop(true);

                    throw new IgniteCheckedException("Failed to install shutdown hook.", e);
                }
            }
            else {
                if (log.isDebugEnabled())
                    log.debug("Shutdown hook has not been installed because environment " +
                        "or system property " + IGNITE_NO_SHUTDOWN_HOOK + " is set.");
            }
        }

        /**
         * @param poolSize an actual value in the configuration.
         * @param poolName a name of the pool like 'management'.
         * @throws IgniteCheckedException If the poolSize is wrong.
         */
        private static void validateThreadPoolSize(int poolSize, String poolName)
            throws IgniteCheckedException {
            if (poolSize <= 0) {
                throw new IgniteCheckedException("Invalid " + poolName + " thread pool size" +
                    " (must be greater than 0), actual value: " + poolSize);
            }
        }

        /**
         * @param cfg Ignite configuration copy to.
         * @return New ignite configuration.
         * @throws IgniteCheckedException If failed.
         */
        private IgniteConfiguration initializeConfiguration(IgniteConfiguration cfg)
            throws IgniteCheckedException {
            IgniteConfiguration myCfg = new IgniteConfiguration(cfg);

            String ggHome = cfg.getIgniteHome();

            // Set Ignite home.
            if (ggHome == null)
                ggHome = U.getIgniteHome();
            else
                // If user provided IGNITE_HOME - set it as a system property.
                U.setIgniteHome(ggHome);

            // Correctly resolve work directory and set it back to configuration.
            String workDir = U.workDirectory(cfg.getWorkDirectory(), ggHome);

            myCfg.setWorkDirectory(workDir);

            // Ensure invariant.
            // It's a bit dirty - but this is a result of late refactoring
            // and I don't want to reshuffle a lot of code.
            assert F.eq(name, cfg.getGridName());

            UUID nodeId = cfg.getNodeId() != null ? cfg.getNodeId() : UUID.randomUUID();

            myCfg.setNodeId(nodeId);

            IgniteLogger cfgLog = initLogger(cfg.getGridLogger(), nodeId, workDir);

            assert cfgLog != null;

            cfgLog = new GridLoggerProxy(cfgLog, null, name, U.id8(nodeId));

            // Initialize factory's log.
            log = cfgLog.getLogger(G.class);

            myCfg.setGridLogger(cfgLog);

            // Check Ignite home folder (after log is available).
            if (ggHome != null) {
                File ggHomeFile = new File(ggHome);

                if (!ggHomeFile.exists() || !ggHomeFile.isDirectory())
                    throw new IgniteCheckedException("Invalid Ignite installation home folder: " + ggHome);
            }

            myCfg.setIgniteHome(ggHome);

            // Validate segmentation configuration.
            SegmentationPolicy segPlc = cfg.getSegmentationPolicy();

            // 1. Warn on potential configuration problem: grid is not configured to wait
            // for correct segment after segmentation happens.
            if (!F.isEmpty(cfg.getSegmentationResolvers()) && segPlc == RESTART_JVM && !cfg.isWaitForSegmentOnStart()) {
                U.warn(log, "Found potential configuration problem (forgot to enable waiting for segment" +
                    "on start?) [segPlc=" + segPlc + ", wait=false]");
            }

            myCfg.setTransactionConfiguration(myCfg.getTransactionConfiguration() != null ?
                new TransactionConfiguration(myCfg.getTransactionConfiguration()) : null);

            myCfg.setConnectorConfiguration(myCfg.getConnectorConfiguration() != null ?
                new ConnectorConfiguration(myCfg.getConnectorConfiguration()) : null);

            // Local host.
            String locHost = IgniteSystemProperties.getString(IGNITE_LOCAL_HOST);

            myCfg.setLocalHost(F.isEmpty(locHost) ? myCfg.getLocalHost() : locHost);

            // Override daemon flag if it was set on the factory.
            if (daemon.get())
                myCfg.setDaemon(true);

            if (myCfg.isClientMode() == null) {
                Boolean threadClient = clientMode.get();

                if (threadClient == null)
                    myCfg.setClientMode(IgniteSystemProperties.getBoolean(IGNITE_CACHE_CLIENT, false));
                else
                    myCfg.setClientMode(threadClient);
            }

            // Check for deployment mode override.
            String depModeName = IgniteSystemProperties.getString(IGNITE_DEP_MODE_OVERRIDE);

            if (!F.isEmpty(depModeName)) {
                if (!F.isEmpty(myCfg.getCacheConfiguration())) {
                    U.quietAndInfo(log, "Skipping deployment mode override for caches (custom closure " +
                        "execution may not work for console Visor)");
                }
                else {
                    try {
                        DeploymentMode depMode = DeploymentMode.valueOf(depModeName);

                        if (myCfg.getDeploymentMode() != depMode)
                            myCfg.setDeploymentMode(depMode);
                    }
                    catch (IllegalArgumentException e) {
                        throw new IgniteCheckedException("Failed to override deployment mode using system property " +
                            "(are there any misspellings?)" +
                            "[name=" + IGNITE_DEP_MODE_OVERRIDE + ", value=" + depModeName + ']', e);
                    }
                }
            }

            if (myCfg.getUserAttributes() == null)
                myCfg.setUserAttributes(Collections.<String, Object>emptyMap());

            if (myCfg.getMBeanServer() == null)
                myCfg.setMBeanServer(ManagementFactory.getPlatformMBeanServer());

            Marshaller marsh = myCfg.getMarshaller();

            if (marsh == null) {
                if (!BinaryMarshaller.available()) {
                    U.warn(log, "OptimizedMarshaller is not supported on this JVM " +
                        "(only recent 1.6 and 1.7 versions HotSpot VMs are supported). " +
                        "To enable fast marshalling upgrade to recent 1.6 or 1.7 HotSpot VM release. " +
                        "Switching to standard JDK marshalling - " +
                        "object serialization performance will be significantly slower.",
                        "To enable fast marshalling upgrade to recent 1.6 or 1.7 HotSpot VM release.");

                    marsh = new JdkMarshaller();
                }
                else
                    marsh = new BinaryMarshaller();
            }

            MarshallerUtils.setNodeName(marsh, cfg.getGridName());

            myCfg.setMarshaller(marsh);

            if (myCfg.getPeerClassLoadingLocalClassPathExclude() == null)
                myCfg.setPeerClassLoadingLocalClassPathExclude(EMPTY_STR_ARR);

            FileSystemConfiguration[] igfsCfgs = myCfg.getFileSystemConfiguration();

            if (igfsCfgs != null) {
                FileSystemConfiguration[] clone = igfsCfgs.clone();

                for (int i = 0; i < igfsCfgs.length; i++)
                    clone[i] = new FileSystemConfiguration(igfsCfgs[i]);

                myCfg.setFileSystemConfiguration(clone);
            }

            initializeDefaultSpi(myCfg);

            initializeDefaultCacheConfiguration(myCfg);

            if (myCfg.getMemoryConfiguration() == null) {
                MemoryConfiguration dbCfg = new MemoryConfiguration();

                dbCfg.setConcurrencyLevel(Runtime.getRuntime().availableProcessors() * 4);

                myCfg.setMemoryConfiguration(dbCfg);
            }

            return myCfg;
        }

        /**
         * Initialize default cache configuration.
         *
         * @param cfg Ignite configuration.
         * @throws IgniteCheckedException If failed.
         */
        @SuppressWarnings("unchecked")
        public void initializeDefaultCacheConfiguration(IgniteConfiguration cfg) throws IgniteCheckedException {
            List<CacheConfiguration> cacheCfgs = new ArrayList<>();

            cacheCfgs.add(marshallerSystemCache());

            cacheCfgs.add(utilitySystemCache());

            if (IgniteComponentType.HADOOP.inClassPath())
                cacheCfgs.add(CU.hadoopSystemCache());

            cacheCfgs.add(atomicsSystemCache(cfg.getAtomicConfiguration()));

            CacheConfiguration[] userCaches = cfg.getCacheConfiguration();

            if (userCaches != null && userCaches.length > 0) {
                if (!U.discoOrdered(cfg.getDiscoverySpi()) && !U.relaxDiscoveryOrdered())
                    throw new IgniteCheckedException("Discovery SPI implementation does not support node ordering and " +
                        "cannot be used with cache (use SPI with @DiscoverySpiOrderSupport annotation, " +
                        "like TcpDiscoverySpi)");

                for (CacheConfiguration ccfg : userCaches) {
                    if (CU.isHadoopSystemCache(ccfg.getName()))
                        throw new IgniteCheckedException("Cache name cannot be \"" + CU.SYS_CACHE_HADOOP_MR +
                            "\" because it is reserved for internal purposes.");

                    if (CU.isAtomicsCache(ccfg.getName()))
                        throw new IgniteCheckedException("Cache name cannot be \"" + CU.ATOMICS_CACHE_NAME +
                            "\" because it is reserved for internal purposes.");

                    if (CU.isUtilityCache(ccfg.getName()))
                        throw new IgniteCheckedException("Cache name cannot be \"" + CU.UTILITY_CACHE_NAME +
                            "\" because it is reserved for internal purposes.");

                    if (CU.isMarshallerCache(ccfg.getName()))
                        throw new IgniteCheckedException("Cache name cannot be \"" + CU.MARSH_CACHE_NAME +
                            "\" because it is reserved for internal purposes.");

                    cacheCfgs.add(ccfg);
                }
            }

            cfg.setCacheConfiguration(cacheCfgs.toArray(new CacheConfiguration[cacheCfgs.size()]));

            // Iterate over IGFS caches and prepare their configurations if needed.
            assert cfg.getCacheConfiguration() != null;

            for (CacheConfiguration ccfg : cfg.getCacheConfiguration())
                IgfsUtils.prepareCacheConfiguration(cfg, ccfg);
        }

        /**
         * Initialize default SPI implementations.
         *
         * @param cfg Ignite configuration.
         */
        private void initializeDefaultSpi(IgniteConfiguration cfg) {
            if (cfg.getDiscoverySpi() == null)
                cfg.setDiscoverySpi(new TcpDiscoverySpi());

            if (cfg.getDiscoverySpi() instanceof TcpDiscoverySpi) {
                TcpDiscoverySpi tcpDisco = (TcpDiscoverySpi)cfg.getDiscoverySpi();

                if (tcpDisco.getIpFinder() == null)
                    tcpDisco.setIpFinder(new TcpDiscoveryMulticastIpFinder());
            }

            if (cfg.getCommunicationSpi() == null)
                cfg.setCommunicationSpi(new TcpCommunicationSpi());

            if (cfg.getDeploymentSpi() == null)
                cfg.setDeploymentSpi(new LocalDeploymentSpi());

            if (cfg.getEventStorageSpi() == null)
                cfg.setEventStorageSpi(new MemoryEventStorageSpi());

            if (cfg.getCheckpointSpi() == null)
                cfg.setCheckpointSpi(new NoopCheckpointSpi());

            if (cfg.getCollisionSpi() == null)
                cfg.setCollisionSpi(new NoopCollisionSpi());

            if (cfg.getFailoverSpi() == null)
                cfg.setFailoverSpi(new AlwaysFailoverSpi());

            if (cfg.getLoadBalancingSpi() == null)
                cfg.setLoadBalancingSpi(new RoundRobinLoadBalancingSpi());
            else {
                Collection<LoadBalancingSpi> spis = new ArrayList<>();

                boolean dfltLoadBalancingSpi = false;

                for (LoadBalancingSpi spi : cfg.getLoadBalancingSpi()) {
                    spis.add(spi);

                    if (!dfltLoadBalancingSpi && spi instanceof RoundRobinLoadBalancingSpi)
                        dfltLoadBalancingSpi = true;
                }

                // Add default load balancing SPI for internal tasks.
                if (!dfltLoadBalancingSpi)
                    spis.add(new RoundRobinLoadBalancingSpi());

                cfg.setLoadBalancingSpi(spis.toArray(new LoadBalancingSpi[spis.size()]));
            }

            if (cfg.getIndexingSpi() == null)
                cfg.setIndexingSpi(new NoopIndexingSpi());
        }

        /**
         * @param cfgLog Configured logger.
         * @param nodeId Local node ID.
         * @param workDir Work directory.
         * @return Initialized logger.
         * @throws IgniteCheckedException If failed.
         */
        @SuppressWarnings("ErrorNotRethrown")
        private IgniteLogger initLogger(@Nullable IgniteLogger cfgLog, UUID nodeId, String workDir)
            throws IgniteCheckedException {
            try {
                Exception log4jInitErr = null;

                if (cfgLog == null) {
                    Class<?> log4jCls;

                    try {
                        log4jCls = Class.forName("org.apache.ignite.logger.log4j.Log4JLogger");
                    }
                    catch (ClassNotFoundException | NoClassDefFoundError ignored) {
                        log4jCls = null;
                    }

                    if (log4jCls != null) {
                        try {
                            URL url = U.resolveIgniteUrl("config/ignite-log4j.xml");

                            if (url == null) {
                                File cfgFile = new File("config/ignite-log4j.xml");

                                if (!cfgFile.exists())
                                    cfgFile = new File("../config/ignite-log4j.xml");

                                if (cfgFile.exists()) {
                                    try {
                                        url = cfgFile.toURI().toURL();
                                    }
                                    catch (MalformedURLException ignore) {
                                        // No-op.
                                    }
                                }
                            }

                            if (url != null) {
                                boolean configured = (Boolean)log4jCls.getMethod("isConfigured").invoke(null);

                                if (configured)
                                    url = null;
                            }

                            if (url != null) {
                                Constructor<?> ctor = log4jCls.getConstructor(URL.class);

                                cfgLog = (IgniteLogger)ctor.newInstance(url);
                            }
                            else
                                cfgLog = (IgniteLogger)log4jCls.newInstance();
                        }
                        catch (Exception e) {
                            log4jInitErr = e;
                        }
                    }

                    if (log4jCls == null || log4jInitErr != null)
                        cfgLog = new JavaLogger();
                }

                // Special handling for Java logger which requires work directory.
                if (cfgLog instanceof JavaLogger)
                    ((JavaLogger)cfgLog).setWorkDirectory(workDir);

                // Set node IDs for all file appenders.
                if (cfgLog instanceof LoggerNodeIdAware)
                    ((LoggerNodeIdAware)cfgLog).setNodeId(nodeId);

                if (log4jInitErr != null)
                    U.warn(cfgLog, "Failed to initialize Log4JLogger (falling back to standard java logging): "
                        + log4jInitErr.getCause());

                return cfgLog;
            }
            catch (Exception e) {
                throw new IgniteCheckedException("Failed to create logger.", e);
            }
        }

        /**
         * Creates marshaller system cache configuration.
         *
         * @return Marshaller system cache configuration.
         */
        private static CacheConfiguration marshallerSystemCache() {
            CacheConfiguration cache = new CacheConfiguration();

            cache.setName(CU.MARSH_CACHE_NAME);
            cache.setCacheMode(REPLICATED);
            cache.setAtomicityMode(ATOMIC);
            cache.setRebalanceMode(SYNC);
            cache.setWriteSynchronizationMode(FULL_SYNC);
            cache.setAffinity(new RendezvousAffinityFunction(false, 20));
            cache.setNodeFilter(CacheConfiguration.ALL_NODES);
            cache.setStartSize(300);
            cache.setRebalanceOrder(-2);//Prior to other system caches.
            cache.setCopyOnRead(false);

            return cache;
        }

        /**
         * Creates utility system cache configuration.
         *
         * @return Utility system cache configuration.
         */
        private static CacheConfiguration utilitySystemCache() {
            CacheConfiguration cache = new CacheConfiguration();

            cache.setName(CU.UTILITY_CACHE_NAME);
            cache.setCacheMode(REPLICATED);
            cache.setAtomicityMode(TRANSACTIONAL);
            cache.setRebalanceMode(SYNC);
            cache.setWriteSynchronizationMode(FULL_SYNC);
            cache.setAffinity(new RendezvousAffinityFunction(false, 100));
            cache.setNodeFilter(CacheConfiguration.ALL_NODES);
            cache.setRebalanceOrder(-2); //Prior to user caches.
            cache.setCopyOnRead(false);

            return cache;
        }

        /**
         * Creates cache configuration for atomic data structures.
         *
         * @param cfg Atomic configuration.
         * @return Cache configuration for atomic data structures.
         */
        private static CacheConfiguration atomicsSystemCache(AtomicConfiguration cfg) {
            CacheConfiguration ccfg = new CacheConfiguration();

            ccfg.setName(CU.ATOMICS_CACHE_NAME);
            ccfg.setAtomicityMode(TRANSACTIONAL);
            ccfg.setRebalanceMode(SYNC);
            ccfg.setWriteSynchronizationMode(FULL_SYNC);
            ccfg.setCacheMode(cfg.getCacheMode());
            ccfg.setNodeFilter(CacheConfiguration.ALL_NODES);
            ccfg.setRebalanceOrder(-1); //Prior to user caches.

            if (cfg.getCacheMode() == PARTITIONED)
                ccfg.setBackups(cfg.getBackups());

            return ccfg;
        }

        /**
         * Stops grid.
         *
         * @param cancel Flag indicating whether all currently running jobs
         *      should be cancelled.
         */
        void stop(boolean cancel) {
            // Stop cannot be called prior to start from public API,
            // since it checks for STARTED state. So, we can assert here.
            assert startGuard.get();

            stop0(cancel);
        }

        /**
         * @param cancel Flag indicating whether all currently running jobs
         *      should be cancelled.
         */
        private synchronized void stop0(boolean cancel) {
            IgniteKernal grid0 = grid;

            // Double check.
            if (grid0 == null) {
                if (log != null)
                    U.warn(log, "Attempting to stop an already stopped grid instance (ignore): " + name);

                return;
            }

            if (shutdownHook != null)
                try {
                    Runtime.getRuntime().removeShutdownHook(shutdownHook);

                    shutdownHook = null;

                    if (log.isDebugEnabled())
                        log.debug("Shutdown hook is removed.");
                }
                catch (IllegalStateException e) {
                    // Shutdown is in progress...
                    if (log.isDebugEnabled())
                        log.debug("Shutdown is in progress (ignoring): " + e.getMessage());
                }

            // Unregister Ignite MBean.
            unregisterFactoryMBean();

            try {
                grid0.stop(cancel);

                if (log.isDebugEnabled())
                    log.debug("Grid instance stopped ok: " + name);
            }
            catch (Throwable e) {
                U.error(log, "Failed to properly stop grid instance due to undeclared exception.", e);

                if (e instanceof Error)
                    throw e;
            }
            finally {
                state = grid0.context().segmented() ? STOPPED_ON_SEGMENTATION : STOPPED;

                grid = null;

                stopExecutors(log);

                log = null;
            }
        }

        /**
         * Stops executor services if they has been started.
         *
         * @param log Grid logger.
         */
        private void stopExecutors(IgniteLogger log) {
            boolean interrupted = Thread.interrupted();

            try {
                stopExecutors0(log);
            }
            finally {
                if (interrupted)
                    Thread.currentThread().interrupt();
            }
        }

        /**
         * Stops executor services if they has been started.
         *
         * @param log Grid logger.
         */
        private void stopExecutors0(IgniteLogger log) {
            assert log != null;

            U.shutdownNow(getClass(), execSvc, log);

            execSvc = null;

            U.shutdownNow(getClass(), sysExecSvc, log);

            sysExecSvc = null;

            U.shutdownNow(getClass(), stripedExecSvc, log);

            stripedExecSvc = null;

            U.shutdownNow(getClass(), mgmtExecSvc, log);

            mgmtExecSvc = null;

            U.shutdownNow(getClass(), p2pExecSvc, log);

            p2pExecSvc = null;

            U.shutdownNow(getClass(), igfsExecSvc, log);

            igfsExecSvc = null;

            if (restExecSvc != null)
                U.shutdownNow(getClass(), restExecSvc, log);

            restExecSvc = null;

            U.shutdownNow(getClass(), utilityCacheExecSvc, log);

            utilityCacheExecSvc = null;

            U.shutdownNow(getClass(), marshCacheExecSvc, log);

            marshCacheExecSvc = null;

            U.shutdownNow(getClass(), affExecSvc, log);

            affExecSvc = null;

            U.shutdownNow(getClass(), idxExecSvc, log);

            idxExecSvc = null;

            U.shutdownNow(getClass(), callbackExecSvc, log);

            callbackExecSvc = null;
        }

        /**
         * Registers delegate Mbean instance for {@link Ignition}.
         *
         * @param srv MBeanServer where mbean should be registered.
         * @throws IgniteCheckedException If registration failed.
         */
        private void registerFactoryMbean(MBeanServer srv) throws IgniteCheckedException {
            synchronized (mbeans) {
                GridMBeanServerData data = mbeans.get(srv);

                if (data == null) {
                    try {
                        IgnitionMXBean mbean = new IgnitionMXBeanAdapter();

                        ObjectName objName = U.makeMBeanName(
                            null,
                            "Kernal",
                            Ignition.class.getSimpleName()
                        );

                        // Make check if MBean was already registered.
                        if (!srv.queryMBeans(objName, null).isEmpty())
                            throw new IgniteCheckedException("MBean was already registered: " + objName);
                        else {
                            objName = U.registerMBean(
                                srv,
                                null,
                                "Kernal",
                                Ignition.class.getSimpleName(),
                                mbean,
                                IgnitionMXBean.class
                            );

                            data = new GridMBeanServerData(objName);

                            mbeans.put(srv, data);

                            if (log.isDebugEnabled())
                                log.debug("Registered MBean: " + objName);
                        }
                    }
                    catch (JMException e) {
                        throw new IgniteCheckedException("Failed to register MBean.", e);
                    }
                }

                assert data != null;

                data.addGrid(name);
                data.setCounter(data.getCounter() + 1);
            }
        }

        /**
         * Unregister delegate Mbean instance for {@link Ignition}.
         */
        private void unregisterFactoryMBean() {
            synchronized (mbeans) {
                Iterator<Entry<MBeanServer, GridMBeanServerData>> iter = mbeans.entrySet().iterator();

                while (iter.hasNext()) {
                    Entry<MBeanServer, GridMBeanServerData> entry = iter.next();

                    if (entry.getValue().containsGrid(name)) {
                        GridMBeanServerData data = entry.getValue();

                        assert data != null;

                        // Unregister MBean if no grid instances started for current MBeanServer.
                        if (data.getCounter() == 1) {
                            try {
                                entry.getKey().unregisterMBean(data.getMbean());

                                if (log.isDebugEnabled())
                                    log.debug("Unregistered MBean: " + data.getMbean());
                            }
                            catch (JMException e) {
                                U.error(log, "Failed to unregister MBean.", e);
                            }

                            iter.remove();
                        }
                        else {
                            // Decrement counter.
                            data.setCounter(data.getCounter() - 1);
                            data.removeGrid(name);
                        }
                    }
                }
            }
        }

        /**
         * Grid factory MBean data container.
         * Contains necessary data for selected MBeanServer.
         */
        private static class GridMBeanServerData {
            /** Set of grid names for selected MBeanServer. */
            private Collection<String> gridNames = new HashSet<>();

            /** */
            private ObjectName mbean;

            /** Count of grid instances. */
            private int cnt;

            /**
             * Create data container.
             *
             * @param mbean Object name of MBean.
             */
            GridMBeanServerData(ObjectName mbean) {
                assert mbean != null;

                this.mbean = mbean;
            }

            /**
             * Add grid name.
             *
             * @param gridName Grid name.
             */
            public void addGrid(String gridName) {
                gridNames.add(gridName);
            }

            /**
             * Remove grid name.
             *
             * @param gridName Grid name.
             */
            public void removeGrid(String gridName) {
                gridNames.remove(gridName);
            }

            /**
             * Returns {@code true} if data contains the specified
             * grid name.
             *
             * @param gridName Grid name.
             * @return {@code true} if data contains the specified grid name.
             */
            public boolean containsGrid(String gridName) {
                return gridNames.contains(gridName);
            }

            /**
             * Gets name used in MBean server.
             *
             * @return Object name of MBean.
             */
            public ObjectName getMbean() {
                return mbean;
            }

            /**
             * Gets number of grid instances working with MBeanServer.
             *
             * @return Number of grid instances.
             */
            public int getCounter() {
                return cnt;
            }

            /**
             * Sets number of grid instances working with MBeanServer.
             *
             * @param cnt Number of grid instances.
             */
            public void setCounter(int cnt) {
                this.cnt = cnt;
            }
        }
    }
}<|MERGE_RESOLUTION|>--- conflicted
+++ resolved
@@ -1300,11 +1300,7 @@
      * @param name Grid name.
      * @return Grid instance.
      */
-<<<<<<< HEAD
     public  static IgniteKernal gridx(@Nullable String name) {
-=======
-    private static IgniteKernal gridx(@Nullable String name) {
->>>>>>> f7d89fdb
         IgniteNamedInstance grid = name != null ? grids.get(name) : dfltGrid;
 
         IgniteKernal res;
@@ -1462,12 +1458,9 @@
 
         /** System executor service. */
         private ThreadPoolExecutor sysExecSvc;
-<<<<<<< HEAD
-=======
 
         /** */
         private StripedExecutor stripedExecSvc;
->>>>>>> f7d89fdb
 
         /** Management executor service. */
         private ThreadPoolExecutor mgmtExecSvc;
@@ -1660,17 +1653,9 @@
                 new LinkedBlockingQueue<Runnable>());
 
             execSvc.allowCoreThreadTimeOut(true);
-<<<<<<< HEAD
-
-            // Note that since we use 'LinkedBlockingQueue', number of
-            // maximum threads has no effect.
+
             validateThreadPoolSize(cfg.getSystemThreadPoolSize(), "system");
 
-=======
-
-            validateThreadPoolSize(cfg.getSystemThreadPoolSize(), "system");
-
->>>>>>> f7d89fdb
             sysExecSvc = new IgniteThreadPoolExecutor(
                 "sys",
                 cfg.getGridName(),
@@ -1678,16 +1663,11 @@
                 cfg.getSystemThreadPoolSize(),
                 DFLT_THREAD_KEEP_ALIVE_TIME,
                 new LinkedBlockingQueue<Runnable>());
-<<<<<<< HEAD
-
-            sysExecSvc.allowCoreThreadTimeOut(true);
-=======
 
             sysExecSvc.allowCoreThreadTimeOut(true);
 
             if (cfg.getStripedPoolSize() > 0)
                 stripedExecSvc = new StripedExecutor(cfg.getStripedPoolSize(), cfg.getGridName(), "sys", log);
->>>>>>> f7d89fdb
 
             // Note that since we use 'LinkedBlockingQueue', number of
             // maximum threads has no effect.
@@ -1814,10 +1794,6 @@
                 // Init here to make grid available to lifecycle listeners.
                 grid = grid0;
 
-<<<<<<< HEAD
-                grid0.start(myCfg, utilityCacheExecSvc, marshCacheExecSvc, execSvc, sysExecSvc, p2pExecSvc, mgmtExecSvc,
-                    igfsExecSvc, restExecSvc, affExecSvc, idxExecSvc, callbackExecSvc,
-=======
                 grid0.start(
                     myCfg,
                     utilityCacheExecSvc,
@@ -1832,7 +1808,6 @@
                     affExecSvc,
                     idxExecSvc,
                     callbackExecSvc,
->>>>>>> f7d89fdb
                     new CA() {
                         @Override public void apply() {
                             startLatch.countDown();

--- conflicted
+++ resolved
@@ -73,17 +73,16 @@
     private boolean rcvdOnDiscovery;
 
     /** */
-<<<<<<< HEAD
+    private Integer cacheId;
+
+    /** */
+    private UUID rcvdFrom;
+
+    /** */
+    private AffinityTopologyVersion rcvdFromVer;
+
+    /** */
     private CacheState state;
-=======
-    private Integer cacheId;
-
-    /** */
-    private UUID rcvdFrom;
-
-    /** */
-    private AffinityTopologyVersion rcvdFromVer;
->>>>>>> 5ac30480
 
     /**
      * @param ctx Context.
@@ -279,7 +278,34 @@
     }
 
     /**
-<<<<<<< HEAD
+     * @param nodeId ID of node provided cache configuration in discovery data.
+     */
+    public void receivedFrom(UUID nodeId) {
+        rcvdFrom = nodeId;
+    }
+
+    /**
+     * @return Topology version when node provided cache configuration was started.
+     */
+    @Nullable public AffinityTopologyVersion receivedFromStartVersion() {
+        return rcvdFromVer;
+    }
+
+    /**
+     * @param rcvdFromVer Topology version when node provided cache configuration was started.
+     */
+    public void receivedFromStartVersion(AffinityTopologyVersion rcvdFromVer) {
+        this.rcvdFromVer = rcvdFromVer;
+    }
+
+    /**
+     * @return ID of node provided cache configuration in discovery data.
+     */
+    @Nullable public UUID receivedFrom() {
+        return rcvdFrom;
+    }
+
+    /**
      * @return Cache state.
      */
     public CacheState state() {
@@ -291,33 +317,6 @@
      */
     public void state(CacheState state) {
         this.state = state;
-=======
-     * @param nodeId ID of node provided cache configuration in discovery data.
-     */
-    public void receivedFrom(UUID nodeId) {
-        rcvdFrom = nodeId;
-    }
-
-    /**
-     * @return Topology version when node provided cache configuration was started.
-     */
-    @Nullable public AffinityTopologyVersion receivedFromStartVersion() {
-        return rcvdFromVer;
-    }
-
-    /**
-     * @param rcvdFromVer Topology version when node provided cache configuration was started.
-     */
-    public void receivedFromStartVersion(AffinityTopologyVersion rcvdFromVer) {
-        this.rcvdFromVer = rcvdFromVer;
-    }
-
-    /**
-     * @return ID of node provided cache configuration in discovery data.
-     */
-    @Nullable public UUID receivedFrom() {
-        return rcvdFrom;
->>>>>>> 5ac30480
     }
 
     /** {@inheritDoc} */

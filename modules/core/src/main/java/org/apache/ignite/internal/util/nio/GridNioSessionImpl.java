--- conflicted
+++ resolved
@@ -339,8 +339,6 @@
 
     /** {@inheritDoc} */
     @Override public void outRecoveryDescriptor(GridNioRecoveryDescriptor recoveryDesc) {
-<<<<<<< HEAD
-=======
         throw new UnsupportedOperationException();
     }
 
@@ -351,24 +349,10 @@
 
     /** {@inheritDoc} */
     @Override public void inRecoveryDescriptor(GridNioRecoveryDescriptor recoveryDesc) {
->>>>>>> 08606bd4
         throw new UnsupportedOperationException();
     }
 
     /** {@inheritDoc} */
-<<<<<<< HEAD
-    @Nullable @Override public GridNioRecoveryDescriptor outRecoveryDescriptor() {
-        return null;
-    }
-
-    /** {@inheritDoc} */
-    @Override public void inRecoveryDescriptor(GridNioRecoveryDescriptor recoveryDesc) {
-        throw new UnsupportedOperationException();
-    }
-
-    /** {@inheritDoc} */
-=======
->>>>>>> 08606bd4
     @Nullable @Override public GridNioRecoveryDescriptor inRecoveryDescriptor() {
         return null;
     }

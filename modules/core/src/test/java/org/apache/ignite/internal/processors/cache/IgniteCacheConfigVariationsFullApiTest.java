--- conflicted
+++ resolved
@@ -5555,14 +5555,8 @@
                 ctx = ctx.near().dht().context();
 
             for (String key : keys) {
-<<<<<<< HEAD
-                if (ctx.affinity().localNode(key, ctx.discovery().topologyVersionEx())) {
+                if (ctx.affinity().keyLocalNode(key, ctx.discovery().topologyVersionEx())) {
                     GridCacheEntryEx e = ctx.cache().entryEx(key);
-=======
-                if (ctx.affinity().keyLocalNode(key, ctx.discovery().topologyVersionEx())) {
-                    GridCacheEntryEx e =
-                        ctx.isNear() ? ctx.near().dht().peekEx(key) : ctx.cache().peekEx(key);
->>>>>>> 0b996e62
 
                     assert e != null : "Entry is null [idx=" + idx + ", key=" + key + ", ctx=" + ctx + ']';
                     assert !e.deleted() : "Entry is deleted: " + e;

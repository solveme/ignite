--- conflicted
+++ resolved
@@ -18,11 +18,8 @@
 package org.apache.ignite.internal.processors.cache.distributed.dht;
 
 import org.apache.ignite.*;
-<<<<<<< HEAD
-import org.apache.ignite.cache.affinity.consistenthash.*;
-=======
+import org.apache.ignite.cache.*;
 import org.apache.ignite.cache.affinity.rendezvous.*;
->>>>>>> 9b0ba865
 import org.apache.ignite.cluster.*;
 import org.apache.ignite.configuration.*;
 import org.apache.ignite.events.*;
@@ -64,13 +61,8 @@
     protected CacheConfiguration cacheConfiguration() {
         CacheConfiguration cacheCfg = defaultCacheConfiguration();
         cacheCfg.setCacheMode(PARTITIONED);
-<<<<<<< HEAD
         cacheCfg.setRebalanceMode(SYNC);
-        cacheCfg.setAffinity(new CacheConsistentHashAffinityFunction(false, 10));
-=======
-        cacheCfg.setPreloadMode(SYNC);
         cacheCfg.setAffinity(new CacheRendezvousAffinityFunction(false, 10));
->>>>>>> 9b0ba865
         cacheCfg.setBackups(0);
         return cacheCfg;
     }

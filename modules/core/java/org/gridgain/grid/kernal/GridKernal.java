--- conflicted
+++ resolved
@@ -908,11 +908,7 @@
                         long heapUsedInMBytes = heapUsed / 1024 / 1024;
                         long heapCommInMBytes = m.getHeapMemoryCommitted() / 1024 / 1024;
 
-<<<<<<< HEAD
-                        double freeHeapPct = heapMax > 0 ? (heapMax - heapUsed) * 100 / heapMax : -1;
-=======
                         double freeHeapPct = heapMax > 0 ? ((double)((heapMax - heapUsed) * 100)) / heapMax : -1;
->>>>>>> 5a9413fd
 
                         int hosts = 0;
                         int nodes = 0;

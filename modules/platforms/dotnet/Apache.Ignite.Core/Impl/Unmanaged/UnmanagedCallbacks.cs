--- conflicted
+++ resolved
@@ -1114,8 +1114,6 @@
             switch (errType)
             {
                 case ErrGeneric:
-<<<<<<< HEAD
-=======
                     if (_ignite != null && errDataLen > 0)
                     {
                         // Stream disposal intentionally omitted: IGNITE-1598
@@ -1125,7 +1123,6 @@
                             _ignite.Marshaller.StartUnmarshal(stream));
                     }
 
->>>>>>> 886ed64f
                     throw ExceptionUtils.GetException(_ignite, errCls, errMsg, stackTrace);
 
                 case ErrJvmInit:

--- conflicted
+++ resolved
@@ -570,39 +570,6 @@
     BOOST_CHECK(ret == SQL_NO_DATA);
 }
 
-<<<<<<< HEAD
-BOOST_AUTO_TEST_CASE(TestDistributedJoins)
-{
-    // Starting additional node.
-    Ignite node1 = StartAdditionalNode("Node1");
-    Ignite node2 = StartAdditionalNode("Node2");
-
-    const int entriesNum = 1000;
-
-    // Filling cache with data.
-    for (int i = 0; i < entriesNum; ++i)
-    {
-        TestType entry;
-
-        entry.i32Field = i;
-        entry.i64Field = entriesNum - i - 1;
-
-        testCache.Put(i, entry);
-    }
-
-    Connect("DRIVER={Apache Ignite};ADDRESS=127.0.0.1:11110;CACHE=cache");
-
-    SQLRETURN ret;
-
-    const size_t columnsCnt = 2;
-
-    SQLBIGINT columns[columnsCnt] = { 0 };
-
-    // Binding colums.
-    for (SQLSMALLINT i = 0; i < columnsCnt; ++i)
-    {
-        ret = SQLBindCol(stmt, i + 1, SQL_C_SLONG, &columns[i], 0, 0);
-=======
 BOOST_AUTO_TEST_CASE(TestDataAtExecution)
 {
     Connect("DRIVER={Apache Ignite};ADDRESS=127.0.0.1:11110;CACHE=cache");
@@ -627,43 +594,11 @@
     for (SQLSMALLINT i = 0; i < columnsCnt; ++i)
     {
         ret = SQLBindCol(stmt, i + 1, SQL_C_CHAR, &columns[i], ODBC_BUFFER_SIZE, &columnLens[i]);
->>>>>>> 350e8465
-
-        if (!SQL_SUCCEEDED(ret))
-            BOOST_FAIL(GetOdbcErrorMessage(SQL_HANDLE_STMT, stmt));
-    }
-
-<<<<<<< HEAD
-    SQLCHAR request[] =
-        "SELECT T0.i32Field, T1.i64Field FROM TestType AS T0 "
-        "INNER JOIN TestType AS T1 "
-        "ON (T0.i32Field = T1.i64Field)";
-
-    ret = SQLExecDirect(stmt, request, SQL_NTS);
-
-    if (!SQL_SUCCEEDED(ret))
-        BOOST_FAIL(GetOdbcErrorMessage(SQL_HANDLE_STMT, stmt));
-
-    int rowsNum = CountRows(stmt);
-
-    BOOST_CHECK_GT(rowsNum, 0);
-    BOOST_CHECK_LT(rowsNum, entriesNum);
-
-    Disconnect();
-
-    Connect("DRIVER={Apache Ignite};ADDRESS=127.0.0.1:11110;CACHE=cache;DISTRIBUTED_JOINS=true;");
-
-    // Binding colums.
-    for (SQLSMALLINT i = 0; i < columnsCnt; ++i)
-    {
-        ret = SQLBindCol(stmt, i + 1, SQL_C_SLONG, &columns[i], 0, 0);
-
-        if (!SQL_SUCCEEDED(ret))
-            BOOST_FAIL(GetOdbcErrorMessage(SQL_HANDLE_STMT, stmt));
-    }
-
-    ret = SQLExecDirect(stmt, request, SQL_NTS);
-=======
+
+        if (!SQL_SUCCEEDED(ret))
+            BOOST_FAIL(GetOdbcErrorMessage(SQL_HANDLE_STMT, stmt));
+    }
+
     SQLCHAR request[] = "SELECT i8Field, i16Field, i32Field, i64Field, strField, "
         "floatField, doubleField, boolField, guidField, dateField, timestampField FROM TestType "
         "WHERE i32Field = ? AND strField = ?";
@@ -677,60 +612,10 @@
     SQLLEN len2 = SQL_LEN_DATA_AT_EXEC(static_cast<SQLLEN>(in1.strField.size()));
 
     ret = SQLBindParam(stmt, 1, SQL_C_SLONG, SQL_INTEGER, 100, 100, &ind1, &len1);
->>>>>>> 350e8465
-
-    if (!SQL_SUCCEEDED(ret))
-        BOOST_FAIL(GetOdbcErrorMessage(SQL_HANDLE_STMT, stmt));
-
-<<<<<<< HEAD
-    rowsNum = CountRows(stmt);
-
-    BOOST_CHECK_EQUAL(rowsNum, entriesNum);
-}
-
-BOOST_AUTO_TEST_CASE(TestDistributedJoinsWithOldVersion)
-{
-    // Starting additional node.
-    Ignite node1 = StartAdditionalNode("Node1");
-    Ignite node2 = StartAdditionalNode("Node2");
-
-    const int entriesNum = 1000;
-
-    // Filling cache with data.
-    for (int i = 0; i < entriesNum; ++i)
-    {
-        TestType entry;
-
-        entry.i32Field = i;
-        entry.i64Field = entriesNum - i - 1;
-
-        testCache.Put(i, entry);
-    }
-
-    Connect("DRIVER={Apache Ignite};ADDRESS=127.0.0.1:11110;CACHE=cache;DISTRIBUTED_JOINS=true;PROTOCOL_VERSION=1.6.0");
-
-    SQLRETURN ret;
-
-    const size_t columnsCnt = 2;
-
-    SQLBIGINT columns[columnsCnt] = { 0 };
-
-    // Binding colums.
-    for (SQLSMALLINT i = 0; i < columnsCnt; ++i)
-    {
-        ret = SQLBindCol(stmt, i + 1, SQL_C_SLONG, &columns[i], 0, 0);
-
-        if (!SQL_SUCCEEDED(ret))
-            BOOST_FAIL(GetOdbcErrorMessage(SQL_HANDLE_STMT, stmt));
-    }
-
-    SQLCHAR request[] =
-        "SELECT T0.i32Field, T1.i64Field FROM TestType AS T0 "
-        "INNER JOIN TestType AS T1 "
-        "ON (T0.i32Field = T1.i64Field)";
-
-    ret = SQLExecDirect(stmt, request, SQL_NTS);
-=======
+
+    if (!SQL_SUCCEEDED(ret))
+        BOOST_FAIL(GetOdbcErrorMessage(SQL_HANDLE_STMT, stmt));
+
     ret = SQLBindParam(stmt, 2, SQL_C_CHAR, SQL_VARCHAR, 100, 100, &ind2, &len2);
 
     if (!SQL_SUCCEEDED(ret))
@@ -771,17 +656,10 @@
         BOOST_FAIL(GetOdbcErrorMessage(SQL_HANDLE_STMT, stmt));
 
     ret = SQLParamData(stmt, &oind);
->>>>>>> 350e8465
-
-    if (!SQL_SUCCEEDED(ret))
-        BOOST_FAIL(GetOdbcErrorMessage(SQL_HANDLE_STMT, stmt));
-
-<<<<<<< HEAD
-    int rowsNum = CountRows(stmt);
-
-    BOOST_CHECK_GT(rowsNum, 0);
-    BOOST_CHECK_LT(rowsNum, entriesNum);
-=======
+
+    if (!SQL_SUCCEEDED(ret))
+        BOOST_FAIL(GetOdbcErrorMessage(SQL_HANDLE_STMT, stmt));
+
     ret = SQLFetch(stmt);
     if (!SQL_SUCCEEDED(ret))
         BOOST_FAIL(GetOdbcErrorMessage(SQL_HANDLE_STMT, stmt));
@@ -813,7 +691,132 @@
 
     ret = SQLFetch(stmt);
     BOOST_CHECK(ret == SQL_NO_DATA);
->>>>>>> 350e8465
+}
+
+BOOST_AUTO_TEST_CASE(TestDistributedJoins)
+{
+    // Starting additional node.
+    Ignite node1 = StartAdditionalNode("Node1");
+    Ignite node2 = StartAdditionalNode("Node2");
+
+    const int entriesNum = 1000;
+
+    // Filling cache with data.
+    for (int i = 0; i < entriesNum; ++i)
+    {
+        TestType entry;
+
+        entry.i32Field = i;
+        entry.i64Field = entriesNum - i - 1;
+
+        testCache.Put(i, entry);
+    }
+
+    Connect("DRIVER={Apache Ignite};ADDRESS=127.0.0.1:11110;CACHE=cache");
+
+    SQLRETURN ret;
+
+    const size_t columnsCnt = 2;
+
+    SQLBIGINT columns[columnsCnt] = { 0 };
+
+    // Binding colums.
+    for (SQLSMALLINT i = 0; i < columnsCnt; ++i)
+    {
+        ret = SQLBindCol(stmt, i + 1, SQL_C_SLONG, &columns[i], 0, 0);
+
+        if (!SQL_SUCCEEDED(ret))
+            BOOST_FAIL(GetOdbcErrorMessage(SQL_HANDLE_STMT, stmt));
+    }
+
+    SQLCHAR request[] =
+        "SELECT T0.i32Field, T1.i64Field FROM TestType AS T0 "
+        "INNER JOIN TestType AS T1 "
+        "ON (T0.i32Field = T1.i64Field)";
+
+    ret = SQLExecDirect(stmt, request, SQL_NTS);
+
+    if (!SQL_SUCCEEDED(ret))
+        BOOST_FAIL(GetOdbcErrorMessage(SQL_HANDLE_STMT, stmt));
+
+    int rowsNum = CountRows(stmt);
+
+    BOOST_CHECK_GT(rowsNum, 0);
+    BOOST_CHECK_LT(rowsNum, entriesNum);
+
+    Disconnect();
+
+    Connect("DRIVER={Apache Ignite};ADDRESS=127.0.0.1:11110;CACHE=cache;DISTRIBUTED_JOINS=true;");
+
+    // Binding colums.
+    for (SQLSMALLINT i = 0; i < columnsCnt; ++i)
+    {
+        ret = SQLBindCol(stmt, i + 1, SQL_C_SLONG, &columns[i], 0, 0);
+
+        if (!SQL_SUCCEEDED(ret))
+            BOOST_FAIL(GetOdbcErrorMessage(SQL_HANDLE_STMT, stmt));
+    }
+
+    ret = SQLExecDirect(stmt, request, SQL_NTS);
+
+    if (!SQL_SUCCEEDED(ret))
+        BOOST_FAIL(GetOdbcErrorMessage(SQL_HANDLE_STMT, stmt));
+
+    rowsNum = CountRows(stmt);
+
+    BOOST_CHECK_EQUAL(rowsNum, entriesNum);
+}
+
+BOOST_AUTO_TEST_CASE(TestDistributedJoinsWithOldVersion)
+{
+    // Starting additional node.
+    Ignite node1 = StartAdditionalNode("Node1");
+    Ignite node2 = StartAdditionalNode("Node2");
+
+    const int entriesNum = 1000;
+
+    // Filling cache with data.
+    for (int i = 0; i < entriesNum; ++i)
+    {
+        TestType entry;
+
+        entry.i32Field = i;
+        entry.i64Field = entriesNum - i - 1;
+
+        testCache.Put(i, entry);
+    }
+
+    Connect("DRIVER={Apache Ignite};ADDRESS=127.0.0.1:11110;CACHE=cache;DISTRIBUTED_JOINS=true;PROTOCOL_VERSION=1.6.0");
+
+    SQLRETURN ret;
+
+    const size_t columnsCnt = 2;
+
+    SQLBIGINT columns[columnsCnt] = { 0 };
+
+    // Binding colums.
+    for (SQLSMALLINT i = 0; i < columnsCnt; ++i)
+    {
+        ret = SQLBindCol(stmt, i + 1, SQL_C_SLONG, &columns[i], 0, 0);
+
+        if (!SQL_SUCCEEDED(ret))
+            BOOST_FAIL(GetOdbcErrorMessage(SQL_HANDLE_STMT, stmt));
+    }
+
+    SQLCHAR request[] =
+        "SELECT T0.i32Field, T1.i64Field FROM TestType AS T0 "
+        "INNER JOIN TestType AS T1 "
+        "ON (T0.i32Field = T1.i64Field)";
+
+    ret = SQLExecDirect(stmt, request, SQL_NTS);
+
+    if (!SQL_SUCCEEDED(ret))
+        BOOST_FAIL(GetOdbcErrorMessage(SQL_HANDLE_STMT, stmt));
+
+    int rowsNum = CountRows(stmt);
+
+    BOOST_CHECK_GT(rowsNum, 0);
+    BOOST_CHECK_LT(rowsNum, entriesNum);
 }
 
 

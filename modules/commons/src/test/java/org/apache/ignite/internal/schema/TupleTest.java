/*
 * Licensed to the Apache Software Foundation (ASF) under one or more
 * contributor license agreements.  See the NOTICE file distributed with
 * this work for additional information regarding copyright ownership.
 * The ASF licenses this file to You under the Apache License, Version 2.0
 * (the "License"); you may not use this file except in compliance with
 * the License.  You may obtain a copy of the License at
 *
 *      http://www.apache.org/licenses/LICENSE-2.0
 *
 * Unless required by applicable law or agreed to in writing, software
 * distributed under the License is distributed on an "AS IS" BASIS,
 * WITHOUT WARRANTIES OR CONDITIONS OF ANY KIND, either express or implied.
 * See the License for the specific language governing permissions and
 * limitations under the License.
 */

package org.apache.ignite.internal.schema;

import java.util.Arrays;
import java.util.BitSet;
import java.util.Collections;
import java.util.Random;
import org.junit.jupiter.api.BeforeEach;
import org.junit.jupiter.api.Test;

import static org.apache.ignite.internal.schema.NativeType.BYTE;
import static org.apache.ignite.internal.schema.NativeType.BYTES;
import static org.apache.ignite.internal.schema.NativeType.DOUBLE;
import static org.apache.ignite.internal.schema.NativeType.FLOAT;
import static org.apache.ignite.internal.schema.NativeType.INTEGER;
import static org.apache.ignite.internal.schema.NativeType.LONG;
import static org.apache.ignite.internal.schema.NativeType.SHORT;
import static org.apache.ignite.internal.schema.NativeType.STRING;
import static org.apache.ignite.internal.schema.NativeType.UUID;
import static org.junit.jupiter.api.Assertions.assertArrayEquals;
import static org.junit.jupiter.api.Assertions.assertEquals;

/**
 * Tests tuple assembling and reading.
 */
public class TupleTest {
    /** */
    private Random rnd;

    /**
     *
     */
    @BeforeEach
    public void initRandom() {
        long seed = System.currentTimeMillis();

        System.out.println("Using seed: " + seed + "L; //");

        rnd = new Random(seed);
    }

    /**
     *
     */
    @Test
    public void testFixedSizes() {
        Column[] keyCols = new Column[] {
            new Column("keyByteCol", BYTE, true),
            new Column("keyShortCol", SHORT, true),
            new Column("keyIntCol", INTEGER, true),
            new Column("keyLongCol", LONG, true),
            new Column("keyFloatCol", FLOAT, true),
            new Column("keyDoubleCol", DOUBLE, true),
            new Column("keyUuidCol", UUID, true),
            new Column("keyBitmask1Col", Bitmask.of(4), true),
            new Column("keyBitmask2Col", Bitmask.of(22), true)
        };

        Column[] valCols = new Column[] {
            new Column("valByteCol", BYTE, true),
            new Column("valShortCol", SHORT, true),
            new Column("valIntCol", INTEGER, true),
            new Column("valLongCol", LONG, true),
            new Column("valFloatCol", FLOAT, true),
            new Column("valDoubleCol", DOUBLE, true),
            new Column("valUuidCol", UUID, true),
            new Column("valBitmask1Col", Bitmask.of(4), true),
            new Column("valBitmask2Col", Bitmask.of(22), true)
        };

        checkSchema(keyCols, valCols);
    }

    /**
     *
     */
    @Test
    public void testVariableSizes() {
        Column[] keyCols = new Column[] {
            new Column("keyByteCol", BYTE, true),
            new Column("keyShortCol", SHORT, true),
            new Column("keyIntCol", INTEGER, true),
            new Column("keyLongCol", LONG, true),
            new Column("keyBytesCol", BYTES, true),
            new Column("keyStringCol", STRING, true),
        };

        Column[] valCols = new Column[] {
            new Column("keyByteCol", BYTE, true),
            new Column("keyShortCol", SHORT, true),
            new Column("keyIntCol", INTEGER, true),
            new Column("keyLongCol", LONG, true),
            new Column("valBytesCol", BYTES, true),
            new Column("valStringCol", STRING, true),
        };

        checkSchema(keyCols, valCols);
    }

    /**
     *
     */
    @Test
    public void testMixedSizes() {
        Column[] keyCols = new Column[] {
            new Column("keyBytesCol", BYTES, true),
            new Column("keyStringCol", STRING, true),
        };

        Column[] valCols = new Column[] {
            new Column("valBytesCol", BYTES, true),
            new Column("valStringCol", STRING, true),
        };

        checkSchema(keyCols, valCols);
    }

    /**
     *
     */
    private void checkSchema(Column[] keyCols, Column[] valCols) {
        checkSchemaShuffled(keyCols, valCols);

        shuffle(keyCols);
        shuffle(valCols);

        checkSchemaShuffled(keyCols, valCols);
    }

    /**
     *
     */
    private void checkSchemaShuffled(Column[] keyCols, Column[] valCols) {
        SchemaDescriptor sch = new SchemaDescriptor(1, new Columns(keyCols), new Columns(valCols));

        Object[] checkArr = sequence(sch);

        checkValues(sch, checkArr);

        while (checkArr[0] != null) {
            int idx = 0;

            Object prev = checkArr[idx];
            checkArr[idx] = null;

            checkValues(sch, checkArr);

            while (idx < checkArr.length - 1 && checkArr[idx + 1] != null) {
                checkArr[idx] = prev;
                prev = checkArr[idx + 1];
                checkArr[idx + 1] = null;
                idx++;

                checkValues(sch, checkArr);
            }
        }
    }

    /**
     *
     */
    private Object[] sequence(SchemaDescriptor schema) {
        Object[] res = new Object[schema.length()];

        for (int i = 0; i < res.length; i++) {
            NativeType type = schema.column(i).type();

            res[i] = generateRandomValue(type);
        }

        return res;
    }

    /**
     *
     */
    private Object generateRandomValue(NativeType type) {
        return SchemaTestUtils.generateRandomValue(rnd, type);
    }

    /**
     *
     */
    private void checkValues(SchemaDescriptor schema, Object... vals) {
        assertEquals(schema.keyColumns().length() + schema.valueColumns().length(), vals.length);

        int nonNullVarsizeKeyCols = 0;
        int nonNullVarsizeValCols = 0;
        int nonNullVarsizeKeySize = 0;
        int nonNullVarsizeValSize = 0;

        for (int i = 0; i < vals.length; i++) {
            NativeTypeSpec type = schema.column(i).type().spec();

            if (vals[i] != null && !type.fixedLength()) {
                if (type == NativeTypeSpec.BYTES) {
                    byte[] val = (byte[])vals[i];
                    if (schema.keyColumn(i)) {
                        nonNullVarsizeKeyCols++;
                        nonNullVarsizeKeySize += val.length;
                    }
                    else {
                        nonNullVarsizeValCols++;
                        nonNullVarsizeValSize += val.length;
                    }
                }
                else if (type == NativeTypeSpec.STRING) {
                    if (schema.keyColumn(i)) {
                        nonNullVarsizeKeyCols++;
                        nonNullVarsizeKeySize += TupleAssembler.utf8EncodedLength((CharSequence)vals[i]);
                    }
                    else {
                        nonNullVarsizeValCols++;
                        nonNullVarsizeValSize += TupleAssembler.utf8EncodedLength((CharSequence)vals[i]);
                    }
                }
                else
                    throw new IllegalStateException("Unsupported test varsize type: " + type);
            }
        }

        int size = TupleAssembler.tupleSize(
            schema.keyColumns(), nonNullVarsizeKeyCols, nonNullVarsizeKeySize,
            schema.valueColumns(), nonNullVarsizeValCols, nonNullVarsizeValSize);

        TupleAssembler asm = new TupleAssembler(schema, size, nonNullVarsizeKeyCols, nonNullVarsizeValCols);

        for (int i = 0; i < vals.length; i++) {
            if (vals[i] == null)
                asm.appendNull();
            else {
                NativeType type = schema.column(i).type();

                switch (type.spec()) {
                    case BYTE:
                        asm.appendByte((Byte)vals[i]);
                        break;

                    case SHORT:
                        asm.appendShort((Short)vals[i]);
                        break;

                    case INTEGER:
                        asm.appendInt((Integer)vals[i]);
                        break;

                    case LONG:
                        asm.appendLong((Long)vals[i]);
                        break;

                    case FLOAT:
                        asm.appendFloat((Float)vals[i]);
                        break;

                    case DOUBLE:
                        asm.appendDouble((Double)vals[i]);
                        break;

                    case UUID:
                        asm.appendUuid((java.util.UUID)vals[i]);
                        break;

                    case STRING:
                        asm.appendString((String)vals[i]);
                        break;

                    case BYTES:
                        asm.appendBytes((byte[])vals[i]);
                        break;

                    case BITMASK:
                        asm.appendBitmask((BitSet)vals[i]);
                        break;

                    default:
                        throw new IllegalStateException("Unsupported test type: " + type);
                }
            }
        }

        byte[] data = asm.build();

        ByteBufferTuple tup = new ByteBufferTuple(schema, data);

        for (int i = 0; i < vals.length; i++) {
            Column col = schema.column(i);

            NativeTypeSpec type = col.type().spec();

            if (type == NativeTypeSpec.BYTES)
<<<<<<< HEAD
                assertArrayEquals((byte[])vals[i], (byte[])NativeTypeSpec.BYTES.objectValue(tup, i));
            else
                assertEquals(vals[i], type.objectValue(tup, i));
=======
                assertArrayEquals((byte[])vals[i], (byte[])NativeTypeSpec.BYTES.objectValue(tup, i),
                    "Failed for column: " + col);
            else
                assertEquals(vals[i], type.objectValue(tup, i), "Failed for column: " + col);
>>>>>>> 7ccf99be
        }
    }

    /**
     *
     */
    private void shuffle(Column[] cols) {
        Collections.shuffle(Arrays.asList(cols));
    }
}<|MERGE_RESOLUTION|>--- conflicted
+++ resolved
@@ -304,16 +304,10 @@
             NativeTypeSpec type = col.type().spec();
 
             if (type == NativeTypeSpec.BYTES)
-<<<<<<< HEAD
-                assertArrayEquals((byte[])vals[i], (byte[])NativeTypeSpec.BYTES.objectValue(tup, i));
-            else
-                assertEquals(vals[i], type.objectValue(tup, i));
-=======
                 assertArrayEquals((byte[])vals[i], (byte[])NativeTypeSpec.BYTES.objectValue(tup, i),
                     "Failed for column: " + col);
             else
                 assertEquals(vals[i], type.objectValue(tup, i), "Failed for column: " + col);
->>>>>>> 7ccf99be
         }
     }
 

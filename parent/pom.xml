--- conflicted
+++ resolved
@@ -124,20 +124,10 @@
         <slf4j16.version>1.6.4</slf4j16.version>
         <snappy.version>1.1.7.2</snappy.version>
         <spark.hadoop.version>2.6.5</spark.hadoop.version>
-<<<<<<< HEAD
-        <spark.version>2.3.4</spark.version>
-        <spring.data.version>1.13.23.RELEASE</spring.data.version> <!-- don't forget to update spring version -->
-        <spring.version>4.3.26.RELEASE</spring.version><!-- don't forget to update spring-data version -->
-        <spring.data-2.0.version>2.0.13.RELEASE</spring.data-2.0.version> <!-- don't forget to update spring-5.0 version -->
-        <spring-5.0.version>5.0.16.RELEASE</spring-5.0.version><!-- don't forget to update spring-data-2.0 version -->
-        <spring.data-2.2.version>2.2.3.RELEASE</spring.data-2.2.version> <!-- don't forget to update spring-5.2 version -->
-        <spring-5.2.version>5.2.3.RELEASE</spring-5.2.version><!-- don't forget to update spring-data-2.2 version -->
-=======
         <spark.version>2.3.0</spark.version>
         <spring.version>4.3.26.RELEASE</spring.version>
         <spring-5.0.version>5.0.16.RELEASE</spring-5.0.version>
         <spring-5.2.version>5.2.3.RELEASE</spring-5.2.version>
->>>>>>> 3db17612
         <spring41.osgi.feature.version>4.1.7.RELEASE_1</spring41.osgi.feature.version>
         <storm.version>1.1.1</storm.version>
         <tomcat.version>9.0.10</tomcat.version>
@@ -864,18 +854,7 @@
                                         <exclude>**/keystore/ca/*.txt.attr</exclude><!--auto generated files-->
                                         <exclude>**/keystore/ca/*serial</exclude><!--auto generated files-->
                                         <exclude>**/META-INF/services/**</exclude> <!-- Interface mappings: cannot be changed -->
-<<<<<<< HEAD
                                         <exclude>**/id_rsa**</exclude>  <!--SSH-->
-                                        <!-- spring data 2.X modules, borrowed code from spring-jpa 5.2.0, Apache 2.0 licenses -->
-                                        <exclude>src/main/java/org/apache/ignite/springdata2*/repository/query/QueryUtils.java</exclude>
-                                        <exclude>src/main/java/org/apache/ignite/springdata2*/repository/query/EmptyDeclaredQuery.java</exclude>
-                                        <exclude>src/main/java/org/apache/ignite/springdata2*/repository/query/ExpressionBasedStringQuery.java</exclude>
-                                        <exclude>src/main/java/org/apache/ignite/springdata2*/repository/query/spel/SpelEvaluator.java</exclude>
-                                        <exclude>src/main/java/org/apache/ignite/springdata2*/repository/query/spel/SpelQueryContext.java</exclude>
-                                        <exclude>src/main/java/org/apache/ignite/springdata2*/repository/query/DeclaredQuery.java</exclude>
-                                        <exclude>src/main/java/org/apache/ignite/springdata2*/repository/query/StringQuery.java</exclude>
-=======
->>>>>>> 3db17612
                                         <!--special excludes-->
                                         <exclude>.travis.yml</exclude>
                                         <exclude>.github/PULL_REQUEST_TEMPLATE.md</exclude>
